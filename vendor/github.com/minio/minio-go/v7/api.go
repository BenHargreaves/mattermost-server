/*
 * MinIO Go Library for Amazon S3 Compatible Cloud Storage
 * Copyright 2015-2018 MinIO, Inc.
 *
 * Licensed under the Apache License, Version 2.0 (the "License");
 * you may not use this file except in compliance with the License.
 * You may obtain a copy of the License at
 *
 *     http://www.apache.org/licenses/LICENSE-2.0
 *
 * Unless required by applicable law or agreed to in writing, software
 * distributed under the License is distributed on an "AS IS" BASIS,
 * WITHOUT WARRANTIES OR CONDITIONS OF ANY KIND, either express or implied.
 * See the License for the specific language governing permissions and
 * limitations under the License.
 */

package minio

import (
	"bytes"
	"context"
	"errors"
	"fmt"
	"io"
	"io/ioutil"
	"math/rand"
	"net"
	"net/http"
	"net/http/cookiejar"
	"net/http/httputil"
	"net/url"
	"os"
	"runtime"
	"strings"
	"sync"
	"sync/atomic"
	"time"

	md5simd "github.com/minio/md5-simd"
	"github.com/minio/minio-go/v7/pkg/credentials"
	"github.com/minio/minio-go/v7/pkg/s3utils"
	"github.com/minio/minio-go/v7/pkg/signer"
	"golang.org/x/net/publicsuffix"
)

// Client implements Amazon S3 compatible methods.
type Client struct {
	//  Standard options.

	// Parsed endpoint url provided by the user.
	endpointURL *url.URL

	// Holds various credential providers.
	credsProvider *credentials.Credentials

	// Custom signerType value overrides all credentials.
	overrideSignerType credentials.SignatureType

	// User supplied.
	appInfo struct {
		appName    string
		appVersion string
	}

	// Indicate whether we are using https or not
	secure bool

	// Needs allocation.
	httpClient     *http.Client
	bucketLocCache *bucketLocationCache

	// Advanced functionality.
	isTraceEnabled  bool
	traceErrorsOnly bool
	traceOutput     io.Writer

	// S3 specific accelerated endpoint.
	s3AccelerateEndpoint string

	// Region endpoint
	region string

	// Random seed.
	random *rand.Rand

	// lookup indicates type of url lookup supported by server. If not specified,
	// default to Auto.
	lookup BucketLookupType

	// Factory for MD5 hash functions.
	md5Hasher    func() md5simd.Hasher
	sha256Hasher func() md5simd.Hasher

<<<<<<< HEAD
	healthCheckCh chan struct{}
	healthCheck   int32
	lastOnline    time.Time
=======
	healthStatus int32
>>>>>>> 8588f698
}

// Options for New method
type Options struct {
	Creds        *credentials.Credentials
	Secure       bool
	Transport    http.RoundTripper
	Region       string
	BucketLookup BucketLookupType

	// Custom hash routines. Leave nil to use standard.
	CustomMD5    func() md5simd.Hasher
	CustomSHA256 func() md5simd.Hasher
}

// Global constants.
const (
	libraryName    = "minio-go"
<<<<<<< HEAD
	libraryVersion = "v7.0.14"
=======
	libraryVersion = "v7.0.16"
>>>>>>> 8588f698
)

// User Agent should always following the below style.
// Please open an issue to discuss any new changes here.
//
//       MinIO (OS; ARCH) LIB/VER APP/VER
const (
	libraryUserAgentPrefix = "MinIO (" + runtime.GOOS + "; " + runtime.GOARCH + ") "
	libraryUserAgent       = libraryUserAgentPrefix + libraryName + "/" + libraryVersion
)

// BucketLookupType is type of url lookup supported by server.
type BucketLookupType int

// Different types of url lookup supported by the server.Initialized to BucketLookupAuto
const (
	BucketLookupAuto BucketLookupType = iota
	BucketLookupDNS
	BucketLookupPath
)

// New - instantiate minio client with options
func New(endpoint string, opts *Options) (*Client, error) {
	if opts == nil {
		return nil, errors.New("no options provided")
	}
	clnt, err := privateNew(endpoint, opts)
	if err != nil {
		return nil, err
	}
	// Google cloud storage should be set to signature V2, force it if not.
	if s3utils.IsGoogleEndpoint(*clnt.endpointURL) {
		clnt.overrideSignerType = credentials.SignatureV2
	}
	// If Amazon S3 set to signature v4.
	if s3utils.IsAmazonEndpoint(*clnt.endpointURL) {
		clnt.overrideSignerType = credentials.SignatureV4
	}

	return clnt, nil
}

// EndpointURL returns the URL of the S3 endpoint.
func (c *Client) EndpointURL() *url.URL {
	endpoint := *c.endpointURL // copy to prevent callers from modifying internal state
	return &endpoint
}

// lockedRandSource provides protected rand source, implements rand.Source interface.
type lockedRandSource struct {
	lk  sync.Mutex
	src rand.Source
}

// Int63 returns a non-negative pseudo-random 63-bit integer as an int64.
func (r *lockedRandSource) Int63() (n int64) {
	r.lk.Lock()
	n = r.src.Int63()
	r.lk.Unlock()
	return
}

// Seed uses the provided seed value to initialize the generator to a
// deterministic state.
func (r *lockedRandSource) Seed(seed int64) {
	r.lk.Lock()
	r.src.Seed(seed)
	r.lk.Unlock()
}

// Redirect requests by re signing the request.
func (c *Client) redirectHeaders(req *http.Request, via []*http.Request) error {
	if len(via) >= 5 {
		return errors.New("stopped after 5 redirects")
	}
	if len(via) == 0 {
		return nil
	}
	lastRequest := via[len(via)-1]
	var reAuth bool
	for attr, val := range lastRequest.Header {
		// if hosts do not match do not copy Authorization header
		if attr == "Authorization" && req.Host != lastRequest.Host {
			reAuth = true
			continue
		}
		if _, ok := req.Header[attr]; !ok {
			req.Header[attr] = val
		}
	}

	*c.endpointURL = *req.URL

	value, err := c.credsProvider.Get()
	if err != nil {
		return err
	}
	var (
		signerType      = value.SignerType
		accessKeyID     = value.AccessKeyID
		secretAccessKey = value.SecretAccessKey
		sessionToken    = value.SessionToken
		region          = c.region
	)

	// Custom signer set then override the behavior.
	if c.overrideSignerType != credentials.SignatureDefault {
		signerType = c.overrideSignerType
	}

	// If signerType returned by credentials helper is anonymous,
	// then do not sign regardless of signerType override.
	if value.SignerType == credentials.SignatureAnonymous {
		signerType = credentials.SignatureAnonymous
	}

	if reAuth {
		// Check if there is no region override, if not get it from the URL if possible.
		if region == "" {
			region = s3utils.GetRegionFromURL(*c.endpointURL)
		}
		switch {
		case signerType.IsV2():
			return errors.New("signature V2 cannot support redirection")
		case signerType.IsV4():
			signer.SignV4(*req, accessKeyID, secretAccessKey, sessionToken, getDefaultLocation(*c.endpointURL, region))
		}
	}
	return nil
}

func privateNew(endpoint string, opts *Options) (*Client, error) {
	// construct endpoint.
	endpointURL, err := getEndpointURL(endpoint, opts.Secure)
	if err != nil {
		return nil, err
	}

	// Initialize cookies to preserve server sent cookies if any and replay
	// them upon each request.
	jar, err := cookiejar.New(&cookiejar.Options{PublicSuffixList: publicsuffix.List})
	if err != nil {
		return nil, err
	}

	// instantiate new Client.
	clnt := new(Client)

	// Save the credentials.
	clnt.credsProvider = opts.Creds

	// Remember whether we are using https or not
	clnt.secure = opts.Secure

	// Save endpoint URL, user agent for future uses.
	clnt.endpointURL = endpointURL

	transport := opts.Transport
	if transport == nil {
		transport, err = DefaultTransport(opts.Secure)
		if err != nil {
			return nil, err
		}
	}

	// Instantiate http client and bucket location cache.
	clnt.httpClient = &http.Client{
		Jar:           jar,
		Transport:     transport,
		CheckRedirect: clnt.redirectHeaders,
	}

	// Sets custom region, if region is empty bucket location cache is used automatically.
	if opts.Region == "" {
		opts.Region = s3utils.GetRegionFromURL(*clnt.endpointURL)
	}
	clnt.region = opts.Region

	// Instantiate bucket location cache.
	clnt.bucketLocCache = newBucketLocationCache()

	// Introduce a new locked random seed.
	clnt.random = rand.New(&lockedRandSource{src: rand.NewSource(time.Now().UTC().UnixNano())})

	// Add default md5 hasher.
	clnt.md5Hasher = opts.CustomMD5
	clnt.sha256Hasher = opts.CustomSHA256
	if clnt.md5Hasher == nil {
		clnt.md5Hasher = newMd5Hasher
	}
	if clnt.sha256Hasher == nil {
		clnt.sha256Hasher = newSHA256Hasher
	}
	// Sets bucket lookup style, whether server accepts DNS or Path lookup. Default is Auto - determined
	// by the SDK. When Auto is specified, DNS lookup is used for Amazon/Google cloud endpoints and Path for all other endpoints.
	clnt.lookup = opts.BucketLookup

	// healthcheck is not initialized
<<<<<<< HEAD
	clnt.healthCheck = unknown
=======
	clnt.healthStatus = unknown
>>>>>>> 8588f698

	// Return.
	return clnt, nil
}

// SetAppInfo - add application details to user agent.
func (c *Client) SetAppInfo(appName string, appVersion string) {
	// if app name and version not set, we do not set a new user agent.
	if appName != "" && appVersion != "" {
		c.appInfo.appName = appName
		c.appInfo.appVersion = appVersion
	}
}

// TraceOn - enable HTTP tracing.
func (c *Client) TraceOn(outputStream io.Writer) {
	// if outputStream is nil then default to os.Stdout.
	if outputStream == nil {
		outputStream = os.Stdout
	}
	// Sets a new output stream.
	c.traceOutput = outputStream

	// Enable tracing.
	c.isTraceEnabled = true
}

// TraceErrorsOnlyOn - same as TraceOn, but only errors will be traced.
func (c *Client) TraceErrorsOnlyOn(outputStream io.Writer) {
	c.TraceOn(outputStream)
	c.traceErrorsOnly = true
}

// TraceErrorsOnlyOff - Turns off the errors only tracing and everything will be traced after this call.
// If all tracing needs to be turned off, call TraceOff().
func (c *Client) TraceErrorsOnlyOff() {
	c.traceErrorsOnly = false
}

// TraceOff - disable HTTP tracing.
func (c *Client) TraceOff() {
	// Disable tracing.
	c.isTraceEnabled = false
	c.traceErrorsOnly = false
}

// SetS3TransferAccelerate - turns s3 accelerated endpoint on or off for all your
// requests. This feature is only specific to S3 for all other endpoints this
// function does nothing. To read further details on s3 transfer acceleration
// please vist -
// http://docs.aws.amazon.com/AmazonS3/latest/dev/transfer-acceleration.html
func (c *Client) SetS3TransferAccelerate(accelerateEndpoint string) {
	if s3utils.IsAmazonEndpoint(*c.endpointURL) {
		c.s3AccelerateEndpoint = accelerateEndpoint
	}
}

// Hash materials provides relevant initialized hash algo writers
// based on the expected signature type.
//
//  - For signature v4 request if the connection is insecure compute only sha256.
//  - For signature v4 request if the connection is secure compute only md5.
//  - For anonymous request compute md5.
func (c *Client) hashMaterials(isMd5Requested bool) (hashAlgos map[string]md5simd.Hasher, hashSums map[string][]byte) {
	hashSums = make(map[string][]byte)
	hashAlgos = make(map[string]md5simd.Hasher)
	if c.overrideSignerType.IsV4() {
		if c.secure {
			hashAlgos["md5"] = c.md5Hasher()
		} else {
			hashAlgos["sha256"] = c.sha256Hasher()
		}
	} else {
		if c.overrideSignerType.IsAnonymous() {
			hashAlgos["md5"] = c.md5Hasher()
		}
	}
	if isMd5Requested {
		hashAlgos["md5"] = c.md5Hasher()
	}
	return hashAlgos, hashSums
}

const (
	unknown = -1
	offline = 0
	online  = 1
)

// IsOnline returns true if healthcheck enabled and client is online
func (c *Client) IsOnline() bool {
<<<<<<< HEAD
	switch atomic.LoadInt32(&c.healthCheck) {
	case online, unknown:
		return true
	}
	return false
=======
	return !c.IsOffline()
}

// sets online healthStatus to offline
func (c *Client) markOffline() {
	atomic.CompareAndSwapInt32(&c.healthStatus, online, offline)
>>>>>>> 8588f698
}

// IsOffline returns true if healthcheck enabled and client is offline
func (c *Client) IsOffline() bool {
<<<<<<< HEAD
	return !c.IsOnline()
=======
	return atomic.LoadInt32(&c.healthStatus) == offline
>>>>>>> 8588f698
}

// HealthCheck starts a healthcheck to see if endpoint is up. Returns a context cancellation function
// and and error if health check is already started
func (c *Client) HealthCheck(hcDuration time.Duration) (context.CancelFunc, error) {
<<<<<<< HEAD
	if atomic.LoadInt32(&c.healthCheck) == online {
		return nil, fmt.Errorf("health check running already")
=======
	if atomic.LoadInt32(&c.healthStatus) == online {
		return nil, fmt.Errorf("health check is running")
>>>>>>> 8588f698
	}
	if hcDuration < 1*time.Second {
		return nil, fmt.Errorf("health check duration should be atleast 1 second")
	}
	ctx, cancelFn := context.WithCancel(context.Background())
<<<<<<< HEAD
	c.healthCheckCh = make(chan struct{})
	atomic.StoreInt32(&c.healthCheck, online)
=======
	atomic.StoreInt32(&c.healthStatus, online)
>>>>>>> 8588f698
	probeBucketName := randString(60, rand.NewSource(time.Now().UnixNano()), "probe-health-")
	go func(duration time.Duration) {
		timer := time.NewTimer(duration)
		defer timer.Stop()
		for {
			select {
			case <-ctx.Done():
<<<<<<< HEAD
				close(c.healthCheckCh)
				atomic.StoreInt32(&c.healthCheck, unknown)
				return
			case <-timer.C:

				timer.Reset(duration)
				// Do health check the first time and ONLY if the connection is marked offline
				if c.IsOffline() || c.lastOnline.IsZero() {
					_, err := c.getBucketLocation(context.Background(), probeBucketName)
					if err != nil && IsNetworkOrHostDown(err, false) {
						atomic.StoreInt32(&c.healthCheck, offline)
					}
					switch ToErrorResponse(err).Code {
					case "NoSuchBucket", "AccessDenied", "":
						c.lastOnline = time.Now()
						atomic.StoreInt32(&c.healthCheck, online)
					}
				}
			case <-c.healthCheckCh:
				// set offline if client saw a network error
				atomic.StoreInt32(&c.healthCheck, offline)
=======
				atomic.StoreInt32(&c.healthStatus, unknown)
				return
			case <-timer.C:
				timer.Reset(duration)
				// Do health check the first time and ONLY if the connection is marked offline
				if c.IsOffline() {
					gctx, gcancel := context.WithTimeout(context.Background(), 3*time.Second)
					_, err := c.getBucketLocation(gctx, probeBucketName)
					gcancel()
					if IsNetworkOrHostDown(err, false) {
						// Still network errors do not need to do anything.
						continue
					}
					switch ToErrorResponse(err).Code {
					case "NoSuchBucket", "AccessDenied", "":
						atomic.CompareAndSwapInt32(&c.healthStatus, offline, online)
					}
				}
>>>>>>> 8588f698
			}
		}
	}(hcDuration)
	return cancelFn, nil
}

// requestMetadata - is container for all the values to make a request.
type requestMetadata struct {
	// If set newRequest presigns the URL.
	presignURL bool

	// User supplied.
	bucketName         string
	objectName         string
	queryValues        url.Values
	customHeader       http.Header
	extraPresignHeader http.Header
	expires            int64

	// Generated by our internal code.
	bucketLocation   string
	contentBody      io.Reader
	contentLength    int64
	contentMD5Base64 string // carries base64 encoded md5sum
	contentSHA256Hex string // carries hex encoded sha256sum
}

// dumpHTTP - dump HTTP request and response.
func (c *Client) dumpHTTP(req *http.Request, resp *http.Response) error {
	// Starts http dump.
	_, err := fmt.Fprintln(c.traceOutput, "---------START-HTTP---------")
	if err != nil {
		return err
	}

	// Filter out Signature field from Authorization header.
	origAuth := req.Header.Get("Authorization")
	if origAuth != "" {
		req.Header.Set("Authorization", redactSignature(origAuth))
	}

	// Only display request header.
	reqTrace, err := httputil.DumpRequestOut(req, false)
	if err != nil {
		return err
	}

	// Write request to trace output.
	_, err = fmt.Fprint(c.traceOutput, string(reqTrace))
	if err != nil {
		return err
	}

	// Only display response header.
	var respTrace []byte

	// For errors we make sure to dump response body as well.
	if resp.StatusCode != http.StatusOK &&
		resp.StatusCode != http.StatusPartialContent &&
		resp.StatusCode != http.StatusNoContent {
		respTrace, err = httputil.DumpResponse(resp, true)
		if err != nil {
			return err
		}
	} else {
		respTrace, err = httputil.DumpResponse(resp, false)
		if err != nil {
			return err
		}
	}

	// Write response to trace output.
	_, err = fmt.Fprint(c.traceOutput, strings.TrimSuffix(string(respTrace), "\r\n"))
	if err != nil {
		return err
	}

	// Ends the http dump.
	_, err = fmt.Fprintln(c.traceOutput, "---------END-HTTP---------")
	if err != nil {
		return err
	}

	// Returns success.
	return nil
}

// do - execute http request.
func (c *Client) do(req *http.Request) (resp *http.Response, err error) {
	defer func() {
		if IsNetworkOrHostDown(err, false) {
			c.markOffline()
		}
	}()

	resp, err = c.httpClient.Do(req)
	if err != nil {
		// Handle this specifically for now until future Golang versions fix this issue properly.
		if urlErr, ok := err.(*url.Error); ok {
			if strings.Contains(urlErr.Err.Error(), "EOF") {
				return nil, &url.Error{
					Op:  urlErr.Op,
					URL: urlErr.URL,
					Err: errors.New("Connection closed by foreign host " + urlErr.URL + ". Retry again."),
				}
			}
		}
		return nil, err
	}

	// Response cannot be non-nil, report error if thats the case.
	if resp == nil {
		msg := "Response is empty. " + reportIssue
		return nil, errInvalidArgument(msg)
	}

	// If trace is enabled, dump http request and response,
	// except when the traceErrorsOnly enabled and the response's status code is ok
	if c.isTraceEnabled && !(c.traceErrorsOnly && resp.StatusCode == http.StatusOK) {
		err = c.dumpHTTP(req, resp)
		if err != nil {
			return nil, err
		}
	}

	return resp, nil
}

// List of success status.
var successStatus = []int{
	http.StatusOK,
	http.StatusNoContent,
	http.StatusPartialContent,
}

// executeMethod - instantiates a given method, and retries the
// request upon any error up to maxRetries attempts in a binomially
// delayed manner using a standard back off algorithm.
func (c *Client) executeMethod(ctx context.Context, method string, metadata requestMetadata) (res *http.Response, err error) {
	if c.IsOffline() {
		return nil, errors.New(c.endpointURL.String() + " is offline.")
	}

	var retryable bool       // Indicates if request can be retried.
	var bodySeeker io.Seeker // Extracted seeker from io.Reader.
	var reqRetry = MaxRetry  // Indicates how many times we can retry the request

	if metadata.contentBody != nil {
		// Check if body is seekable then it is retryable.
		bodySeeker, retryable = metadata.contentBody.(io.Seeker)
		switch bodySeeker {
		case os.Stdin, os.Stdout, os.Stderr:
			retryable = false
		}
		// Retry only when reader is seekable
		if !retryable {
			reqRetry = 1
		}

		// Figure out if the body can be closed - if yes
		// we will definitely close it upon the function
		// return.
		bodyCloser, ok := metadata.contentBody.(io.Closer)
		if ok {
			defer bodyCloser.Close()
		}
	}

	// Create cancel context to control 'newRetryTimer' go routine.
	retryCtx, cancel := context.WithCancel(ctx)

	// Indicate to our routine to exit cleanly upon return.
	defer cancel()

	for range c.newRetryTimer(retryCtx, reqRetry, DefaultRetryUnit, DefaultRetryCap, MaxJitter) {
		// Retry executes the following function body if request has an
		// error until maxRetries have been exhausted, retry attempts are
		// performed after waiting for a given period of time in a
		// binomial fashion.
		if retryable {
			// Seek back to beginning for each attempt.
			if _, err = bodySeeker.Seek(0, 0); err != nil {
				// If seek failed, no need to retry.
				return nil, err
			}
		}

		// Instantiate a new request.
		var req *http.Request
		req, err = c.newRequest(ctx, method, metadata)
		if err != nil {
			errResponse := ToErrorResponse(err)
			if isS3CodeRetryable(errResponse.Code) {
				continue // Retry.
			}

<<<<<<< HEAD
			if atomic.LoadInt32(&c.healthCheck) != unknown && IsNetworkOrHostDown(err, false) {
				select {
				case c.healthCheckCh <- struct{}{}:
				default:
				}
			}
=======
>>>>>>> 8588f698
			return nil, err
		}
		// Initiate the request.
		res, err = c.do(req)
		if err != nil {
			if atomic.LoadInt32(&c.healthCheck) != unknown && IsNetworkOrHostDown(err, false) {
				select {
				case c.healthCheckCh <- struct{}{}:
				default:
				}
			}

			if errors.Is(err, context.Canceled) || errors.Is(err, context.DeadlineExceeded) {
				return nil, err
			}

			// Retry the request
			continue
		}

		// For any known successful http status, return quickly.
		for _, httpStatus := range successStatus {
			if httpStatus == res.StatusCode {
				return res, nil
			}
		}

		// Read the body to be saved later.
		errBodyBytes, err := ioutil.ReadAll(res.Body)
		// res.Body should be closed
		closeResponse(res)
		if err != nil {
			return nil, err
		}

		// Save the body.
		errBodySeeker := bytes.NewReader(errBodyBytes)
		res.Body = ioutil.NopCloser(errBodySeeker)

		// For errors verify if its retryable otherwise fail quickly.
		errResponse := ToErrorResponse(httpRespToErrorResponse(res, metadata.bucketName, metadata.objectName))

		// Save the body back again.
		errBodySeeker.Seek(0, 0) // Seek back to starting point.
		res.Body = ioutil.NopCloser(errBodySeeker)

		// Bucket region if set in error response and the error
		// code dictates invalid region, we can retry the request
		// with the new region.
		//
		// Additionally we should only retry if bucketLocation and custom
		// region is empty.
		if c.region == "" {
			switch errResponse.Code {
			case "AuthorizationHeaderMalformed":
				fallthrough
			case "InvalidRegion":
				fallthrough
			case "AccessDenied":
				if errResponse.Region == "" {
					// Region is empty we simply return the error.
					return res, err
				}
				// Region is not empty figure out a way to
				// handle this appropriately.
				if metadata.bucketName != "" {
					// Gather Cached location only if bucketName is present.
					if location, cachedOk := c.bucketLocCache.Get(metadata.bucketName); cachedOk && location != errResponse.Region {
						c.bucketLocCache.Set(metadata.bucketName, errResponse.Region)
						continue // Retry.
					}
				} else {
					// This is for ListBuckets() fallback.
					if errResponse.Region != metadata.bucketLocation {
						// Retry if the error response has a different region
						// than the request we just made.
						metadata.bucketLocation = errResponse.Region
						continue // Retry
					}
				}
			}
		}

		// Verify if error response code is retryable.
		if isS3CodeRetryable(errResponse.Code) {
			continue // Retry.
		}

		// Verify if http status code is retryable.
		if isHTTPStatusRetryable(res.StatusCode) {
			continue // Retry.
		}

		// For all other cases break out of the retry loop.
		break
	}

	// Return an error when retry is canceled or deadlined
	if e := retryCtx.Err(); e != nil {
		return nil, e
	}

	return res, err
}

// newRequest - instantiate a new HTTP request for a given method.
func (c *Client) newRequest(ctx context.Context, method string, metadata requestMetadata) (req *http.Request, err error) {
	// If no method is supplied default to 'POST'.
	if method == "" {
		method = http.MethodPost
	}

	location := metadata.bucketLocation
	if location == "" {
		if metadata.bucketName != "" {
			// Gather location only if bucketName is present.
			location, err = c.getBucketLocation(ctx, metadata.bucketName)
			if err != nil {
				return nil, err
			}
		}
		if location == "" {
			location = getDefaultLocation(*c.endpointURL, c.region)
		}
	}

	// Look if target url supports virtual host.
	// We explicitly disallow MakeBucket calls to not use virtual DNS style,
	// since the resolution may fail.
	isMakeBucket := (metadata.objectName == "" && method == http.MethodPut && len(metadata.queryValues) == 0)
	isVirtualHost := c.isVirtualHostStyleRequest(*c.endpointURL, metadata.bucketName) && !isMakeBucket

	// Construct a new target URL.
	targetURL, err := c.makeTargetURL(metadata.bucketName, metadata.objectName, location,
		isVirtualHost, metadata.queryValues)
	if err != nil {
		return nil, err
	}

	// Initialize a new HTTP request for the method.
	req, err = http.NewRequestWithContext(ctx, method, targetURL.String(), nil)
	if err != nil {
		return nil, err
	}

	// Get credentials from the configured credentials provider.
	value, err := c.credsProvider.Get()
	if err != nil {
		return nil, err
	}

	var (
		signerType      = value.SignerType
		accessKeyID     = value.AccessKeyID
		secretAccessKey = value.SecretAccessKey
		sessionToken    = value.SessionToken
	)

	// Custom signer set then override the behavior.
	if c.overrideSignerType != credentials.SignatureDefault {
		signerType = c.overrideSignerType
	}

	// If signerType returned by credentials helper is anonymous,
	// then do not sign regardless of signerType override.
	if value.SignerType == credentials.SignatureAnonymous {
		signerType = credentials.SignatureAnonymous
	}

	// Generate presign url if needed, return right here.
	if metadata.expires != 0 && metadata.presignURL {
		if signerType.IsAnonymous() {
			return nil, errInvalidArgument("Presigned URLs cannot be generated with anonymous credentials.")
		}
		if metadata.extraPresignHeader != nil {
			if signerType.IsV2() {
				return nil, errInvalidArgument("Extra signed headers for Presign with Signature V2 is not supported.")
			}
			for k, v := range metadata.extraPresignHeader {
				req.Header.Set(k, v[0])
			}
		}
		if signerType.IsV2() {
			// Presign URL with signature v2.
			req = signer.PreSignV2(*req, accessKeyID, secretAccessKey, metadata.expires, isVirtualHost)
		} else if signerType.IsV4() {
			// Presign URL with signature v4.
			req = signer.PreSignV4(*req, accessKeyID, secretAccessKey, sessionToken, location, metadata.expires)
		}
		return req, nil
	}

	// Set 'User-Agent' header for the request.
	c.setUserAgent(req)

	// Set all headers.
	for k, v := range metadata.customHeader {
		req.Header.Set(k, v[0])
	}

	// Go net/http notoriously closes the request body.
	// - The request Body, if non-nil, will be closed by the underlying Transport, even on errors.
	// This can cause underlying *os.File seekers to fail, avoid that
	// by making sure to wrap the closer as a nop.
	if metadata.contentLength == 0 {
		req.Body = nil
	} else {
		req.Body = ioutil.NopCloser(metadata.contentBody)
	}

	// Set incoming content-length.
	req.ContentLength = metadata.contentLength
	if req.ContentLength <= -1 {
		// For unknown content length, we upload using transfer-encoding: chunked.
		req.TransferEncoding = []string{"chunked"}
	}

	// set md5Sum for content protection.
	if len(metadata.contentMD5Base64) > 0 {
		req.Header.Set("Content-Md5", metadata.contentMD5Base64)
	}

	// For anonymous requests just return.
	if signerType.IsAnonymous() {
		return req, nil
	}

	switch {
	case signerType.IsV2():
		// Add signature version '2' authorization header.
		req = signer.SignV2(*req, accessKeyID, secretAccessKey, isVirtualHost)
	case metadata.objectName != "" && metadata.queryValues == nil && method == http.MethodPut && metadata.customHeader.Get("X-Amz-Copy-Source") == "" && !c.secure:
		// Streaming signature is used by default for a PUT object request. Additionally we also
		// look if the initialized client is secure, if yes then we don't need to perform
		// streaming signature.
		req = signer.StreamingSignV4(req, accessKeyID,
			secretAccessKey, sessionToken, location, metadata.contentLength, time.Now().UTC())
	default:
		// Set sha256 sum for signature calculation only with signature version '4'.
		shaHeader := unsignedPayload
		if metadata.contentSHA256Hex != "" {
			shaHeader = metadata.contentSHA256Hex
		}
		req.Header.Set("X-Amz-Content-Sha256", shaHeader)

		// Add signature version '4' authorization header.
		req = signer.SignV4(*req, accessKeyID, secretAccessKey, sessionToken, location)
	}

	// Return request.
	return req, nil
}

// set User agent.
func (c *Client) setUserAgent(req *http.Request) {
	req.Header.Set("User-Agent", libraryUserAgent)
	if c.appInfo.appName != "" && c.appInfo.appVersion != "" {
		req.Header.Set("User-Agent", libraryUserAgent+" "+c.appInfo.appName+"/"+c.appInfo.appVersion)
	}
}

// makeTargetURL make a new target url.
func (c *Client) makeTargetURL(bucketName, objectName, bucketLocation string, isVirtualHostStyle bool, queryValues url.Values) (*url.URL, error) {
	host := c.endpointURL.Host
	// For Amazon S3 endpoint, try to fetch location based endpoint.
	if s3utils.IsAmazonEndpoint(*c.endpointURL) {
		if c.s3AccelerateEndpoint != "" && bucketName != "" {
			// http://docs.aws.amazon.com/AmazonS3/latest/dev/transfer-acceleration.html
			// Disable transfer acceleration for non-compliant bucket names.
			if strings.Contains(bucketName, ".") {
				return nil, errTransferAccelerationBucket(bucketName)
			}
			// If transfer acceleration is requested set new host.
			// For more details about enabling transfer acceleration read here.
			// http://docs.aws.amazon.com/AmazonS3/latest/dev/transfer-acceleration.html
			host = c.s3AccelerateEndpoint
		} else {
			// Do not change the host if the endpoint URL is a FIPS S3 endpoint.
			if !s3utils.IsAmazonFIPSEndpoint(*c.endpointURL) {
				// Fetch new host based on the bucket location.
				host = getS3Endpoint(bucketLocation)
			}
		}
	}

	// Save scheme.
	scheme := c.endpointURL.Scheme

	// Strip port 80 and 443 so we won't send these ports in Host header.
	// The reason is that browsers and curl automatically remove :80 and :443
	// with the generated presigned urls, then a signature mismatch error.
	if h, p, err := net.SplitHostPort(host); err == nil {
		if scheme == "http" && p == "80" || scheme == "https" && p == "443" {
			host = h
		}
	}

	urlStr := scheme + "://" + host + "/"
	// Make URL only if bucketName is available, otherwise use the
	// endpoint URL.
	if bucketName != "" {
		// If endpoint supports virtual host style use that always.
		// Currently only S3 and Google Cloud Storage would support
		// virtual host style.
		if isVirtualHostStyle {
			urlStr = scheme + "://" + bucketName + "." + host + "/"
			if objectName != "" {
				urlStr += s3utils.EncodePath(objectName)
			}
		} else {
			// If not fall back to using path style.
			urlStr = urlStr + bucketName + "/"
			if objectName != "" {
				urlStr += s3utils.EncodePath(objectName)
			}
		}
	}

	// If there are any query values, add them to the end.
	if len(queryValues) > 0 {
		urlStr = urlStr + "?" + s3utils.QueryEncode(queryValues)
	}

	return url.Parse(urlStr)
}

// returns true if virtual hosted style requests are to be used.
func (c *Client) isVirtualHostStyleRequest(url url.URL, bucketName string) bool {
	if bucketName == "" {
		return false
	}

	if c.lookup == BucketLookupDNS {
		return true
	}
	if c.lookup == BucketLookupPath {
		return false
	}

	// default to virtual only for Amazon/Google  storage. In all other cases use
	// path style requests
	return s3utils.IsVirtualHostSupported(url, bucketName)
}<|MERGE_RESOLUTION|>--- conflicted
+++ resolved
@@ -92,13 +92,7 @@
 	md5Hasher    func() md5simd.Hasher
 	sha256Hasher func() md5simd.Hasher
 
-<<<<<<< HEAD
-	healthCheckCh chan struct{}
-	healthCheck   int32
-	lastOnline    time.Time
-=======
 	healthStatus int32
->>>>>>> 8588f698
 }
 
 // Options for New method
@@ -117,11 +111,7 @@
 // Global constants.
 const (
 	libraryName    = "minio-go"
-<<<<<<< HEAD
-	libraryVersion = "v7.0.14"
-=======
 	libraryVersion = "v7.0.16"
->>>>>>> 8588f698
 )
 
 // User Agent should always following the below style.
@@ -320,11 +310,7 @@
 	clnt.lookup = opts.BucketLookup
 
 	// healthcheck is not initialized
-<<<<<<< HEAD
-	clnt.healthCheck = unknown
-=======
 	clnt.healthStatus = unknown
->>>>>>> 8588f698
 
 	// Return.
 	return clnt, nil
@@ -416,52 +402,30 @@
 
 // IsOnline returns true if healthcheck enabled and client is online
 func (c *Client) IsOnline() bool {
-<<<<<<< HEAD
-	switch atomic.LoadInt32(&c.healthCheck) {
-	case online, unknown:
-		return true
-	}
-	return false
-=======
 	return !c.IsOffline()
 }
 
 // sets online healthStatus to offline
 func (c *Client) markOffline() {
 	atomic.CompareAndSwapInt32(&c.healthStatus, online, offline)
->>>>>>> 8588f698
 }
 
 // IsOffline returns true if healthcheck enabled and client is offline
 func (c *Client) IsOffline() bool {
-<<<<<<< HEAD
-	return !c.IsOnline()
-=======
 	return atomic.LoadInt32(&c.healthStatus) == offline
->>>>>>> 8588f698
 }
 
 // HealthCheck starts a healthcheck to see if endpoint is up. Returns a context cancellation function
 // and and error if health check is already started
 func (c *Client) HealthCheck(hcDuration time.Duration) (context.CancelFunc, error) {
-<<<<<<< HEAD
-	if atomic.LoadInt32(&c.healthCheck) == online {
-		return nil, fmt.Errorf("health check running already")
-=======
 	if atomic.LoadInt32(&c.healthStatus) == online {
 		return nil, fmt.Errorf("health check is running")
->>>>>>> 8588f698
 	}
 	if hcDuration < 1*time.Second {
 		return nil, fmt.Errorf("health check duration should be atleast 1 second")
 	}
 	ctx, cancelFn := context.WithCancel(context.Background())
-<<<<<<< HEAD
-	c.healthCheckCh = make(chan struct{})
-	atomic.StoreInt32(&c.healthCheck, online)
-=======
 	atomic.StoreInt32(&c.healthStatus, online)
->>>>>>> 8588f698
 	probeBucketName := randString(60, rand.NewSource(time.Now().UnixNano()), "probe-health-")
 	go func(duration time.Duration) {
 		timer := time.NewTimer(duration)
@@ -469,29 +433,6 @@
 		for {
 			select {
 			case <-ctx.Done():
-<<<<<<< HEAD
-				close(c.healthCheckCh)
-				atomic.StoreInt32(&c.healthCheck, unknown)
-				return
-			case <-timer.C:
-
-				timer.Reset(duration)
-				// Do health check the first time and ONLY if the connection is marked offline
-				if c.IsOffline() || c.lastOnline.IsZero() {
-					_, err := c.getBucketLocation(context.Background(), probeBucketName)
-					if err != nil && IsNetworkOrHostDown(err, false) {
-						atomic.StoreInt32(&c.healthCheck, offline)
-					}
-					switch ToErrorResponse(err).Code {
-					case "NoSuchBucket", "AccessDenied", "":
-						c.lastOnline = time.Now()
-						atomic.StoreInt32(&c.healthCheck, online)
-					}
-				}
-			case <-c.healthCheckCh:
-				// set offline if client saw a network error
-				atomic.StoreInt32(&c.healthCheck, offline)
-=======
 				atomic.StoreInt32(&c.healthStatus, unknown)
 				return
 			case <-timer.C:
@@ -510,7 +451,6 @@
 						atomic.CompareAndSwapInt32(&c.healthStatus, offline, online)
 					}
 				}
->>>>>>> 8588f698
 			}
 		}
 	}(hcDuration)
@@ -707,27 +647,11 @@
 				continue // Retry.
 			}
 
-<<<<<<< HEAD
-			if atomic.LoadInt32(&c.healthCheck) != unknown && IsNetworkOrHostDown(err, false) {
-				select {
-				case c.healthCheckCh <- struct{}{}:
-				default:
-				}
-			}
-=======
->>>>>>> 8588f698
 			return nil, err
 		}
 		// Initiate the request.
 		res, err = c.do(req)
 		if err != nil {
-			if atomic.LoadInt32(&c.healthCheck) != unknown && IsNetworkOrHostDown(err, false) {
-				select {
-				case c.healthCheckCh <- struct{}{}:
-				default:
-				}
-			}
-
 			if errors.Is(err, context.Canceled) || errors.Is(err, context.DeadlineExceeded) {
 				return nil, err
 			}
