<<<<<<< HEAD
=======
PACKAGE_DIRS := $(shell find . -mindepth 2 -type f -name 'go.mod' -exec dirname {} \; | sort)

>>>>>>> 929caaff
test: testdeps
	go test ./...
	go test ./... -short -race
	go test ./... -run=NONE -bench=. -benchmem
	env GOOS=linux GOARCH=386 go test ./...
	go vet

testdeps: testdata/redis/src/redis-server

bench: testdeps
	go test ./... -test.run=NONE -test.bench=. -test.benchmem

.PHONY: all test testdeps bench

testdata/redis:
	mkdir -p $@
<<<<<<< HEAD
	wget -qO- https://download.redis.io/releases/redis-6.2.1.tar.gz | tar xvz --strip-components=1 -C $@
=======
	wget -qO- https://download.redis.io/releases/redis-6.2.5.tar.gz | tar xvz --strip-components=1 -C $@
>>>>>>> 929caaff

testdata/redis/src/redis-server: testdata/redis
	cd $< && make all

fmt:
	gofmt -w -s ./
	goimports -w  -local github.com/go-redis/redis ./

go_mod_tidy:
	go get -u && go mod tidy
	set -e; for dir in $(PACKAGE_DIRS); do \
	  echo "go mod tidy in $${dir}"; \
	  (cd "$${dir}" && \
	    go get -u && \
	    go mod tidy); \
	done<|MERGE_RESOLUTION|>--- conflicted
+++ resolved
@@ -1,8 +1,5 @@
-<<<<<<< HEAD
-=======
 PACKAGE_DIRS := $(shell find . -mindepth 2 -type f -name 'go.mod' -exec dirname {} \; | sort)
 
->>>>>>> 929caaff
 test: testdeps
 	go test ./...
 	go test ./... -short -race
@@ -19,11 +16,7 @@
 
 testdata/redis:
 	mkdir -p $@
-<<<<<<< HEAD
-	wget -qO- https://download.redis.io/releases/redis-6.2.1.tar.gz | tar xvz --strip-components=1 -C $@
-=======
 	wget -qO- https://download.redis.io/releases/redis-6.2.5.tar.gz | tar xvz --strip-components=1 -C $@
->>>>>>> 929caaff
 
 testdata/redis/src/redis-server: testdata/redis
 	cd $< && make all
