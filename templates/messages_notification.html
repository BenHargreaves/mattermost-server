{{define "messages_notification"}}

<!-- FILE: messages_notification.mjml -->
<!doctype html>
<html xmlns="http://www.w3.org/1999/xhtml" xmlns:v="urn:schemas-microsoft-com:vml" xmlns:o="urn:schemas-microsoft-com:office:office">

<head>
  <title>
  </title>
  <!--[if !mso]><!-->
  <meta http-equiv="X-UA-Compatible" content="IE=edge">
  <!--<![endif]-->
  <meta http-equiv="Content-Type" content="text/html; charset=UTF-8">
  <meta name="viewport" content="width=device-width, initial-scale=1">
  <style type="text/css">
    #outlook a {
      padding: 0;
    }

    body {
      margin: 0;
      padding: 0;
      -webkit-text-size-adjust: 100%;
      -ms-text-size-adjust: 100%;
    }

    table,
    td {
      border-collapse: collapse;
      mso-table-lspace: 0pt;
      mso-table-rspace: 0pt;
    }

    img {
      border: 0;
      height: auto;
      line-height: 100%;
      outline: none;
      text-decoration: none;
      -ms-interpolation-mode: bicubic;
    }

    p {
      display: block;
      margin: 13px 0;
    }
  </style>
  <!--[if mso]>
        <xml>
        <o:OfficeDocumentSettings>
          <o:AllowPNG/>
          <o:PixelsPerInch>96</o:PixelsPerInch>
        </o:OfficeDocumentSettings>
        </xml>
        <![endif]-->
  <!--[if lte mso 11]>
        <style type="text/css">
          .mj-outlook-group-fix { width:100% !important; }
        </style>
        <![endif]-->
  <!--[if !mso]><!-->
  <link href="https://fonts.googleapis.com/css?family=Open+Sans:300,400,500,700" rel="stylesheet" type="text/css">
  <style type="text/css">
    @import url(https://fonts.googleapis.com/css?family=Open+Sans:300,400,500,700);
  </style>
  <!--<![endif]-->
  <style type="text/css">
    @media only screen and (min-width:480px) {
      .mj-column-per-100 {
        width: 100% !important;
        max-width: 100%;
      }

      .mj-column-per-33-333333333333336 {
        width: 33.333333333333336% !important;
        max-width: 33.333333333333336%;
      }

      .mj-column-per-90 {
        width: 90% !important;
        max-width: 90%;
      }
    }
  </style>
  <style media="screen and (min-width:480px)">
    .moz-text-html .mj-column-per-100 {
      width: 100% !important;
      max-width: 100%;
    }

    .moz-text-html .mj-column-per-33-333333333333336 {
      width: 33.333333333333336% !important;
      max-width: 33.333333333333336%;
    }

    .moz-text-html .mj-column-per-90 {
      width: 90% !important;
      max-width: 90%;
    }
  </style>
  <style type="text/css">
    @media only screen and (max-width:480px) {
      table.mj-full-width-mobile {
        width: 100% !important;
      }

      td.mj-full-width-mobile {
        width: auto !important;
      }
    }
  </style>
  <style type="text/css">
    @import url(https://fonts.googleapis.com/css?family=Open+Sans:300,400,500,600,700);

    .emailBody {
      background: #F3F3F3 !important;
    }

    .emailBody a {
      text-decoration: none !important;
      color: #1C58D9 !important;
    }

    .title div {
      font-weight: 600 !important;
      font-size: 28px !important;
      line-height: 36px !important;
      letter-spacing: -0.01em !important;
      color: #3F4350 !important;
    }

    .subTitle div {
      font-size: 16px !important;
      line-height: 24px !important;
      color: rgba(63, 67, 80, 0.64) !important;
    }

    .subTitle a {
      color: rgb(28, 88, 217) !important;
    }

    .button a {
      background-color: #1C58D9 !important;
      font-weight: 600 !important;
      font-size: 16px !important;
      line-height: 18px !important;
      color: #FFFFFF !important;
      padding: 15px 24px !important;
    }

    .messageButton a {
      background-color: #FFFFFF !important;
      border: 1px solid #FFFFFF !important;
      box-sizing: border-box !important;
      color: #1C58D9 !important;
      padding: 12px 20px !important;
      font-weight: 600 !important;
      font-size: 14px !important;
      line-height: 14px !important;
    }

    .info div {
      font-size: 14px !important;
      line-height: 20px !important;
      color: #3F4350 !important;
      padding: 40px 0px !important;
    }

    .footerTitle div {
      font-weight: 600 !important;
      font-size: 16px !important;
      line-height: 24px !important;
      color: #3F4350 !important;
      padding: 0px 0px 4px 0px !important;
    }

    .footerInfo div {
      font-size: 14px !important;
      line-height: 20px !important;
      color: #3F4350 !important;
      padding: 0px 48px 0px 48px !important;
    }

    .footerInfo a {
      color: #1C58D9 !important;
    }

    .appDownloadButton a {
      background-color: #FFFFFF !important;
      border: 1px solid #1C58D9 !important;
      box-sizing: border-box !important;
      color: #1C58D9 !important;
      padding: 13px 20px !important;
      font-weight: 600 !important;
      font-size: 14px !important;
      line-height: 14px !important;
    }

    .emailFooter div {
      font-size: 12px !important;
      line-height: 16px !important;
      color: rgba(63, 67, 80, 0.56) !important;
      padding: 8px 24px 8px 24px !important;
    }

    .postCard {
      padding: 0px 24px 40px 24px !important;
    }

    .messageCard {
      background: #FFFFFF !important;
      border: 1px solid rgba(61, 60, 64, 0.08) !important;
      box-sizing: border-box !important;
      box-shadow: 0px 8px 24px rgba(0, 0, 0, 0.12) !important;
      border-radius: 4px !important;
      padding: 32px !important;
    }

    .messageAvatar img {
      width: 32px !important;
      height: 32px !important;
      padding: 0px !important;
      border-radius: 32px !important;
    }

    .messageAvatarCol {
      width: 32px !important;
    }

    .postNameAndTime {
      padding: 0px 0px 4px 0px !important;
      display: flex;
    }

    .senderName {
      font-family: Open Sans, sans-serif;
      text-align: left !important;
      font-weight: 600 !important;
      font-size: 14px !important;
      line-height: 20px !important;
      color: #3F4350 !important;
    }

    .time {
      font-family: Open Sans, sans-serif;
      font-size: 12px;
      line-height: 16px;
      color: rgba(63, 67, 80, 0.56);
      padding: 2px 6px;
      align-items: center;
      float: left;
    }

    .channelBg {
      background: rgba(63, 67, 80, 0.08);
      border-radius: 4px;
      display: flex;
      padding-left: 4px;
    }

    .channelLogo {
      width: 10px;
      height: 10px;
      padding: 5px 4px 5px 6px;
      float: left;
    }

    .channelName {
      font-family: Open Sans, sans-serif;
      font-weight: 600;
      font-size: 10px;
      line-height: 16px;
      letter-spacing: 0.01em;
      text-transform: uppercase;
      color: rgba(63, 67, 80, 0.64);
      padding: 2px 6px 2px 0px;
    }

    .gmChannelCount {
      background-color: rgba(63, 67, 80, 0.2);
      padding: 0 5px;
      border-radius: 2px;
      margin-right: 2px;
    }

    .senderMessage div {
      text-align: left !important;
      font-size: 14px !important;
      line-height: 20px !important;
      color: #3F4350 !important;
      padding: 0px !important;
    }

    .senderInfoCol {
      width: 394px !important;
      padding: 0px 0px 0px 12px !important;
    }

    @media all and (min-width: 541px) {
      .emailBody {
        padding: 32px !important;
      }
    }

    @media all and (max-width: 540px) and (min-width: 401px) {
      .emailBody {
        padding: 16px !important;
      }

      .messageCard {
        padding: 16px !important;
      }

      .senderInfoCol {
        width: 80% !important;
        padding: 0px 0px 0px 12px !important;
      }
    }

    @media all and (max-width: 400px) {
      .emailBody {
        padding: 0px !important;
      }

      .footerInfo div {
        padding: 0px !important;
      }

      .messageCard {
        padding: 16px !important;
      }

      .postCard {
        padding: 0px 0px 40px 0px !important;
      }

      .senderInfoCol {
        width: 80% !important;
        padding: 0px 0px 0px 12px !important;
      }
    }
  </style>
</head>

<body style="word-spacing:normal;">
  <div class="emailBody" style="background: #F3F3F3;">
    <!--[if mso | IE]><table align="center" border="0" cellpadding="0" cellspacing="0" class="" style="width:600px;" width="600" ><tr><td style="line-height:0px;font-size:0px;mso-line-height-rule:exactly;"><![endif]-->
    <div style="background:#FFFFFF;background-color:#FFFFFF;margin:0px auto;border-radius:8px;max-width:600px;">
      <table align="center" border="0" cellpadding="0" cellspacing="0" role="presentation" style="background:#FFFFFF;background-color:#FFFFFF;width:100%;border-radius:8px;">
        <tbody>
          <tr>
            <td style="direction:ltr;font-size:0px;padding:24px;text-align:center;">
              <!--[if mso | IE]><table role="presentation" border="0" cellpadding="0" cellspacing="0"><tr><td class="" width="600px" ><table align="center" border="0" cellpadding="0" cellspacing="0" class="" style="width:552px;" width="552" ><tr><td style="line-height:0px;font-size:0px;mso-line-height-rule:exactly;"><![endif]-->
              <div style="margin:0px auto;max-width:552px;">
                <table align="center" border="0" cellpadding="0" cellspacing="0" role="presentation" style="width:100%;">
                  <tbody>
                    <tr>
                      <td style="direction:ltr;font-size:0px;padding:0px 0px 40px 0px;text-align:center;">
                        <!--[if mso | IE]><table role="presentation" border="0" cellpadding="0" cellspacing="0"><tr><td class="" style="vertical-align:top;width:552px;" ><![endif]-->
                        <div class="mj-column-per-100 mj-outlook-group-fix" style="font-size:0px;text-align:left;direction:ltr;display:inline-block;vertical-align:top;width:100%;">
                          <table border="0" cellpadding="0" cellspacing="0" role="presentation" style="vertical-align:top;" width="100%">
                            <tbody>
                              <tr>
                                <td align="center" style="font-size:0px;padding:0px;word-break:break-word;">
                                  <table border="0" cellpadding="0" cellspacing="0" role="presentation" style="border-collapse:collapse;border-spacing:0px;">
                                    <tbody>
                                      <tr>
                                        <td style="width:132px;">
<<<<<<< HEAD
                                          <img alt="" height="21" src="{{.Props.SiteURL}}/static/images/logo_email_dark.png" style="border:0;display:block;outline:none;text-decoration:none;height:21.76px;width:100%;font-size:13px;" width="132" />
=======
                                          <img alt height="21" src="{{.Props.SiteURL}}/static/images/logo_email_dark.png" style="border:0;display:block;outline:none;text-decoration:none;height:21.76px;width:100%;font-size:13px;" width="132">
>>>>>>> 929caaff
                                        </td>
                                      </tr>
                                    </tbody>
                                  </table>
                                </td>
                              </tr>
                            </tbody>
                          </table>
                        </div>
                        <!--[if mso | IE]></td></tr></table><![endif]-->
                      </td>
                    </tr>
                  </tbody>
                </table>
              </div>
              <!--[if mso | IE]></td></tr></table></td></tr><tr><td class="" width="600px" ><table align="center" border="0" cellpadding="0" cellspacing="0" class="" style="width:552px;" width="552" ><tr><td style="line-height:0px;font-size:0px;mso-line-height-rule:exactly;"><![endif]-->
              <div style="margin:0px auto;max-width:552px;">
                <table align="center" border="0" cellpadding="0" cellspacing="0" role="presentation" style="width:100%;">
                  <tbody>
                    <tr>
                      <td style="direction:ltr;font-size:0px;padding:0px 24px 40px 24px;text-align:center;">
                        <!--[if mso | IE]><table role="presentation" border="0" cellpadding="0" cellspacing="0"><tr><td class="" style="vertical-align:top;width:504px;" ><![endif]-->
                        <div class="mj-column-per-100 mj-outlook-group-fix" style="font-size:0px;text-align:left;direction:ltr;display:inline-block;vertical-align:top;width:100%;">
                          <table border="0" cellpadding="0" cellspacing="0" role="presentation" style="vertical-align:top;" width="100%">
                            <tbody>
                              <tr>
                                <td align="center" class="title" style="font-size:0px;padding:0px;word-break:break-word;">
                                  <div style="font-family: Open Sans, sans-serif; text-align: center; font-weight: 600; font-size: 28px; line-height: 36px; letter-spacing: -0.01em; color: #3F4350;">{{.Props.Title}}</div>
                                </td>
                              </tr>
                              <tr>
                                <td align="center" class="subTitle" style="font-size:0px;padding:16px 24px 16px 24px;word-break:break-word;">
                                  <div style="font-family: Open Sans, sans-serif; text-align: center; font-size: 16px; line-height: 24px; color: rgba(63, 67, 80, 0.64);">{{.Props.SubTitle}}</div>
                                </td>
                              </tr>
                              <tr>
                                <td align="center" vertical-align="middle" class="button" style="font-size:0px;padding:0px;word-break:break-word;">
                                  <table border="0" cellpadding="0" cellspacing="0" role="presentation" style="border-collapse:separate;line-height:100%;">
                                    <tr>
                                      <td align="center" bgcolor="#FFFFFF" role="presentation" style="border:none;border-radius:4px;cursor:auto;mso-padding-alt:10px 25px;background:#FFFFFF;" valign="middle">
                                        <a href="{{.Props.ButtonURL}}" style="display: inline-block; background: #FFFFFF; font-family: Open Sans, sans-serif; margin: 0; text-transform: none; mso-padding-alt: 0px; border-radius: 4px; text-decoration: none; background-color: #1C58D9; font-weight: 600; font-size: 16px; line-height: 18px; color: #FFFFFF; padding: 15px 24px;" target="_blank">
                                          {{.Props.Button}}
                                        </a>
                                      </td>
                                    </tr>
                                  </table>
                                </td>
                              </tr>
                            </tbody>
                          </table>
                        </div>
                        <!--[if mso | IE]></td></tr></table><![endif]-->
                      </td>
                    </tr>
                  </tbody>
                </table>
              </div>
              <!--[if mso | IE]></td></tr></table></td></tr><![endif]-->
              {{range .Props.Posts}}
              <div class="postCard" style="padding: 0px 24px 40px 24px;">
                <!--[if mso | IE]><tr><td class="messageCard-outlook" width="600px" ><table align="center" border="0" cellpadding="0" cellspacing="0" class="messageCard-outlook" style="width:552px;" width="552" ><tr><td style="line-height:0px;font-size:0px;mso-line-height-rule:exactly;"><![endif]-->
                <div class="messageCard" style="margin: 0px auto; max-width: 552px; background: #FFFFFF; border: 1px solid rgba(61, 60, 64, 0.08); box-sizing: border-box; box-shadow: 0px 8px 24px rgba(0, 0, 0, 0.12); border-radius: 4px; padding: 32px;">
                  <table align="center" border="0" cellpadding="0" cellspacing="0" role="presentation" style="width:100%;">
                    <tbody>
                      <tr>
                        <td style="direction:ltr;font-size:0px;padding:0px;text-align:center;">
                          <!--[if mso | IE]><table role="presentation" border="0" cellpadding="0" cellspacing="0"><tr><td class="" style="width:552px;" ><![endif]-->
                          <div class="mj-column-per-100 mj-outlook-group-fix" style="font-size:0;line-height:0;text-align:left;display:inline-block;width:100%;direction:ltr;">
                            <!--[if mso | IE]><table border="0" cellpadding="0" cellspacing="0" role="presentation" ><tr><td style="vertical-align:top;width:184px;" ><![endif]-->
<<<<<<< HEAD
                            <div class="mj-column-per-33-333333333333336 mj-outlook-group-fix messageAvatarCol" style="font-size:0px;text-align:left;direction:ltr;display:inline-block;vertical-align:top;width:33%;">
=======
                            <div class="mj-column-per-33-333333333333336 mj-outlook-group-fix messageAvatarCol" style="font-size: 0px; text-align: left; direction: ltr; display: inline-block; vertical-align: top; width: 32px;">
>>>>>>> 929caaff
                              <table border="0" cellpadding="0" cellspacing="0" role="presentation" style="vertical-align:top;" width="100%">
                                <tbody>
                                  <tr>
                                    <td align="center" class="messageAvatar" style="font-size:0px;padding:0px;word-break:break-word;">
                                      <table border="0" cellpadding="0" cellspacing="0" role="presentation" style="border-collapse:collapse;border-spacing:0px;">
                                        <tbody>
                                          <tr>
                                            <td style="width:184px;">
<<<<<<< HEAD
                                              <img alt="" height="auto" src="cid:{{.SenderPhoto}}" style="border:0;display:block;outline:none;text-decoration:none;height:auto;width:100%;font-size:13px;" width="184" />
=======
                                              <img alt height="32" src="cid:{{.SenderPhoto}}" style="border: 0; display: block; outline: none; text-decoration: none; font-size: 13px; width: 32px; height: 32px; padding: 0px; border-radius: 32px;" width="32">
>>>>>>> 929caaff
                                            </td>
                                          </tr>
                                        </tbody>
                                      </table>
                                    </td>
                                  </tr>
                                </tbody>
                              </table>
                            </div>
                            <!--[if mso | IE]></td><td style="vertical-align:top;width:496px;" ><![endif]-->
                            <div class="mj-column-per-90 mj-outlook-group-fix senderInfoCol" style="font-size: 0px; text-align: left; direction: ltr; display: inline-block; vertical-align: top; width: 394px; padding: 0px 0px 0px 12px;">
                              <table border="0" cellpadding="0" cellspacing="0" role="presentation" style="vertical-align:top;" width="100%">
                                <tbody>
                                  <tr>
                                    <td>
                                      <div class="postNameAndTime" style="display: flex; padding: 0px 0px 4px 0px;">
                                        <div class="senderName" style="font-family: Open Sans, sans-serif; text-align: left; font-weight: 600; font-size: 14px; line-height: 20px; color: #3F4350;">{{.SenderName}}</div>
                                        {{if .Time}}
                                        <div class="time" style="font-family: Open Sans, sans-serif; font-size: 12px; line-height: 16px; color: rgba(63, 67, 80, 0.56); padding: 2px 6px; align-items: center; float: left;">{{.Time}}</div>
                                        {{end}}
                                        {{if .ChannelName}}
<<<<<<< HEAD
                                        <div class="channelBg">
                                          {{if .ShowChannelIcon}}
                                          <div class="channelLogo"><img src="{{$.Props.SiteURL}}/static/images/channel_icon.png" width=10px height=10px></img></div>
                                          {{end}}
                                          <div class="channelName">
                                            {{if .OtherChannelMembersCount}}
                                            <span class="gmChannelCount">{{.OtherChannelMembersCount}}</span>
=======
                                        <div class="channelBg" style="background: rgba(63, 67, 80, 0.08); border-radius: 4px; display: flex; padding-left: 4px;">
                                          {{if .ShowChannelIcon}}
                                          <div class="channelLogo" style="width: 10px; height: 10px; padding: 5px 4px 5px 6px; float: left;"><img src="{{$.Props.SiteURL}}/static/images/channel_icon.png" width="10px" height="10px"></div>
                                          {{end}}
                                          <div class="channelName" style="font-family: Open Sans, sans-serif; font-weight: 600; font-size: 10px; line-height: 16px; letter-spacing: 0.01em; text-transform: uppercase; color: rgba(63, 67, 80, 0.64); padding: 2px 6px 2px 0px;">
                                            {{if .OtherChannelMembersCount}}
                                            <span class="gmChannelCount" style="background-color: rgba(63, 67, 80, 0.2); padding: 0 5px; border-radius: 2px; margin-right: 2px;">{{.OtherChannelMembersCount}}</span>
>>>>>>> 929caaff
                                            {{end}}
                                            {{.ChannelName}}
                                          </div>
                                        </div>
                                        {{end}}
                                      </div>
                                    </td>
                                  </tr>
                                  <tr>
                                    <td align="center" class="senderMessage" style="font-size:0px;padding:0px;word-break:break-word;">
                                      <div style="font-family: Open Sans, sans-serif; text-align: left; font-size: 14px; line-height: 20px; color: #3F4350; padding: 0px;">{{.Message}}</div>
                                    </td>
                                  </tr>
                                </tbody>
                              </table>
                            </div>
                            <!--[if mso | IE]></td><td style="vertical-align:top;width:552px;" ><![endif]-->
                            <div class="mj-column-per-100 mj-outlook-group-fix" style="font-size:0px;text-align:left;direction:ltr;display:inline-block;vertical-align:top;width:100%;">
                              <table border="0" cellpadding="0" cellspacing="0" role="presentation" style="vertical-align:top;" width="100%">
                                <tbody>
                                  {{if .MessageURL}}
                                  <tr>
                                    <td align="center" vertical-align="middle" class="messageButton" style="font-size:0px;padding:16px 0px 0px 0px;word-break:break-word;">
                                      <table border="0" cellpadding="0" cellspacing="0" role="presentation" style="border-collapse:separate;line-height:100%;">
                                        <tr>
                                          <td align="center" bgcolor="#FFFFFF" role="presentation" style="border:none;border-radius:4px;cursor:auto;mso-padding-alt:10px 25px;background:#FFFFFF;" valign="middle">
                                            <a href="{{.MessageURL}}" style="display: inline-block; background: #FFFFFF; font-family: Open Sans, sans-serif; margin: 0; text-transform: none; mso-padding-alt: 0px; border-radius: 4px; text-decoration: none; background-color: #FFFFFF; border: 1px solid #FFFFFF; box-sizing: border-box; color: #1C58D9; padding: 12px 20px; font-weight: 600; font-size: 14px; line-height: 14px;" target="_blank">
                                              {{$.Props.MessageButton}}
                                            </a>
                                          </td>
                                        </tr>
                                      </table>
                                    </td>
                                  </tr>
                                  {{end}}
                                </tbody>
                              </table>
                            </div>
                            <!--[if mso | IE]></td></tr></table><![endif]-->
                          </div>
                          <!--[if mso | IE]></td></tr></table><![endif]-->
                        </td>
                      </tr>
                    </tbody>
                  </table>
                </div>
                <!--[if mso | IE]></td></tr></table></td></tr><![endif]-->
              </div>{{end}}
              <!--[if mso | IE]><tr><td class="" width="600px" ><table align="center" border="0" cellpadding="0" cellspacing="0" class="" style="width:552px;" width="552" ><tr><td style="line-height:0px;font-size:0px;mso-line-height-rule:exactly;"><![endif]-->
              <div style="margin:0px auto;max-width:552px;">
                <table align="center" border="0" cellpadding="0" cellspacing="0" role="presentation" style="width:100%;">
                  <tbody>
                    <tr>
                      <td style="direction:ltr;font-size:0px;padding:16px 0px 40px 0px;text-align:center;">
                        <!--[if mso | IE]><table role="presentation" border="0" cellpadding="0" cellspacing="0"><tr><td class="" style="vertical-align:top;width:552px;" ><![endif]-->
                        <div class="mj-column-per-100 mj-outlook-group-fix" style="font-size:0px;text-align:left;direction:ltr;display:inline-block;vertical-align:top;width:100%;">
                          <table border="0" cellpadding="0" cellspacing="0" role="presentation" style="vertical-align:top;" width="100%">
                            <tbody>
                              <tr>
                                <td align="center" class="footerTitle" style="font-size:0px;padding:0px;word-break:break-word;">
                                  <div style="font-family: Open Sans, sans-serif; text-align: center; font-weight: 600; font-size: 16px; line-height: 24px; color: #3F4350; padding: 0px 0px 4px 0px;">{{.Props.NotificationFooterTitle}}</div>
                                </td>
                              </tr>
                              <tr>
                                <td align="center" class="footerInfo" style="font-size:0px;padding:0px;word-break:break-word;">
                                  <div style="font-family: Open Sans, sans-serif; text-align: center; font-size: 14px; line-height: 20px; color: #3F4350; padding: 0px 48px 0px 48px;"><a href="{{.Props.SiteURL}}" style="text-decoration: none; color: #1C58D9;">{{.Props.NotificationFooterInfoLogin}}</a>{{.Props.NotificationFooterInfo}}</div>
                                </td>
                              </tr>
                            </tbody>
                          </table>
                        </div>
                        <!--[if mso | IE]></td></tr></table><![endif]-->
                      </td>
                    </tr>
                  </tbody>
                </table>
              </div>
              <!--[if mso | IE]></td></tr></table></td></tr><tr><td class="" width="600px" ><table align="center" border="0" cellpadding="0" cellspacing="0" class="" style="width:552px;" width="552" ><tr><td style="line-height:0px;font-size:0px;mso-line-height-rule:exactly;"><![endif]-->
              <div style="margin:0px auto;max-width:552px;">
                <table align="center" border="0" cellpadding="0" cellspacing="0" role="presentation" style="width:100%;">
                  <tbody>
                    <tr>
                      <td style="direction:ltr;font-size:0px;padding:0px;text-align:center;">
                        <!--[if mso | IE]><table role="presentation" border="0" cellpadding="0" cellspacing="0"><tr><td class="" style="vertical-align:top;width:552px;" ><![endif]-->
                        <div class="mj-column-per-100 mj-outlook-group-fix" style="font-size:0px;text-align:left;direction:ltr;display:inline-block;vertical-align:top;width:100%;">
                          <table border="0" cellpadding="0" cellspacing="0" role="presentation" style="vertical-align:top;" width="100%">
                            <tbody>
                              <tr>
                                <td align="center" class="emailFooter" style="font-size:0px;padding:0px;word-break:break-word;">
                                  <div style="font-family: Open Sans, sans-serif; text-align: center; font-size: 12px; line-height: 16px; color: rgba(63, 67, 80, 0.56); padding: 8px 24px 8px 24px;">{{.Props.Organization}}
                                    {{.Props.FooterV2}}
                                  </div>
                                </td>
                              </tr>
                            </tbody>
                          </table>
                        </div>
                        <!--[if mso | IE]></td></tr></table><![endif]-->
                      </td>
                    </tr>
                  </tbody>
                </table>
              </div>
              <!--[if mso | IE]></td></tr></table></td></tr></table><![endif]-->
            </td>
          </tr>
        </tbody>
      </table>
    </div>
    <!--[if mso | IE]></td></tr></table><![endif]-->
  </div>
</body>

</html>

{{end}}<|MERGE_RESOLUTION|>--- conflicted
+++ resolved
@@ -366,11 +366,7 @@
                                     <tbody>
                                       <tr>
                                         <td style="width:132px;">
-<<<<<<< HEAD
-                                          <img alt="" height="21" src="{{.Props.SiteURL}}/static/images/logo_email_dark.png" style="border:0;display:block;outline:none;text-decoration:none;height:21.76px;width:100%;font-size:13px;" width="132" />
-=======
                                           <img alt height="21" src="{{.Props.SiteURL}}/static/images/logo_email_dark.png" style="border:0;display:block;outline:none;text-decoration:none;height:21.76px;width:100%;font-size:13px;" width="132">
->>>>>>> 929caaff
                                         </td>
                                       </tr>
                                     </tbody>
@@ -440,11 +436,7 @@
                           <!--[if mso | IE]><table role="presentation" border="0" cellpadding="0" cellspacing="0"><tr><td class="" style="width:552px;" ><![endif]-->
                           <div class="mj-column-per-100 mj-outlook-group-fix" style="font-size:0;line-height:0;text-align:left;display:inline-block;width:100%;direction:ltr;">
                             <!--[if mso | IE]><table border="0" cellpadding="0" cellspacing="0" role="presentation" ><tr><td style="vertical-align:top;width:184px;" ><![endif]-->
-<<<<<<< HEAD
-                            <div class="mj-column-per-33-333333333333336 mj-outlook-group-fix messageAvatarCol" style="font-size:0px;text-align:left;direction:ltr;display:inline-block;vertical-align:top;width:33%;">
-=======
                             <div class="mj-column-per-33-333333333333336 mj-outlook-group-fix messageAvatarCol" style="font-size: 0px; text-align: left; direction: ltr; display: inline-block; vertical-align: top; width: 32px;">
->>>>>>> 929caaff
                               <table border="0" cellpadding="0" cellspacing="0" role="presentation" style="vertical-align:top;" width="100%">
                                 <tbody>
                                   <tr>
@@ -453,11 +445,7 @@
                                         <tbody>
                                           <tr>
                                             <td style="width:184px;">
-<<<<<<< HEAD
-                                              <img alt="" height="auto" src="cid:{{.SenderPhoto}}" style="border:0;display:block;outline:none;text-decoration:none;height:auto;width:100%;font-size:13px;" width="184" />
-=======
                                               <img alt height="32" src="cid:{{.SenderPhoto}}" style="border: 0; display: block; outline: none; text-decoration: none; font-size: 13px; width: 32px; height: 32px; padding: 0px; border-radius: 32px;" width="32">
->>>>>>> 929caaff
                                             </td>
                                           </tr>
                                         </tbody>
@@ -479,15 +467,6 @@
                                         <div class="time" style="font-family: Open Sans, sans-serif; font-size: 12px; line-height: 16px; color: rgba(63, 67, 80, 0.56); padding: 2px 6px; align-items: center; float: left;">{{.Time}}</div>
                                         {{end}}
                                         {{if .ChannelName}}
-<<<<<<< HEAD
-                                        <div class="channelBg">
-                                          {{if .ShowChannelIcon}}
-                                          <div class="channelLogo"><img src="{{$.Props.SiteURL}}/static/images/channel_icon.png" width=10px height=10px></img></div>
-                                          {{end}}
-                                          <div class="channelName">
-                                            {{if .OtherChannelMembersCount}}
-                                            <span class="gmChannelCount">{{.OtherChannelMembersCount}}</span>
-=======
                                         <div class="channelBg" style="background: rgba(63, 67, 80, 0.08); border-radius: 4px; display: flex; padding-left: 4px;">
                                           {{if .ShowChannelIcon}}
                                           <div class="channelLogo" style="width: 10px; height: 10px; padding: 5px 4px 5px 6px; float: left;"><img src="{{$.Props.SiteURL}}/static/images/channel_icon.png" width="10px" height="10px"></div>
@@ -495,7 +474,6 @@
                                           <div class="channelName" style="font-family: Open Sans, sans-serif; font-weight: 600; font-size: 10px; line-height: 16px; letter-spacing: 0.01em; text-transform: uppercase; color: rgba(63, 67, 80, 0.64); padding: 2px 6px 2px 0px;">
                                             {{if .OtherChannelMembersCount}}
                                             <span class="gmChannelCount" style="background-color: rgba(63, 67, 80, 0.2); padding: 0 5px; border-radius: 2px; margin-right: 2px;">{{.OtherChannelMembersCount}}</span>
->>>>>>> 929caaff
                                             {{end}}
                                             {{.ChannelName}}
                                           </div>
