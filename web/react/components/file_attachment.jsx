// Copyright (c) 2015 Mattermost, Inc. All Rights Reserved.
// See License.txt for license information.

var utils = require('../utils/utils.jsx');
var Client = require('../utils/client.jsx');
var Constants = require('../utils/constants.jsx');

export default class FileAttachment extends React.Component {
    constructor(props) {
        super(props);

        this.loadFiles = this.loadFiles.bind(this);
        this.playGif = this.playGif.bind(this);
        this.stopGif = this.stopGif.bind(this);
        this.addBackgroundImage = this.addBackgroundImage.bind(this);

        this.canSetState = false;
        this.state = {fileSize: -1, mime: '', playing: false, loading: false, format: ''};
    }
    componentDidMount() {
        this.loadFiles();
    }
    componentDidUpdate(prevProps) {
        if (this.props.filename !== prevProps.filename) {
            this.loadFiles();
        }
    }
    loadFiles() {
        this.canSetState = true;

        var filename = this.props.filename;

        if (filename) {
            var fileInfo = this.getFileInfoFromName(filename);
            var type = utils.getFileType(fileInfo.ext);

            if (type === 'image') {
                var self = this; // Need this reference since we use the given "this"
                $('<img/>').attr('src', fileInfo.path + '_thumb.jpg?' + utils.getSessionIndex()).load(function loadWrapper(path, name) {
                    return function loader() {
                        $(this).remove();
                        if (name in self.refs) {
                            var imgDiv = ReactDOM.findDOMNode(self.refs[name]);

                            $(imgDiv).removeClass('post__load');
                            $(imgDiv).addClass('post__image');

                            var width = this.width || $(this).width();
                            var height = this.height || $(this).height();

                            if (width < Constants.THUMBNAIL_WIDTH &&
                                height < Constants.THUMBNAIL_HEIGHT) {
                                $(imgDiv).addClass('small');
                            } else {
                                $(imgDiv).addClass('normal');
                            }

<<<<<<< HEAD
                            var re1 = new RegExp(' ', 'g');
                            var re2 = new RegExp('\\(', 'g');
                            var re3 = new RegExp('\\)', 'g');
                            var url = path.replace(re1, '%20').replace(re2, '%28').replace(re3, '%29');
                            $(imgDiv).css('background-image', 'url(' + url + '_thumb.jpg?' + utils.getSessionIndex() + ')');
=======
                            self.addBackgroundImage(name, path);
>>>>>>> 649f42e3
                        }
                    };
                }(fileInfo.path, filename));
            }
        }
    }
    componentWillUnmount() {
        // keep track of when this component is mounted so that we can asynchronously change state without worrying about whether or not we're mounted
        this.canSetState = false;
    }
    shouldComponentUpdate(nextProps, nextState) {
        if (!utils.areStatesEqual(nextProps, this.props)) {
            return true;
        }

        // the only time this object should update is when it receives an updated file size which we can usually handle without re-rendering
        if (nextState.fileSize !== this.state.fileSize) {
            if (this.refs.fileSize) {
                // update the UI element to display the file size without re-rendering the whole component
                ReactDOM.findDOMNode(this.refs.fileSize).innerHTML = utils.fileSizeToString(nextState.fileSize);

                return false;
            }

            // we can't find the element that should hold the file size so we must not have rendered yet
            return true;
        }

        return true;
    }
    playGif(e, filename) {
        var img = new Image();
        var fileUrl = utils.getFileUrl(filename);

        this.setState({loading: true});
        img.load(fileUrl);
        img.onload = () => {
            var state = {playing: true, loading: false};

            switch (true) {
            case img.width > img.height:
                state.format = 'landscape';
                break;
            case img.height > img.width:
                state.format = 'portrait';
                break;
            default:
                state.format = 'quadrat';
                break;
            }

            this.setState(state);

            // keep displaying background image for a short moment while browser is
            // loading gif, to prevent white background flashing through
            setTimeout(() => this.removeBackgroundImage.bind(this)(filename), 100);
        };
        img.onError = () => this.setState({loading: false});

        e.stopPropagation();
    }
    stopGif(e, filename) {
        this.setState({playing: false});
        this.addBackgroundImage(filename);
        e.stopPropagation();
    }
    getFileInfoFromName(name) {
        var fileInfo = utils.splitFileLocation(name);

        // This is a temporary patch to fix issue with old files using absolute paths
        if (fileInfo.path.indexOf('/api/v1/files/get') !== -1) {
            fileInfo.path = fileInfo.path.split('/api/v1/files/get')[1];
        }
        fileInfo.path = utils.getWindowLocationOrigin() + '/api/v1/files/get' + fileInfo.path;

        return fileInfo;
    }
    addBackgroundImage(name, path) {
        var fileUrl = path;

        if (name in this.refs) {
            if (!path) {
                fileUrl = this.getFileInfoFromName(name).path;
            }

            var imgDiv = ReactDOM.findDOMNode(this.refs[name]);
            var re1 = new RegExp(' ', 'g');
            var re2 = new RegExp('\\(', 'g');
            var re3 = new RegExp('\\)', 'g');
            var url = fileUrl.replace(re1, '%20').replace(re2, '%28').replace(re3, '%29');

            $(imgDiv).css('background-image', 'url(' + url + '_thumb.jpg)');
        }
    }
    removeBackgroundImage(name) {
        if (name in this.refs) {
            $(ReactDOM.findDOMNode(this.refs[name])).css('background-image', 'initial');
        }
    }
    render() {
        var filename = this.props.filename;

        var fileInfo = utils.splitFileLocation(filename);
        var fileUrl = utils.getFileUrl(filename);
        var type = utils.getFileType(fileInfo.ext);

        var playbackControls = '';
        var loadedFile = '';
        var loadingIndicator = '';
        if (this.state.mime === 'image/gif') {
            playbackControls = (
                <div
                    className='file-playback-controls play'
                    onClick={(e) => this.playGif(e, filename)}
                >
                    {"►"}
                </div>
            );
        }
        if (this.state.playing) {
            loadedFile = (
                <img
                    className={'file__loaded ' + this.state.format}
                    src={fileUrl}
                />
            );
            playbackControls = (
                <div
                    className='file-playback-controls stop'
                    onClick={(e) => this.stopGif(e, filename)}
                >
                    {"■"}
                </div>
            );
        }
        if (this.state.loading) {
            loadingIndicator = (
                <img
                    className='spinner file__loading'
                    src='/static/images/load.gif'
                />
            );
            playbackControls = '';
        }

        var thumbnail;
        if (type === 'image') {
            if (this.state.playing) {
                thumbnail = (
                    <div
                        ref={filename}
                        className='post__load'
                        style={{backgroundImage: 'url(/static/images/load.gif)'}}
                    >
                        {playbackControls}
                        {loadedFile}
                    </div>
                );
            } else {
                thumbnail = (
                    <div
                        ref={filename}
                        className='post__load'
                        style={{backgroundImage: 'url(/static/images/load.gif)'}}
                    >
                        {loadingIndicator}
                        {playbackControls}
                        {loadedFile}
                    </div>
                );
            }
        } else {
            thumbnail = <div className={'file-icon ' + utils.getIconClassName(type)}/>;
        }

        var fileSizeString = '';
        if (this.state.fileSize < 0) {
            Client.getFileInfo(
                filename,
                function success(data) {
                    if (this.canSetState) {
                        this.setState({fileSize: parseInt(data.size, 10), mime: data.mime});
                    }
                }.bind(this),
                function error() {}
            );
        } else {
            fileSizeString = utils.fileSizeToString(this.state.fileSize);
        }

        var filenameString = decodeURIComponent(utils.getFileName(filename));
        var trimmedFilename;
        if (filenameString.length > 35) {
            trimmedFilename = filenameString.substring(0, Math.min(35, filenameString.length)) + '...';
        } else {
            trimmedFilename = filenameString;
        }

        return (
            <div
                className='post-image__column'
                key={filename}
            >
                <a className='post-image__thumbnail'
                    href='#'
                    onClick={() => this.props.handleImageClick(this.props.index)}
                >
                    {thumbnail}
                </a>
                <div className='post-image__details'>
                    <a
                        href={fileUrl}
                        download={filenameString}
                        data-toggle='tooltip'
                        title={filenameString}
                        className='post-image__name'
                    >
                        {trimmedFilename}
                    </a>
                    <div>
                        <a
                            href={fileUrl}
                            download={filenameString}
                            className='post-image__download'
                        >
                            <span
                                className='fa fa-download'
                            />
                        </a>
                        <span className='post-image__type'>{fileInfo.ext.toUpperCase()}</span>
                        <span className='post-image__size'>{fileSizeString}</span>
                    </div>
                </div>
            </div>
        );
    }
}

FileAttachment.propTypes = {

    // a list of file pathes displayed by the parent FileAttachmentList
    filename: React.PropTypes.string.isRequired,

    // the index of this attachment preview in the parent FileAttachmentList
    index: React.PropTypes.number.isRequired,

    // handler for when the thumbnail is clicked passed the index above
    handleImageClick: React.PropTypes.func
};<|MERGE_RESOLUTION|>--- conflicted
+++ resolved
@@ -55,15 +55,7 @@
                                 $(imgDiv).addClass('normal');
                             }
 
-<<<<<<< HEAD
-                            var re1 = new RegExp(' ', 'g');
-                            var re2 = new RegExp('\\(', 'g');
-                            var re3 = new RegExp('\\)', 'g');
-                            var url = path.replace(re1, '%20').replace(re2, '%28').replace(re3, '%29');
-                            $(imgDiv).css('background-image', 'url(' + url + '_thumb.jpg?' + utils.getSessionIndex() + ')');
-=======
                             self.addBackgroundImage(name, path);
->>>>>>> 649f42e3
                         }
                     };
                 }(fileInfo.path, filename));
@@ -155,7 +147,7 @@
             var re3 = new RegExp('\\)', 'g');
             var url = fileUrl.replace(re1, '%20').replace(re2, '%28').replace(re3, '%29');
 
-            $(imgDiv).css('background-image', 'url(' + url + '_thumb.jpg)');
+            $(imgDiv).css('background-image', 'url(' + url + '_thumb.jpg?' + utils.getSessionIndex() + ')');
         }
     }
     removeBackgroundImage(name) {
