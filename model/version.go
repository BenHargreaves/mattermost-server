// Copyright (c) 2015-present Mattermost, Inc. All Rights Reserved.
// See LICENSE.txt for license information.

package model

import (
	"fmt"
	"strconv"
	"strings"
)

// This is a list of all the current versions including any patches.
// It should be maintained in chronological order with most current
// release at the front of the list.
var versions = []string{
<<<<<<< HEAD
	"5.39.2",
	"5.39.1",
	"5.39.0",
	"5.38.2",
	"5.38.1",
=======
	"6.0.3",
	"6.0.2",
	"6.0.1",
	"6.0.0",
	"5.39.0",
>>>>>>> 3595a229
	"5.38.0",
	"5.37.0",
	"5.36.0",
	"5.35.0",
	"5.34.0",
	"5.33.0",
	"5.32.0",
	"5.31.0",
	"5.30.0",
	"5.29.0",
	"5.28.0",
	"5.27.0",
	"5.26.0",
	"5.25.0",
	"5.24.0",
	"5.23.0",
	"5.22.0",
	"5.21.0",
	"5.20.0",
	"5.19.0",
	"5.18.0",
	"5.17.0",
	"5.16.0",
	"5.15.0",
	"5.14.0",
	"5.13.0",
	"5.12.0",
	"5.11.0",
	"5.10.0",
	"5.9.0",
	"5.8.0",
	"5.7.0",
	"5.6.0",
	"5.5.0",
	"5.4.0",
	"5.3.0",
	"5.2.0",
	"5.1.0",
	"5.0.0",
	"4.10.0",
	"4.9.0",
	"4.8.1",
	"4.8.0",
	"4.7.2",
	"4.7.1",
	"4.7.0",
	"4.6.0",
	"4.5.0",
	"4.4.0",
	"4.3.0",
	"4.2.0",
	"4.1.0",
	"4.0.0",
	"3.10.0",
	"3.9.0",
	"3.8.0",
	"3.7.0",
	"3.6.0",
	"3.5.0",
	"3.4.0",
	"3.3.0",
	"3.2.0",
	"3.1.0",
	"3.0.0",
	"2.2.0",
	"2.1.0",
	"2.0.0",
	"1.4.0",
	"1.3.0",
	"1.2.1",
	"1.2.0",
	"1.1.0",
	"1.0.0",
	"0.7.1",
	"0.7.0",
	"0.6.0",
	"0.5.0",
}

var CurrentVersion string = versions[0]
var BuildNumber string
var BuildDate string
var BuildHash string
var BuildHashEnterprise string
var BuildEnterpriseReady string
var versionsWithoutHotFixes []string

func init() {
	versionsWithoutHotFixes = make([]string, 0, len(versions))
	seen := make(map[string]string)

	for _, version := range versions {
		maj, min, _ := SplitVersion(version)
		verStr := fmt.Sprintf("%v.%v.0", maj, min)

		if seen[verStr] == "" {
			versionsWithoutHotFixes = append(versionsWithoutHotFixes, verStr)
			seen[verStr] = verStr
		}
	}
}

func SplitVersion(version string) (int64, int64, int64) {
	parts := strings.Split(version, ".")

	major := int64(0)
	minor := int64(0)
	patch := int64(0)

	if len(parts) > 0 {
		major, _ = strconv.ParseInt(parts[0], 10, 64)
	}

	if len(parts) > 1 {
		minor, _ = strconv.ParseInt(parts[1], 10, 64)
	}

	if len(parts) > 2 {
		patch, _ = strconv.ParseInt(parts[2], 10, 64)
	}

	return major, minor, patch
}

func GetPreviousVersion(version string) string {
	verMajor, verMinor, _ := SplitVersion(version)
	verStr := fmt.Sprintf("%v.%v.0", verMajor, verMinor)

	for index, v := range versionsWithoutHotFixes {
		if v == verStr && len(versionsWithoutHotFixes) > index+1 {
			return versionsWithoutHotFixes[index+1]
		}
	}

	return ""
}

func IsCurrentVersion(versionToCheck string) bool {
	currentMajor, currentMinor, _ := SplitVersion(CurrentVersion)
	toCheckMajor, toCheckMinor, _ := SplitVersion(versionToCheck)

	if toCheckMajor == currentMajor && toCheckMinor == currentMinor {
		return true
	}
	return false
}

func IsPreviousVersionsSupported(versionToCheck string) bool {
	toCheckMajor, toCheckMinor, _ := SplitVersion(versionToCheck)
	versionToCheckStr := fmt.Sprintf("%v.%v.0", toCheckMajor, toCheckMinor)

	// Current Supported
	if versionsWithoutHotFixes[0] == versionToCheckStr {
		return true
	}

	// Current - 1 Supported
	if versionsWithoutHotFixes[1] == versionToCheckStr {
		return true
	}

	// Current - 2 Supported
	if versionsWithoutHotFixes[2] == versionToCheckStr {
		return true
	}

	// Current - 3 Supported
	if versionsWithoutHotFixes[3] == versionToCheckStr {
		return true
	}

	return false
}<|MERGE_RESOLUTION|>--- conflicted
+++ resolved
@@ -13,19 +13,11 @@
 // It should be maintained in chronological order with most current
 // release at the front of the list.
 var versions = []string{
-<<<<<<< HEAD
-	"5.39.2",
-	"5.39.1",
-	"5.39.0",
-	"5.38.2",
-	"5.38.1",
-=======
 	"6.0.3",
 	"6.0.2",
 	"6.0.1",
 	"6.0.0",
 	"5.39.0",
->>>>>>> 3595a229
 	"5.38.0",
 	"5.37.0",
 	"5.36.0",
