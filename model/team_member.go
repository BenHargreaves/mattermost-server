// Copyright (c) 2015-present Mattermost, Inc. All Rights Reserved.
// See LICENSE.txt for license information.

package model

import (
	"encoding/json"
	"fmt"
	"io"
	"net/http"
	"strings"
)

const (
	USERNAME = "Username"
)

//msgp:tuple TeamMember
// This struct's serializer methods are auto-generated. If a new field is added/removed,
// please run make gen-serialized.
type TeamMember struct {
	TeamId        string `json:"team_id"`
	UserId        string `json:"user_id"`
	Roles         string `json:"roles"`
	DeleteAt      int64  `json:"delete_at"`
	SchemeGuest   bool   `json:"scheme_guest"`
	SchemeUser    bool   `json:"scheme_user"`
	SchemeAdmin   bool   `json:"scheme_admin"`
	ExplicitRoles string `json:"explicit_roles"`
}

//msgp:ignore TeamUnread
type TeamUnread struct {
<<<<<<< HEAD
	TeamId           string `json:"team_id"`
	MsgCount         int64  `json:"msg_count"`
	MentionCount     int64  `json:"mention_count"`
	MentionCountRoot int64  `json:"mention_count_root"`
=======
	TeamId       string `json:"team_id"`
	MsgCount     int64  `json:"msg_count"`
	MsgCountRoot int64  `json:"msg_count_root"`
	MentionCount int64  `json:"mention_count"`
>>>>>>> 628debf8
}

//msgp:ignore TeamMemberForExport
type TeamMemberForExport struct {
	TeamMember
	TeamName string
}

//msgp:ignore TeamMemberWithError
type TeamMemberWithError struct {
	UserId string      `json:"user_id"`
	Member *TeamMember `json:"member"`
	Error  *AppError   `json:"error"`
}

//msgp:ignore EmailInviteWithError
type EmailInviteWithError struct {
	Email string    `json:"email"`
	Error *AppError `json:"error"`
}

//msgp:ignore TeamMembersGetOptions
type TeamMembersGetOptions struct {
	// Sort the team members. Accepts "Username", but defaults to "Id".
	Sort string

	// If true, exclude team members whose corresponding user is deleted.
	ExcludeDeletedUsers bool

	// Restrict to search in a list of teams and channels
	ViewRestrictions *ViewUsersRestrictions
}

func (o *TeamMember) ToJson() string {
	b, _ := json.Marshal(o)
	return string(b)
}

func (o *TeamUnread) ToJson() string {
	b, _ := json.Marshal(o)
	return string(b)
}

func TeamMemberFromJson(data io.Reader) *TeamMember {
	var o *TeamMember
	json.NewDecoder(data).Decode(&o)
	return o
}

func TeamUnreadFromJson(data io.Reader) *TeamUnread {
	var o *TeamUnread
	json.NewDecoder(data).Decode(&o)
	return o
}

func EmailInviteWithErrorFromJson(data io.Reader) []*EmailInviteWithError {
	var o []*EmailInviteWithError
	json.NewDecoder(data).Decode(&o)
	return o
}

func EmailInviteWithErrorToEmails(o []*EmailInviteWithError) []string {
	var ret []string
	for _, o := range o {
		if o.Error == nil {
			ret = append(ret, o.Email)
		}
	}
	return ret
}

func EmailInviteWithErrorToJson(o []*EmailInviteWithError) string {
	b, err := json.Marshal(o)
	if err != nil {
		return "[]"
	}
	return string(b)
}

func EmailInviteWithErrorToString(o *EmailInviteWithError) string {
	return fmt.Sprintf("%s:%s", o.Email, o.Error.Error())
}

func TeamMembersWithErrorToTeamMembers(o []*TeamMemberWithError) []*TeamMember {
	var ret []*TeamMember
	for _, o := range o {
		if o.Error == nil {
			ret = append(ret, o.Member)
		}
	}
	return ret
}

func TeamMembersWithErrorToJson(o []*TeamMemberWithError) string {
	b, err := json.Marshal(o)
	if err != nil {
		return "[]"
	}
	return string(b)
}

func TeamMemberWithErrorToString(o *TeamMemberWithError) string {
	return fmt.Sprintf("%s:%s", o.UserId, o.Error.Error())
}

func TeamMembersWithErrorFromJson(data io.Reader) []*TeamMemberWithError {
	var o []*TeamMemberWithError
	json.NewDecoder(data).Decode(&o)
	return o
}

func TeamMembersToJson(o []*TeamMember) string {
	b, err := json.Marshal(o)
	if err != nil {
		return "[]"
	}
	return string(b)
}

func TeamMembersFromJson(data io.Reader) []*TeamMember {
	var o []*TeamMember
	json.NewDecoder(data).Decode(&o)
	return o
}

func TeamsUnreadToJson(o []*TeamUnread) string {
	b, err := json.Marshal(o)
	if err != nil {
		return "[]"
	}
	return string(b)
}

func TeamsUnreadFromJson(data io.Reader) []*TeamUnread {
	var o []*TeamUnread
	json.NewDecoder(data).Decode(&o)
	return o
}

func (o *TeamMember) IsValid() *AppError {

	if !IsValidId(o.TeamId) {
		return NewAppError("TeamMember.IsValid", "model.team_member.is_valid.team_id.app_error", nil, "", http.StatusBadRequest)
	}

	if !IsValidId(o.UserId) {
		return NewAppError("TeamMember.IsValid", "model.team_member.is_valid.user_id.app_error", nil, "", http.StatusBadRequest)
	}

	return nil
}

func (o *TeamMember) PreUpdate() {
}

func (o *TeamMember) GetRoles() []string {
	return strings.Fields(o.Roles)
}<|MERGE_RESOLUTION|>--- conflicted
+++ resolved
@@ -31,17 +31,11 @@
 
 //msgp:ignore TeamUnread
 type TeamUnread struct {
-<<<<<<< HEAD
 	TeamId           string `json:"team_id"`
 	MsgCount         int64  `json:"msg_count"`
+	MsgCountRoot     int64  `json:"msg_count_root"`
 	MentionCount     int64  `json:"mention_count"`
 	MentionCountRoot int64  `json:"mention_count_root"`
-=======
-	TeamId       string `json:"team_id"`
-	MsgCount     int64  `json:"msg_count"`
-	MsgCountRoot int64  `json:"msg_count_root"`
-	MentionCount int64  `json:"mention_count"`
->>>>>>> 628debf8
 }
 
 //msgp:ignore TeamMemberForExport
