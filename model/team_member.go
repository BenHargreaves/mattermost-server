--- conflicted
+++ resolved
@@ -33,15 +33,9 @@
 type TeamUnread struct {
 	TeamId           string `json:"team_id"`
 	MsgCount         int64  `json:"msg_count"`
-<<<<<<< HEAD
-	MsgCountRoot     int64  `json:"msg_count_root"`
-	MentionCount     int64  `json:"mention_count"`
-	MentionCountRoot int64  `json:"mention_count_root"`
-=======
 	MentionCount     int64  `json:"mention_count"`
 	MentionCountRoot int64  `json:"mention_count_root"`
 	MsgCountRoot     int64  `json:"msg_count_root"`
->>>>>>> 7573efe0
 }
 
 //msgp:ignore TeamMemberForExport
