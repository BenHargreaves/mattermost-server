// Copyright (c) 2015-present Mattermost, Inc. All Rights Reserved.
// See LICENSE.txt for license information.

package searchlayer

import (
<<<<<<< HEAD
=======
	"context"
>>>>>>> c64959b4
	"strings"

	"github.com/pkg/errors"

	"github.com/mattermost/mattermost-server/v5/mlog"
	"github.com/mattermost/mattermost-server/v5/model"
	"github.com/mattermost/mattermost-server/v5/services/searchengine"
	"github.com/mattermost/mattermost-server/v5/store"
)

type SearchUserStore struct {
	store.UserStore
	rootStore *SearchStore
}

func (s *SearchUserStore) deleteUserIndex(user *model.User) {
	for _, engine := range s.rootStore.searchEngine.GetActiveEngines() {
		if engine.IsIndexingEnabled() {
			runIndexFn(engine, func(engineCopy searchengine.SearchEngineInterface) {
				if err := engineCopy.DeleteUser(user); err != nil {
					mlog.Error("Encountered error deleting user", mlog.String("user_id", user.Id), mlog.String("search_engine", engineCopy.GetName()), mlog.Err(err))
					return
				}
				mlog.Debug("Removed user from the index in search engine", mlog.String("search_engine", engineCopy.GetName()), mlog.String("user_id", user.Id))
			})
		}
	}
}

func (s *SearchUserStore) Search(teamId, term string, options *model.UserSearchOptions) ([]*model.User, error) {
	for _, engine := range s.rootStore.searchEngine.GetActiveEngines() {
		if engine.IsSearchEnabled() {
			listOfAllowedChannels, nErr := s.getListOfAllowedChannelsForTeam(teamId, options.ViewRestrictions)
			if nErr != nil {
				mlog.Warn("Encountered error on Search.", mlog.String("search_engine", engine.GetName()), mlog.Err(nErr))
				continue
			}

			if listOfAllowedChannels != nil && len(listOfAllowedChannels) == 0 {
				return []*model.User{}, nil
			}

			sanitizedTerm := sanitizeSearchTerm(term)

<<<<<<< HEAD
			usersIds, appErr := engine.SearchUsersInTeam(teamId, listOfAllowedChannels, sanitizedTerm, options)
			if appErr != nil {
				mlog.Error("Encountered error on Search", mlog.String("search_engine", engine.GetName()), mlog.Err(appErr))
=======
			usersIds, err := engine.SearchUsersInTeam(teamId, listOfAllowedChannels, sanitizedTerm, options)
			if err != nil {
				mlog.Warn("Encountered error on Search", mlog.String("search_engine", engine.GetName()), mlog.Err(err))
>>>>>>> c64959b4
				continue
			}

			users, nErr := s.UserStore.GetProfileByIds(context.Background(), usersIds, nil, false)
			if nErr != nil {
				mlog.Warn("Encountered error on Search", mlog.String("search_engine", engine.GetName()), mlog.Err(nErr))
				continue
			}

			mlog.Debug("Using the first available search engine", mlog.String("search_engine", engine.GetName()))
			return users, nil
		}
	}

	mlog.Debug("Using database search because no other search engine is available")

	return s.UserStore.Search(teamId, term, options)
}

func (s *SearchUserStore) Update(user *model.User, trustedUpdateData bool) (*model.UserUpdate, error) {
	userUpdate, err := s.UserStore.Update(user, trustedUpdateData)

	if err == nil {
		s.rootStore.indexUser(userUpdate.New)
	}
	return userUpdate, err
}

func (s *SearchUserStore) Save(user *model.User) (*model.User, error) {
	nuser, err := s.UserStore.Save(user)

	if err == nil {
		s.rootStore.indexUser(nuser)
	}
	return nuser, err
}

func (s *SearchUserStore) PermanentDelete(userId string) error {
	user, userErr := s.UserStore.Get(context.Background(), userId)
	if userErr != nil {
		mlog.Warn("Encountered error deleting user", mlog.String("user_id", userId), mlog.Err(userErr))
	}
	err := s.UserStore.PermanentDelete(userId)
	if err == nil && userErr == nil {
		s.deleteUserIndex(user)
	}
	return err
}

func (s *SearchUserStore) autocompleteUsersInChannelByEngine(engine searchengine.SearchEngineInterface, teamId, channelId, term string, options *model.UserSearchOptions) (*model.UserAutocompleteInChannel, error) {
	var err *model.AppError
	uchanIds := []string{}
	nuchanIds := []string{}
	sanitizedTerm := sanitizeSearchTerm(term)
	if channelId != "" && options.ListOfAllowedChannels != nil && !strings.Contains(strings.Join(options.ListOfAllowedChannels, "."), channelId) {
		nuchanIds, err = engine.SearchUsersInTeam(teamId, options.ListOfAllowedChannels, sanitizedTerm, options)
	} else {
		uchanIds, nuchanIds, err = engine.SearchUsersInChannel(teamId, channelId, options.ListOfAllowedChannels, sanitizedTerm, options)
	}
	if err != nil {
		return nil, err
	}

	uchan := make(chan store.StoreResult, 1)
	go func() {
		users, nErr := s.UserStore.GetProfileByIds(context.Background(), uchanIds, nil, false)
		uchan <- store.StoreResult{Data: users, NErr: nErr}
		close(uchan)
	}()

	nuchan := make(chan store.StoreResult, 1)
	go func() {
		users, nErr := s.UserStore.GetProfileByIds(context.Background(), nuchanIds, nil, false)
		nuchan <- store.StoreResult{Data: users, NErr: nErr}
		close(nuchan)
	}()

	autocomplete := &model.UserAutocompleteInChannel{}

	result := <-uchan
	if result.NErr != nil {
<<<<<<< HEAD
		return nil, result.NErr
=======
		return nil, errors.Wrap(result.NErr, "failed to get user profiles by ids")
>>>>>>> c64959b4
	}
	inUsers := result.Data.([]*model.User)
	autocomplete.InChannel = inUsers

	result = <-nuchan
	if result.NErr != nil {
<<<<<<< HEAD
		return nil, result.NErr
=======
		return nil, errors.Wrap(result.NErr, "failed to get user profiles by ids")
>>>>>>> c64959b4
	}
	outUsers := result.Data.([]*model.User)
	autocomplete.OutOfChannel = outUsers

	return autocomplete, nil
}

// getListOfAllowedChannelsForTeam return the list of allowed channels to search user based on the
//	next scenarios:
//		- If there isn't view restrictions (team or channel) and no team id to filter them, then all
//		  channels are allowed (nil return)
//	   	- If we receive a team Id and either we don't have view restrictions or the provided team id is included in the
//		  list of restricted teams, then we return all the team channels
//		- If we don't receive team id or the provided team id is not in the list of allowed teams to search of and we
//		  don't have channel restrictions then we return an empty result because we cannot get channels
//		- If we receive channels restrictions we get:
//			- If we don't have team id, we get those restricted channels (guest accounts and quick search)
//			- If we have a team id then we only return those restricted channels that belongs to that team
func (s *SearchUserStore) getListOfAllowedChannelsForTeam(teamId string, viewRestrictions *model.ViewUsersRestrictions) ([]string, error) {
	var listOfAllowedChannels []string
	if viewRestrictions == nil && teamId == "" {
		// nil return without error means all channels are allowed
		return nil, nil
	}

	if teamId != "" && (viewRestrictions == nil || strings.Contains(strings.Join(viewRestrictions.Teams, "."), teamId)) {
		channels, err := s.rootStore.Channel().GetTeamChannels(teamId)
		if err != nil {
<<<<<<< HEAD
			return nil, err
=======
			return nil, errors.Wrap(err, "failed to get team channels")
>>>>>>> c64959b4
		}
		for _, channel := range *channels {
			listOfAllowedChannels = append(listOfAllowedChannels, channel.Id)
		}
		return listOfAllowedChannels, nil
	}

	if len(viewRestrictions.Channels) > 0 {
		channels, err := s.rootStore.Channel().GetChannelsByIds(viewRestrictions.Channels, false)
		if err != nil {
<<<<<<< HEAD
			return nil, err
=======
			return nil, errors.Wrap(err, "failed to get channels by ids")
>>>>>>> c64959b4
		}
		for _, c := range channels {
			if teamId == "" || (teamId != "" && c.TeamId == teamId) {
				listOfAllowedChannels = append(listOfAllowedChannels, c.Id)
			}
		}
		return listOfAllowedChannels, nil
	}

	return []string{}, nil
}

func (s *SearchUserStore) AutocompleteUsersInChannel(teamId, channelId, term string, options *model.UserSearchOptions) (*model.UserAutocompleteInChannel, error) {
	for _, engine := range s.rootStore.searchEngine.GetActiveEngines() {
		if engine.IsAutocompletionEnabled() {
			listOfAllowedChannels, nErr := s.getListOfAllowedChannelsForTeam(teamId, options.ViewRestrictions)
			if nErr != nil {
				mlog.Warn("Encountered error on AutocompleteUsersInChannel.", mlog.String("search_engine", engine.GetName()), mlog.Err(nErr))
				continue
			}
			if listOfAllowedChannels != nil && len(listOfAllowedChannels) == 0 {
				return &model.UserAutocompleteInChannel{}, nil
			}
			options.ListOfAllowedChannels = listOfAllowedChannels
			autocomplete, nErr := s.autocompleteUsersInChannelByEngine(engine, teamId, channelId, term, options)
			if nErr != nil {
				mlog.Warn("Encountered error on AutocompleteUsersInChannel.", mlog.String("search_engine", engine.GetName()), mlog.Err(nErr))
				continue
			}
			mlog.Debug("Using the first available search engine", mlog.String("search_engine", engine.GetName()))
			return autocomplete, nil
		}
	}

	mlog.Debug("Using database search because no other search engine is available")
	return s.UserStore.AutocompleteUsersInChannel(teamId, channelId, term, options)
}<|MERGE_RESOLUTION|>--- conflicted
+++ resolved
@@ -4,10 +4,7 @@
 package searchlayer
 
 import (
-<<<<<<< HEAD
-=======
 	"context"
->>>>>>> c64959b4
 	"strings"
 
 	"github.com/pkg/errors"
@@ -52,15 +49,9 @@
 
 			sanitizedTerm := sanitizeSearchTerm(term)
 
-<<<<<<< HEAD
-			usersIds, appErr := engine.SearchUsersInTeam(teamId, listOfAllowedChannels, sanitizedTerm, options)
-			if appErr != nil {
-				mlog.Error("Encountered error on Search", mlog.String("search_engine", engine.GetName()), mlog.Err(appErr))
-=======
 			usersIds, err := engine.SearchUsersInTeam(teamId, listOfAllowedChannels, sanitizedTerm, options)
 			if err != nil {
 				mlog.Warn("Encountered error on Search", mlog.String("search_engine", engine.GetName()), mlog.Err(err))
->>>>>>> c64959b4
 				continue
 			}
 
@@ -142,22 +133,14 @@
 
 	result := <-uchan
 	if result.NErr != nil {
-<<<<<<< HEAD
-		return nil, result.NErr
-=======
 		return nil, errors.Wrap(result.NErr, "failed to get user profiles by ids")
->>>>>>> c64959b4
 	}
 	inUsers := result.Data.([]*model.User)
 	autocomplete.InChannel = inUsers
 
 	result = <-nuchan
 	if result.NErr != nil {
-<<<<<<< HEAD
-		return nil, result.NErr
-=======
 		return nil, errors.Wrap(result.NErr, "failed to get user profiles by ids")
->>>>>>> c64959b4
 	}
 	outUsers := result.Data.([]*model.User)
 	autocomplete.OutOfChannel = outUsers
@@ -186,11 +169,7 @@
 	if teamId != "" && (viewRestrictions == nil || strings.Contains(strings.Join(viewRestrictions.Teams, "."), teamId)) {
 		channels, err := s.rootStore.Channel().GetTeamChannels(teamId)
 		if err != nil {
-<<<<<<< HEAD
-			return nil, err
-=======
 			return nil, errors.Wrap(err, "failed to get team channels")
->>>>>>> c64959b4
 		}
 		for _, channel := range *channels {
 			listOfAllowedChannels = append(listOfAllowedChannels, channel.Id)
@@ -201,11 +180,7 @@
 	if len(viewRestrictions.Channels) > 0 {
 		channels, err := s.rootStore.Channel().GetChannelsByIds(viewRestrictions.Channels, false)
 		if err != nil {
-<<<<<<< HEAD
-			return nil, err
-=======
 			return nil, errors.Wrap(err, "failed to get channels by ids")
->>>>>>> c64959b4
 		}
 		for _, c := range channels {
 			if teamId == "" || (teamId != "" && c.TeamId == teamId) {
