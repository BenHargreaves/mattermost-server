// Copyright (c) 2015-present Mattermost, Inc. All Rights Reserved.
// See LICENSE.txt for license information.

package storetest

import (
	"context"
	"errors"
	"strings"
	"testing"
	"time"

	"github.com/stretchr/testify/assert"
	"github.com/stretchr/testify/require"

	"github.com/mattermost/mattermost-server/v6/model"
	"github.com/mattermost/mattermost-server/v6/store"
)

const (
	DayMilliseconds   = 24 * 60 * 60 * 1000
	MonthMilliseconds = 31 * DayMilliseconds
)

func cleanupStatusStore(t *testing.T, s SqlStore) {
	_, execerr := s.GetMaster().ExecNoTimeout(` DELETE FROM Status `)
	require.NoError(t, execerr)
}

func TestUserStore(t *testing.T, ss store.Store, s SqlStore) {
	users, err := ss.User().GetAll()
	require.NoError(t, err, "failed cleaning up test users")

	for _, u := range users {
		err := ss.User().PermanentDelete(u.Id)
		require.NoError(t, err, "failed cleaning up test user %s", u.Username)
	}

	t.Run("IsEmpty", func(t *testing.T) { testIsEmpty(t, ss) })
	t.Run("Count", func(t *testing.T) { testCount(t, ss) })
	t.Run("AnalyticsActiveCount", func(t *testing.T) { testUserStoreAnalyticsActiveCount(t, ss, s) })
	t.Run("AnalyticsActiveCountForPeriod", func(t *testing.T) { testUserStoreAnalyticsActiveCountForPeriod(t, ss, s) })
	t.Run("AnalyticsGetInactiveUsersCount", func(t *testing.T) { testUserStoreAnalyticsGetInactiveUsersCount(t, ss) })
	t.Run("AnalyticsGetSystemAdminCount", func(t *testing.T) { testUserStoreAnalyticsGetSystemAdminCount(t, ss) })
	t.Run("AnalyticsGetGuestCount", func(t *testing.T) { testUserStoreAnalyticsGetGuestCount(t, ss) })
	t.Run("AnalyticsGetExternalUsers", func(t *testing.T) { testUserStoreAnalyticsGetExternalUsers(t, ss) })
	t.Run("Save", func(t *testing.T) { testUserStoreSave(t, ss) })
	t.Run("Update", func(t *testing.T) { testUserStoreUpdate(t, ss) })
	t.Run("UpdateUpdateAt", func(t *testing.T) { testUserStoreUpdateUpdateAt(t, ss) })
	t.Run("UpdateFailedPasswordAttempts", func(t *testing.T) { testUserStoreUpdateFailedPasswordAttempts(t, ss) })
	t.Run("Get", func(t *testing.T) { testUserStoreGet(t, ss) })
	t.Run("GetAllUsingAuthService", func(t *testing.T) { testGetAllUsingAuthService(t, ss) })
	t.Run("GetAllProfiles", func(t *testing.T) { testUserStoreGetAllProfiles(t, ss) })
	t.Run("GetProfiles", func(t *testing.T) { testUserStoreGetProfiles(t, ss) })
	t.Run("GetProfilesInChannel", func(t *testing.T) { testUserStoreGetProfilesInChannel(t, ss) })
	t.Run("GetProfilesInChannelByStatus", func(t *testing.T) { testUserStoreGetProfilesInChannelByStatus(t, ss, s) })
	t.Run("GetProfilesWithoutTeam", func(t *testing.T) { testUserStoreGetProfilesWithoutTeam(t, ss) })
	t.Run("GetAllProfilesInChannel", func(t *testing.T) { testUserStoreGetAllProfilesInChannel(t, ss) })
	t.Run("GetProfilesNotInChannel", func(t *testing.T) { testUserStoreGetProfilesNotInChannel(t, ss) })
	t.Run("GetProfilesByIds", func(t *testing.T) { testUserStoreGetProfilesByIds(t, ss) })
	t.Run("GetProfileByGroupChannelIdsForUser", func(t *testing.T) { testUserStoreGetProfileByGroupChannelIdsForUser(t, ss) })
	t.Run("GetProfilesByUsernames", func(t *testing.T) { testUserStoreGetProfilesByUsernames(t, ss) })
	t.Run("GetSystemAdminProfiles", func(t *testing.T) { testUserStoreGetSystemAdminProfiles(t, ss) })
	t.Run("GetByEmail", func(t *testing.T) { testUserStoreGetByEmail(t, ss) })
	t.Run("GetByAuthData", func(t *testing.T) { testUserStoreGetByAuthData(t, ss) })
	t.Run("GetByUsername", func(t *testing.T) { testUserStoreGetByUsername(t, ss) })
	t.Run("GetForLogin", func(t *testing.T) { testUserStoreGetForLogin(t, ss) })
	t.Run("UpdatePassword", func(t *testing.T) { testUserStoreUpdatePassword(t, ss) })
	t.Run("Delete", func(t *testing.T) { testUserStoreDelete(t, ss) })
	t.Run("UpdateAuthData", func(t *testing.T) { testUserStoreUpdateAuthData(t, ss) })
	t.Run("ResetAuthDataToEmailForUsers", func(t *testing.T) { testUserStoreResetAuthDataToEmailForUsers(t, ss) })
	t.Run("UserUnreadCount", func(t *testing.T) { testUserUnreadCount(t, ss) })
	t.Run("UpdateMfaSecret", func(t *testing.T) { testUserStoreUpdateMfaSecret(t, ss) })
	t.Run("UpdateMfaActive", func(t *testing.T) { testUserStoreUpdateMfaActive(t, ss) })
	t.Run("GetRecentlyActiveUsersForTeam", func(t *testing.T) { testUserStoreGetRecentlyActiveUsersForTeam(t, ss, s) })
	t.Run("GetNewUsersForTeam", func(t *testing.T) { testUserStoreGetNewUsersForTeam(t, ss) })
	t.Run("Search", func(t *testing.T) { testUserStoreSearch(t, ss) })
	t.Run("SearchNotInChannel", func(t *testing.T) { testUserStoreSearchNotInChannel(t, ss) })
	t.Run("SearchInChannel", func(t *testing.T) { testUserStoreSearchInChannel(t, ss) })
	t.Run("SearchNotInTeam", func(t *testing.T) { testUserStoreSearchNotInTeam(t, ss) })
	t.Run("SearchWithoutTeam", func(t *testing.T) { testUserStoreSearchWithoutTeam(t, ss) })
	t.Run("SearchInGroup", func(t *testing.T) { testUserStoreSearchInGroup(t, ss) })
	t.Run("GetProfilesNotInTeam", func(t *testing.T) { testUserStoreGetProfilesNotInTeam(t, ss) })
	t.Run("ClearAllCustomRoleAssignments", func(t *testing.T) { testUserStoreClearAllCustomRoleAssignments(t, ss) })
	t.Run("GetAllAfter", func(t *testing.T) { testUserStoreGetAllAfter(t, ss) })
	t.Run("GetUsersBatchForIndexing", func(t *testing.T) { testUserStoreGetUsersBatchForIndexing(t, ss) })
	t.Run("GetTeamGroupUsers", func(t *testing.T) { testUserStoreGetTeamGroupUsers(t, ss) })
	t.Run("GetChannelGroupUsers", func(t *testing.T) { testUserStoreGetChannelGroupUsers(t, ss) })
	t.Run("PromoteGuestToUser", func(t *testing.T) { testUserStorePromoteGuestToUser(t, ss) })
	t.Run("DemoteUserToGuest", func(t *testing.T) { testUserStoreDemoteUserToGuest(t, ss) })
	t.Run("DeactivateGuests", func(t *testing.T) { testDeactivateGuests(t, ss) })
	t.Run("ResetLastPictureUpdate", func(t *testing.T) { testUserStoreResetLastPictureUpdate(t, ss) })
	t.Run("GetKnownUsers", func(t *testing.T) { testGetKnownUsers(t, ss) })
}

func testUserStoreSave(t *testing.T, ss store.Store) {
	teamId := model.NewId()
	maxUsersPerTeam := 50

	u1 := model.User{
		Email:    MakeEmail(),
		Username: model.NewId(),
	}

	_, err := ss.User().Save(&u1)
	require.NoError(t, err, "couldn't save user")

	defer func() { require.NoError(t, ss.User().PermanentDelete(u1.Id)) }()

	_, nErr := ss.Team().SaveMember(&model.TeamMember{TeamId: teamId, UserId: u1.Id}, maxUsersPerTeam)
	require.NoError(t, nErr)

	_, err = ss.User().Save(&u1)
	require.Error(t, err, "shouldn't be able to update user from save")

	u2 := model.User{
		Email:    u1.Email,
		Username: model.NewId(),
	}
	_, err = ss.User().Save(&u2)
	require.Error(t, err, "should be unique email")

	u2.Email = MakeEmail()
	u2.Username = u1.Username
	_, err = ss.User().Save(&u1)
	require.Error(t, err, "should be unique username")

	u2.Username = ""
	_, err = ss.User().Save(&u1)
	require.Error(t, err, "should be unique username")

	for i := 0; i < 49; i++ {
		u := model.User{
			Email:    MakeEmail(),
			Username: model.NewId(),
		}
		_, err = ss.User().Save(&u)
		require.NoError(t, err, "couldn't save item")

		defer func() { require.NoError(t, ss.User().PermanentDelete(u.Id)) }()

		_, nErr = ss.Team().SaveMember(&model.TeamMember{TeamId: teamId, UserId: u.Id}, maxUsersPerTeam)
		require.NoError(t, nErr)
	}

	u2.Id = ""
	u2.Email = MakeEmail()
	u2.Username = model.NewId()
	_, err = ss.User().Save(&u2)
	require.NoError(t, err, "couldn't save item")

	defer func() { require.NoError(t, ss.User().PermanentDelete(u2.Id)) }()

	_, nErr = ss.Team().SaveMember(&model.TeamMember{TeamId: teamId, UserId: u1.Id}, maxUsersPerTeam)
	require.Error(t, nErr, "should be the limit")
}

func testUserStoreUpdate(t *testing.T, ss store.Store) {
	u1 := &model.User{
		Email: MakeEmail(),
	}
	_, err := ss.User().Save(u1)
	require.NoError(t, err)
	defer func() { require.NoError(t, ss.User().PermanentDelete(u1.Id)) }()
	_, nErr := ss.Team().SaveMember(&model.TeamMember{TeamId: model.NewId(), UserId: u1.Id}, -1)
	require.NoError(t, nErr)

	u2 := &model.User{
		Email:       MakeEmail(),
		AuthService: "ldap",
	}
	_, err = ss.User().Save(u2)
	require.NoError(t, err)
	defer func() { require.NoError(t, ss.User().PermanentDelete(u2.Id)) }()
	_, nErr = ss.Team().SaveMember(&model.TeamMember{TeamId: model.NewId(), UserId: u2.Id}, -1)
	require.NoError(t, nErr)

	_, err = ss.User().Update(u1, false)
	require.NoError(t, err)

	missing := &model.User{}
	_, err = ss.User().Update(missing, false)
	require.Error(t, err, "Update should have failed because of missing key")

	newId := &model.User{
		Id: model.NewId(),
	}
	_, err = ss.User().Update(newId, false)
	require.Error(t, err, "Update should have failed because id change")

	u2.Email = MakeEmail()
	_, err = ss.User().Update(u2, false)
	require.Error(t, err, "Update should have failed because you can't modify AD/LDAP fields")

	u3 := &model.User{
		Email:       MakeEmail(),
		AuthService: "gitlab",
	}
	oldEmail := u3.Email
	_, err = ss.User().Save(u3)
	require.NoError(t, err)
	defer func() { require.NoError(t, ss.User().PermanentDelete(u3.Id)) }()
	_, nErr = ss.Team().SaveMember(&model.TeamMember{TeamId: model.NewId(), UserId: u3.Id}, -1)
	require.NoError(t, nErr)

	u3.Email = MakeEmail()
	userUpdate, err := ss.User().Update(u3, false)
	require.NoError(t, err, "Update should not have failed")
	assert.Equal(t, oldEmail, userUpdate.New.Email, "Email should not have been updated as the update is not trusted")

	u3.Email = MakeEmail()
	userUpdate, err = ss.User().Update(u3, true)
	require.NoError(t, err, "Update should not have failed")
	assert.NotEqual(t, oldEmail, userUpdate.New.Email, "Email should have been updated as the update is trusted")

	err = ss.User().UpdateLastPictureUpdate(u1.Id)
	require.NoError(t, err, "Update should not have failed")

	// Test UpdateNotifyProps
	u1, err = ss.User().Get(context.Background(), u1.Id)
	require.NoError(t, err)

	props := u1.NotifyProps
	props["hello"] = "world"

	err = ss.User().UpdateNotifyProps(u1.Id, props)
	require.NoError(t, err)

	ss.User().InvalidateProfileCacheForUser(u1.Id)

	uNew, err := ss.User().Get(context.Background(), u1.Id)
	require.NoError(t, err)
	assert.Equal(t, props, uNew.NotifyProps)
}

func testUserStoreUpdateUpdateAt(t *testing.T, ss store.Store) {
	u1 := &model.User{}
	u1.Email = MakeEmail()
	_, err := ss.User().Save(u1)
	require.NoError(t, err)
	defer func() { require.NoError(t, ss.User().PermanentDelete(u1.Id)) }()
	_, nErr := ss.Team().SaveMember(&model.TeamMember{TeamId: model.NewId(), UserId: u1.Id}, -1)
	require.NoError(t, nErr)

	_, err = ss.User().UpdateUpdateAt(u1.Id)
	require.NoError(t, err)

	user, err := ss.User().Get(context.Background(), u1.Id)
	require.NoError(t, err)
	require.Less(t, u1.UpdateAt, user.UpdateAt, "UpdateAt not updated correctly")
}

func testUserStoreUpdateFailedPasswordAttempts(t *testing.T, ss store.Store) {
	u1 := &model.User{}
	u1.Email = MakeEmail()
	_, err := ss.User().Save(u1)
	require.NoError(t, err)
	defer func() { require.NoError(t, ss.User().PermanentDelete(u1.Id)) }()
	_, nErr := ss.Team().SaveMember(&model.TeamMember{TeamId: model.NewId(), UserId: u1.Id}, -1)
	require.NoError(t, nErr)

	err = ss.User().UpdateFailedPasswordAttempts(u1.Id, 3)
	require.NoError(t, err)

	user, err := ss.User().Get(context.Background(), u1.Id)
	require.NoError(t, err)
	require.Equal(t, 3, user.FailedAttempts, "FailedAttempts not updated correctly")
}

func testUserStoreGet(t *testing.T, ss store.Store) {
	u1 := &model.User{
		Email: MakeEmail(),
	}
	_, err := ss.User().Save(u1)
	require.NoError(t, err)
	defer func() { require.NoError(t, ss.User().PermanentDelete(u1.Id)) }()

	u2, _ := ss.User().Save(&model.User{
		Email:    MakeEmail(),
		Username: model.NewId(),
	})
	_, nErr := ss.Bot().Save(&model.Bot{
		UserId:      u2.Id,
		Username:    u2.Username,
		Description: "bot description",
		OwnerId:     u1.Id,
	})
	require.NoError(t, nErr)
	u2.IsBot = true
	u2.BotDescription = "bot description"
	defer func() { require.NoError(t, ss.Bot().PermanentDelete(u2.Id)) }()
	defer func() { require.NoError(t, ss.User().PermanentDelete(u2.Id)) }()

	_, nErr = ss.Team().SaveMember(&model.TeamMember{TeamId: model.NewId(), UserId: u1.Id}, -1)
	require.NoError(t, nErr)

	t.Run("fetch empty id", func(t *testing.T) {
		_, err := ss.User().Get(context.Background(), "")
		require.Error(t, err)
	})

	t.Run("fetch user 1", func(t *testing.T) {
		actual, err := ss.User().Get(context.Background(), u1.Id)
		require.NoError(t, err)
		require.Equal(t, u1, actual)
		require.False(t, actual.IsBot)
	})

	t.Run("fetch user 2, also a bot", func(t *testing.T) {
		actual, err := ss.User().Get(context.Background(), u2.Id)
		require.NoError(t, err)
		require.Equal(t, u2, actual)
		require.True(t, actual.IsBot)
		require.Equal(t, "bot description", actual.BotDescription)
	})
}

func testGetAllUsingAuthService(t *testing.T, ss store.Store) {
	teamId := model.NewId()

	u1, err := ss.User().Save(&model.User{
		Email:       MakeEmail(),
		Username:    "u1" + model.NewId(),
		AuthService: "service",
	})
	require.NoError(t, err)
	defer func() { require.NoError(t, ss.User().PermanentDelete(u1.Id)) }()
	_, nErr := ss.Team().SaveMember(&model.TeamMember{TeamId: teamId, UserId: u1.Id}, -1)
	require.NoError(t, nErr)

	u2, err := ss.User().Save(&model.User{
		Email:       MakeEmail(),
		Username:    "u2" + model.NewId(),
		AuthService: "service",
	})
	require.NoError(t, err)
	defer func() { require.NoError(t, ss.User().PermanentDelete(u2.Id)) }()
	_, nErr = ss.Team().SaveMember(&model.TeamMember{TeamId: teamId, UserId: u2.Id}, -1)
	require.NoError(t, nErr)

	u3, err := ss.User().Save(&model.User{
		Email:       MakeEmail(),
		Username:    "u3" + model.NewId(),
		AuthService: "service2",
	})
	require.NoError(t, err)
	defer func() { require.NoError(t, ss.User().PermanentDelete(u3.Id)) }()
	_, nErr = ss.Team().SaveMember(&model.TeamMember{TeamId: teamId, UserId: u3.Id}, -1)
	require.NoError(t, nErr)
	_, nErr = ss.Bot().Save(&model.Bot{
		UserId:   u3.Id,
		Username: u3.Username,
		OwnerId:  u1.Id,
	})
	require.NoError(t, nErr)
	u3.IsBot = true
	defer func() { require.NoError(t, ss.Bot().PermanentDelete(u3.Id)) }()
	defer func() { require.NoError(t, ss.User().PermanentDelete(u3.Id)) }()

	t.Run("get by unknown auth service", func(t *testing.T) {
		users, err := ss.User().GetAllUsingAuthService("unknown")
		require.NoError(t, err)
		assert.Equal(t, []*model.User{}, users)
	})

	t.Run("get by auth service", func(t *testing.T) {
		users, err := ss.User().GetAllUsingAuthService("service")
		require.NoError(t, err)
		assert.Equal(t, []*model.User{u1, u2}, users)
	})

	t.Run("get by other auth service", func(t *testing.T) {
		users, err := ss.User().GetAllUsingAuthService("service2")
		require.NoError(t, err)
		assert.Equal(t, []*model.User{u3}, users)
	})
}

func sanitized(user *model.User) *model.User {
	clonedUser := user.DeepCopy()
	clonedUser.Sanitize(map[string]bool{})

	return clonedUser
}

func testUserStoreGetAllProfiles(t *testing.T, ss store.Store) {
	u1, err := ss.User().Save(&model.User{
		Email:    MakeEmail(),
		Username: "u1" + model.NewId(),
		Roles:    model.SystemUserRoleId,
	})
	require.NoError(t, err)
	defer func() { require.NoError(t, ss.User().PermanentDelete(u1.Id)) }()

	u2, err := ss.User().Save(&model.User{
		Email:    MakeEmail(),
		Username: "u2" + model.NewId(),
		Roles:    model.SystemUserRoleId,
	})
	require.NoError(t, err)
	defer func() { require.NoError(t, ss.User().PermanentDelete(u2.Id)) }()

	u3, err := ss.User().Save(&model.User{
		Email:    MakeEmail(),
		Username: "u3" + model.NewId(),
	})
	require.NoError(t, err)
	_, nErr := ss.Bot().Save(&model.Bot{
		UserId:   u3.Id,
		Username: u3.Username,
		OwnerId:  u1.Id,
	})
	require.NoError(t, nErr)
	u3.IsBot = true
	defer func() { require.NoError(t, ss.Bot().PermanentDelete(u3.Id)) }()
	defer func() { require.NoError(t, ss.User().PermanentDelete(u3.Id)) }()

	u4, err := ss.User().Save(&model.User{
		Email:    MakeEmail(),
		Username: "u4" + model.NewId(),
		Roles:    "system_user some-other-role",
	})
	require.NoError(t, err)
	defer func() { require.NoError(t, ss.User().PermanentDelete(u4.Id)) }()

	u5, err := ss.User().Save(&model.User{
		Email:    MakeEmail(),
		Username: "u5" + model.NewId(),
		Roles:    "system_admin",
	})
	require.NoError(t, err)
	defer func() { require.NoError(t, ss.User().PermanentDelete(u5.Id)) }()

	u6, err := ss.User().Save(&model.User{
		Email:    MakeEmail(),
		Username: "u6" + model.NewId(),
		DeleteAt: model.GetMillis(),
		Roles:    "system_admin",
	})
	require.NoError(t, err)
	defer func() { require.NoError(t, ss.User().PermanentDelete(u6.Id)) }()

	u7, err := ss.User().Save(&model.User{
		Email:    MakeEmail(),
		Username: "u7" + model.NewId(),
		DeleteAt: model.GetMillis(),
		Roles:    model.SystemUserRoleId,
	})
	require.NoError(t, err)
	defer func() { require.NoError(t, ss.User().PermanentDelete(u7.Id)) }()

	t.Run("get offset 0, limit 100", func(t *testing.T) {
		options := &model.UserGetOptions{Page: 0, PerPage: 100}
		actual, userErr := ss.User().GetAllProfiles(options)
		require.NoError(t, userErr)

		require.Equal(t, []*model.User{
			sanitized(u1),
			sanitized(u2),
			sanitized(u3),
			sanitized(u4),
			sanitized(u5),
			sanitized(u6),
			sanitized(u7),
		}, actual)
	})

	t.Run("get offset 0, limit 1", func(t *testing.T) {
		actual, userErr := ss.User().GetAllProfiles(&model.UserGetOptions{
			Page:    0,
			PerPage: 1,
		})
		require.NoError(t, userErr)
		require.Equal(t, []*model.User{
			sanitized(u1),
		}, actual)
	})

	t.Run("get all", func(t *testing.T) {
		actual, userErr := ss.User().GetAll()
		require.NoError(t, userErr)

		require.Equal(t, []*model.User{
			u1,
			u2,
			u3,
			u4,
			u5,
			u6,
			u7,
		}, actual)
	})

	t.Run("etag changes for all after user creation", func(t *testing.T) {
		etag := ss.User().GetEtagForAllProfiles()

		uNew := &model.User{}
		uNew.Email = MakeEmail()
		_, userErr := ss.User().Save(uNew)
		require.NoError(t, userErr)
		defer func() { require.NoError(t, ss.User().PermanentDelete(uNew.Id)) }()

		updatedEtag := ss.User().GetEtagForAllProfiles()
		require.NotEqual(t, etag, updatedEtag)
	})

	t.Run("filter to system_admin role", func(t *testing.T) {
		actual, userErr := ss.User().GetAllProfiles(&model.UserGetOptions{
			Page:    0,
			PerPage: 10,
			Role:    "system_admin",
		})
		require.NoError(t, userErr)
		require.Equal(t, []*model.User{
			sanitized(u5),
			sanitized(u6),
		}, actual)
	})

	t.Run("filter to system_admin role, inactive", func(t *testing.T) {
		actual, userErr := ss.User().GetAllProfiles(&model.UserGetOptions{
			Page:     0,
			PerPage:  10,
			Role:     "system_admin",
			Inactive: true,
		})
		require.NoError(t, userErr)
		require.Equal(t, []*model.User{
			sanitized(u6),
		}, actual)
	})

	t.Run("filter to inactive", func(t *testing.T) {
		actual, userErr := ss.User().GetAllProfiles(&model.UserGetOptions{
			Page:     0,
			PerPage:  10,
			Inactive: true,
		})
		require.NoError(t, userErr)
		require.Equal(t, []*model.User{
			sanitized(u6),
			sanitized(u7),
		}, actual)
	})

	t.Run("filter to active", func(t *testing.T) {
		actual, userErr := ss.User().GetAllProfiles(&model.UserGetOptions{
			Page:    0,
			PerPage: 10,
			Active:  true,
		})
		require.NoError(t, userErr)
		require.Equal(t, []*model.User{
			sanitized(u1),
			sanitized(u2),
			sanitized(u3),
			sanitized(u4),
			sanitized(u5),
		}, actual)
	})

	t.Run("try to filter to active and inactive", func(t *testing.T) {
		actual, userErr := ss.User().GetAllProfiles(&model.UserGetOptions{
			Page:     0,
			PerPage:  10,
			Inactive: true,
			Active:   true,
		})
		require.NoError(t, userErr)
		require.Equal(t, []*model.User{
			sanitized(u6),
			sanitized(u7),
		}, actual)
	})

	u8, err := ss.User().Save(&model.User{
		Email:    MakeEmail(),
		Username: "u8" + model.NewId(),
		DeleteAt: model.GetMillis(),
		Roles:    "system_user_manager system_user",
	})
	require.NoError(t, err)
	defer func() { require.NoError(t, ss.User().PermanentDelete(u8.Id)) }()

	u9, err := ss.User().Save(&model.User{
		Email:    MakeEmail(),
		Username: "u9" + model.NewId(),
		DeleteAt: model.GetMillis(),
		Roles:    "system_manager system_user",
	})
	require.NoError(t, err)
	defer func() { require.NoError(t, ss.User().PermanentDelete(u9.Id)) }()

	u10, err := ss.User().Save(&model.User{
		Email:    MakeEmail(),
		Username: "u10" + model.NewId(),
		DeleteAt: model.GetMillis(),
		Roles:    "system_read_only_admin system_user",
	})
	require.NoError(t, err)
	defer func() { require.NoError(t, ss.User().PermanentDelete(u10.Id)) }()

	t.Run("filter by system_user_manager role", func(t *testing.T) {
		actual, userErr := ss.User().GetAllProfiles(&model.UserGetOptions{
			Page:    0,
			PerPage: 10,
			Roles:   []string{"system_user_manager"},
		})
		require.NoError(t, userErr)
		require.Equal(t, []*model.User{
			sanitized(u8),
		}, actual)
	})

	t.Run("filter by multiple system roles", func(t *testing.T) {
		actual, userErr := ss.User().GetAllProfiles(&model.UserGetOptions{
			Page:    0,
			PerPage: 10,
			Roles:   []string{"system_manager", "system_user_manager", "system_read_only_admin", "system_admin"},
		})
		require.NoError(t, userErr)
		require.Equal(t, []*model.User{
			sanitized(u10),
			sanitized(u5),
			sanitized(u6),
			sanitized(u8),
			sanitized(u9),
		}, actual)
	})

	t.Run("filter by system_user only", func(t *testing.T) {
		actual, userErr := ss.User().GetAllProfiles(&model.UserGetOptions{
			Page:    0,
			PerPage: 10,
			Roles:   []string{"system_user"},
		})
		require.NoError(t, userErr)
		require.Equal(t, []*model.User{
			sanitized(u1),
			sanitized(u2),
			sanitized(u7),
		}, actual)
	})
}

func testUserStoreGetProfiles(t *testing.T, ss store.Store) {
	teamId := model.NewId()

	u1, err := ss.User().Save(&model.User{
		Email:    MakeEmail(),
		Username: "u1" + model.NewId(),
	})
	require.NoError(t, err)
	defer func() { require.NoError(t, ss.User().PermanentDelete(u1.Id)) }()
	_, nErr := ss.Team().SaveMember(&model.TeamMember{TeamId: teamId, UserId: u1.Id}, -1)
	require.NoError(t, nErr)

	u2, err := ss.User().Save(&model.User{
		Email:    MakeEmail(),
		Username: "u2" + model.NewId(),
	})
	require.NoError(t, err)
	defer func() { require.NoError(t, ss.User().PermanentDelete(u2.Id)) }()
	_, nErr = ss.Team().SaveMember(&model.TeamMember{TeamId: teamId, UserId: u2.Id}, -1)
	require.NoError(t, nErr)

	u3, err := ss.User().Save(&model.User{
		Email:    MakeEmail(),
		Username: "u3" + model.NewId(),
	})
	require.NoError(t, err)
	_, nErr = ss.Bot().Save(&model.Bot{
		UserId:   u3.Id,
		Username: u3.Username,
		OwnerId:  u1.Id,
	})
	require.NoError(t, nErr)
	u3.IsBot = true
	defer func() { require.NoError(t, ss.Bot().PermanentDelete(u3.Id)) }()
	defer func() { require.NoError(t, ss.User().PermanentDelete(u3.Id)) }()
	_, nErr = ss.Team().SaveMember(&model.TeamMember{TeamId: teamId, UserId: u3.Id}, -1)
	require.NoError(t, nErr)

	u4, err := ss.User().Save(&model.User{
		Email:    MakeEmail(),
		Username: "u4" + model.NewId(),
		Roles:    "system_admin",
	})
	require.NoError(t, err)
	defer func() { require.NoError(t, ss.User().PermanentDelete(u4.Id)) }()
	_, nErr = ss.Team().SaveMember(&model.TeamMember{TeamId: teamId, UserId: u4.Id}, -1)
	require.NoError(t, nErr)

	u5, err := ss.User().Save(&model.User{
		Email:    MakeEmail(),
		Username: "u5" + model.NewId(),
		DeleteAt: model.GetMillis(),
	})
	require.NoError(t, err)
	defer func() { require.NoError(t, ss.User().PermanentDelete(u5.Id)) }()
	_, nErr = ss.Team().SaveMember(&model.TeamMember{TeamId: teamId, UserId: u5.Id}, -1)
	require.NoError(t, nErr)

	t.Run("get page 0, perPage 100", func(t *testing.T) {
		actual, err := ss.User().GetProfiles(&model.UserGetOptions{
			InTeamId: teamId,
			Page:     0,
			PerPage:  100,
		})
		require.NoError(t, err)

		require.Equal(t, []*model.User{
			sanitized(u1),
			sanitized(u2),
			sanitized(u3),
			sanitized(u4),
			sanitized(u5),
		}, actual)
	})

	t.Run("get page 0, perPage 1", func(t *testing.T) {
		actual, err := ss.User().GetProfiles(&model.UserGetOptions{
			InTeamId: teamId,
			Page:     0,
			PerPage:  1,
		})
		require.NoError(t, err)

		require.Equal(t, []*model.User{sanitized(u1)}, actual)
	})

	t.Run("get unknown team id", func(t *testing.T) {
		actual, err := ss.User().GetProfiles(&model.UserGetOptions{
			InTeamId: "123",
			Page:     0,
			PerPage:  100,
		})
		require.NoError(t, err)

		require.Equal(t, []*model.User{}, actual)
	})

	t.Run("etag changes for all after user creation", func(t *testing.T) {
		etag := ss.User().GetEtagForProfiles(teamId)

		uNew := &model.User{}
		uNew.Email = MakeEmail()
		_, err := ss.User().Save(uNew)
		require.NoError(t, err)
		defer func() { require.NoError(t, ss.User().PermanentDelete(uNew.Id)) }()
		_, nErr = ss.Team().SaveMember(&model.TeamMember{TeamId: teamId, UserId: uNew.Id}, -1)
		require.NoError(t, nErr)

		updatedEtag := ss.User().GetEtagForProfiles(teamId)
		require.NotEqual(t, etag, updatedEtag)
	})

	t.Run("filter to system_admin role", func(t *testing.T) {
		actual, err := ss.User().GetProfiles(&model.UserGetOptions{
			InTeamId: teamId,
			Page:     0,
			PerPage:  10,
			Role:     "system_admin",
		})
		require.NoError(t, err)
		require.Equal(t, []*model.User{
			sanitized(u4),
		}, actual)
	})

	t.Run("filter to inactive", func(t *testing.T) {
		actual, err := ss.User().GetProfiles(&model.UserGetOptions{
			InTeamId: teamId,
			Page:     0,
			PerPage:  10,
			Inactive: true,
		})
		require.NoError(t, err)
		require.Equal(t, []*model.User{
			sanitized(u5),
		}, actual)
	})

	t.Run("filter to active", func(t *testing.T) {
		actual, err := ss.User().GetProfiles(&model.UserGetOptions{
			InTeamId: teamId,
			Page:     0,
			PerPage:  10,
			Active:   true,
		})
		require.NoError(t, err)
		require.Equal(t, []*model.User{
			sanitized(u1),
			sanitized(u2),
			sanitized(u3),
			sanitized(u4),
		}, actual)
	})

	t.Run("try to filter to active and inactive", func(t *testing.T) {
		actual, err := ss.User().GetProfiles(&model.UserGetOptions{
			InTeamId: teamId,
			Page:     0,
			PerPage:  10,
			Inactive: true,
			Active:   true,
		})
		require.NoError(t, err)
		require.Equal(t, []*model.User{
			sanitized(u5),
		}, actual)
	})
}

func testUserStoreGetProfilesInChannel(t *testing.T, ss store.Store) {
	teamId := model.NewId()

	u1, err := ss.User().Save(&model.User{
		Email:    MakeEmail(),
		Username: "u1" + model.NewId(),
	})
	require.NoError(t, err)
	defer func() { require.NoError(t, ss.User().PermanentDelete(u1.Id)) }()
	_, nErr := ss.Team().SaveMember(&model.TeamMember{TeamId: teamId, UserId: u1.Id}, -1)
	require.NoError(t, nErr)

	u2, err := ss.User().Save(&model.User{
		Email:    MakeEmail(),
		Username: "u2" + model.NewId(),
	})
	require.NoError(t, err)
	defer func() { require.NoError(t, ss.User().PermanentDelete(u2.Id)) }()
	_, nErr = ss.Team().SaveMember(&model.TeamMember{TeamId: teamId, UserId: u2.Id}, -1)
	require.NoError(t, nErr)

	u3, err := ss.User().Save(&model.User{
		Email:    MakeEmail(),
		Username: "u3" + model.NewId(),
	})
	require.NoError(t, err)
	defer func() { require.NoError(t, ss.User().PermanentDelete(u3.Id)) }()
	_, nErr = ss.Team().SaveMember(&model.TeamMember{TeamId: teamId, UserId: u3.Id}, -1)
	require.NoError(t, nErr)
	_, nErr = ss.Bot().Save(&model.Bot{
		UserId:   u3.Id,
		Username: u3.Username,
		OwnerId:  u1.Id,
	})
	require.NoError(t, nErr)
	u3.IsBot = true
	defer func() { require.NoError(t, ss.Bot().PermanentDelete(u3.Id)) }()

	u4, err := ss.User().Save(&model.User{
		Email:    MakeEmail(),
		Username: "u4" + model.NewId(),
	})
	require.NoError(t, err)
	defer func() { require.NoError(t, ss.User().PermanentDelete(u4.Id)) }()
	_, nErr = ss.Team().SaveMember(&model.TeamMember{TeamId: teamId, UserId: u4.Id}, -1)
	require.NoError(t, nErr)

	ch1 := &model.Channel{
		TeamId:      teamId,
		DisplayName: "Profiles in channel",
		Name:        "profiles-" + model.NewId(),
		Type:        model.ChannelTypeOpen,
	}
	c1, nErr := ss.Channel().Save(ch1, -1)
	require.NoError(t, nErr)

	ch2 := &model.Channel{
		TeamId:      teamId,
		DisplayName: "Profiles in private",
		Name:        "profiles-" + model.NewId(),
		Type:        model.ChannelTypePrivate,
	}
	c2, nErr := ss.Channel().Save(ch2, -1)
	require.NoError(t, nErr)

	_, nErr = ss.Channel().SaveMember(&model.ChannelMember{
		ChannelId:   c1.Id,
		UserId:      u1.Id,
		NotifyProps: model.GetDefaultChannelNotifyProps(),
	})
	require.NoError(t, nErr)

	_, nErr = ss.Channel().SaveMember(&model.ChannelMember{
		ChannelId:   c1.Id,
		UserId:      u2.Id,
		NotifyProps: model.GetDefaultChannelNotifyProps(),
	})
	require.NoError(t, nErr)

	_, nErr = ss.Channel().SaveMember(&model.ChannelMember{
		ChannelId:   c1.Id,
		UserId:      u3.Id,
		NotifyProps: model.GetDefaultChannelNotifyProps(),
	})
	require.NoError(t, nErr)

	_, nErr = ss.Channel().SaveMember(&model.ChannelMember{
		ChannelId:   c1.Id,
		UserId:      u4.Id,
		NotifyProps: model.GetDefaultChannelNotifyProps(),
	})
	require.NoError(t, nErr)

	u4.DeleteAt = 1
	_, err = ss.User().Update(u4, true)
	require.NoError(t, err)

	_, nErr = ss.Channel().SaveMember(&model.ChannelMember{
		ChannelId:   c2.Id,
		UserId:      u1.Id,
		NotifyProps: model.GetDefaultChannelNotifyProps(),
	})
	require.NoError(t, nErr)

	t.Run("get all users in channel 1, offset 0, limit 100", func(t *testing.T) {
		users, err := ss.User().GetProfilesInChannel(&model.UserGetOptions{
			InChannelId: c1.Id,
			Page:        0,
			PerPage:     100,
		})
		require.NoError(t, err)
		assert.Equal(t, []*model.User{sanitized(u1), sanitized(u2), sanitized(u3), sanitized(u4)}, users)
	})

	t.Run("get only active users in channel 1, offset 0, limit 100", func(t *testing.T) {
		users, err := ss.User().GetProfilesInChannel(&model.UserGetOptions{
			InChannelId: c1.Id,
			Page:        0,
			PerPage:     100,
			Active:      true,
		})
		require.NoError(t, err)
		assert.Equal(t, []*model.User{sanitized(u1), sanitized(u2), sanitized(u3)}, users)
	})

	t.Run("get inactive users in channel 1, offset 0, limit 100", func(t *testing.T) {
		users, err := ss.User().GetProfilesInChannel(&model.UserGetOptions{
			InChannelId: c1.Id,
			Page:        0,
			PerPage:     100,
			Inactive:    true,
		})
		require.NoError(t, err)
		assert.Equal(t, []*model.User{sanitized(u4)}, users)
	})

	t.Run("get in channel 1, offset 1, limit 2", func(t *testing.T) {
		users, err := ss.User().GetProfilesInChannel(&model.UserGetOptions{
			InChannelId: c1.Id,
			Page:        1,
			PerPage:     1,
		})
		require.NoError(t, err)
		users_p2, err2 := ss.User().GetProfilesInChannel(&model.UserGetOptions{
			InChannelId: c1.Id,
			Page:        2,
			PerPage:     1,
		})
		require.NoError(t, err2)
		users = append(users, users_p2...)
		assert.Equal(t, []*model.User{sanitized(u2), sanitized(u3)}, users)
	})

	t.Run("get in channel 2, offset 0, limit 1", func(t *testing.T) {
		users, err := ss.User().GetProfilesInChannel(&model.UserGetOptions{
			InChannelId: c2.Id,
			Page:        0,
			PerPage:     1,
		})
		require.NoError(t, err)
		assert.Equal(t, []*model.User{sanitized(u1)}, users)
	})
}

func testUserStoreGetProfilesInChannelByStatus(t *testing.T, ss store.Store, s SqlStore) {

	cleanupStatusStore(t, s)

	teamId := model.NewId()

	u1, err := ss.User().Save(&model.User{
		Email:    MakeEmail(),
		Username: "u1" + model.NewId(),
	})
	require.NoError(t, err)
	defer func() { require.NoError(t, ss.User().PermanentDelete(u1.Id)) }()
	_, nErr := ss.Team().SaveMember(&model.TeamMember{TeamId: teamId, UserId: u1.Id}, -1)
	require.NoError(t, nErr)

	u2, err := ss.User().Save(&model.User{
		Email:    MakeEmail(),
		Username: "u2" + model.NewId(),
	})
	require.NoError(t, err)
	defer func() { require.NoError(t, ss.User().PermanentDelete(u2.Id)) }()
	_, nErr = ss.Team().SaveMember(&model.TeamMember{TeamId: teamId, UserId: u2.Id}, -1)
	require.NoError(t, nErr)

	u3, err := ss.User().Save(&model.User{
		Email:    MakeEmail(),
		Username: "u3" + model.NewId(),
	})
	require.NoError(t, err)
	defer func() { require.NoError(t, ss.User().PermanentDelete(u3.Id)) }()
	_, nErr = ss.Team().SaveMember(&model.TeamMember{TeamId: teamId, UserId: u3.Id}, -1)
	require.NoError(t, nErr)
	_, nErr = ss.Bot().Save(&model.Bot{
		UserId:   u3.Id,
		Username: u3.Username,
		OwnerId:  u1.Id,
	})
	require.NoError(t, nErr)
	u3.IsBot = true
	defer func() { require.NoError(t, ss.Bot().PermanentDelete(u3.Id)) }()

	u4, err := ss.User().Save(&model.User{
		Email:    MakeEmail(),
		Username: "u4" + model.NewId(),
	})
	require.NoError(t, err)
	defer func() { require.NoError(t, ss.User().PermanentDelete(u4.Id)) }()
	_, nErr = ss.Team().SaveMember(&model.TeamMember{TeamId: teamId, UserId: u4.Id}, -1)
	require.NoError(t, nErr)

	ch1 := &model.Channel{
		TeamId:      teamId,
		DisplayName: "Profiles in channel",
		Name:        "profiles-" + model.NewId(),
		Type:        model.ChannelTypeOpen,
	}
	c1, nErr := ss.Channel().Save(ch1, -1)
	require.NoError(t, nErr)

	ch2 := &model.Channel{
		TeamId:      teamId,
		DisplayName: "Profiles in private",
		Name:        "profiles-" + model.NewId(),
		Type:        model.ChannelTypePrivate,
	}
	c2, nErr := ss.Channel().Save(ch2, -1)
	require.NoError(t, nErr)

	_, nErr = ss.Channel().SaveMember(&model.ChannelMember{
		ChannelId:   c1.Id,
		UserId:      u1.Id,
		NotifyProps: model.GetDefaultChannelNotifyProps(),
	})
	require.NoError(t, nErr)

	_, nErr = ss.Channel().SaveMember(&model.ChannelMember{
		ChannelId:   c1.Id,
		UserId:      u2.Id,
		NotifyProps: model.GetDefaultChannelNotifyProps(),
	})
	require.NoError(t, nErr)

	_, nErr = ss.Channel().SaveMember(&model.ChannelMember{
		ChannelId:   c1.Id,
		UserId:      u3.Id,
		NotifyProps: model.GetDefaultChannelNotifyProps(),
	})
	require.NoError(t, nErr)

	_, nErr = ss.Channel().SaveMember(&model.ChannelMember{
		ChannelId:   c1.Id,
		UserId:      u4.Id,
		NotifyProps: model.GetDefaultChannelNotifyProps(),
	})
	require.NoError(t, nErr)

	u4.DeleteAt = 1
	_, err = ss.User().Update(u4, true)
	require.NoError(t, err)

	_, nErr = ss.Channel().SaveMember(&model.ChannelMember{
		ChannelId:   c2.Id,
		UserId:      u1.Id,
		NotifyProps: model.GetDefaultChannelNotifyProps(),
	})
	require.NoError(t, nErr)
	require.NoError(t, ss.Status().SaveOrUpdate(&model.Status{
		UserId: u1.Id,
		Status: model.StatusDnd,
	}))
	require.NoError(t, ss.Status().SaveOrUpdate(&model.Status{
		UserId: u2.Id,
		Status: model.StatusAway,
	}))
	require.NoError(t, ss.Status().SaveOrUpdate(&model.Status{
		UserId: u3.Id,
		Status: model.StatusOnline,
	}))

	t.Run("get all users in channel 1, offset 0, limit 100", func(t *testing.T) {
		users, err := ss.User().GetProfilesInChannel(&model.UserGetOptions{
			InChannelId: c1.Id,
			Page:        0,
			PerPage:     100,
		})
		require.NoError(t, err)
		assert.Equal(t, []*model.User{sanitized(u1), sanitized(u2), sanitized(u3), sanitized(u4)}, users)
	})

	t.Run("get active in channel 1 by status, offset 0, limit 100", func(t *testing.T) {
		users, err := ss.User().GetProfilesInChannelByStatus(&model.UserGetOptions{
			InChannelId: c1.Id,
			Page:        0,
			PerPage:     100,
			Active:      true,
		})
		require.NoError(t, err)
		assert.Equal(t, []*model.User{sanitized(u3), sanitized(u2), sanitized(u1)}, users)
	})

	t.Run("get inactive users in channel 1, offset 0, limit 100", func(t *testing.T) {
		users, err := ss.User().GetProfilesInChannel(&model.UserGetOptions{
			InChannelId: c1.Id,
			Page:        0,
			PerPage:     100,
			Inactive:    true,
		})
		require.NoError(t, err)
		assert.Equal(t, []*model.User{sanitized(u4)}, users)
	})

	t.Run("get in channel 2 by status, offset 0, limit 1", func(t *testing.T) {
		users, err := ss.User().GetProfilesInChannelByStatus(&model.UserGetOptions{
			InChannelId: c2.Id,
			Page:        0,
			PerPage:     1,
		})
		require.NoError(t, err)
		assert.Equal(t, []*model.User{sanitized(u1)}, users)
	})
}

func testUserStoreGetProfilesWithoutTeam(t *testing.T, ss store.Store) {
	teamId := model.NewId()

	u1, err := ss.User().Save(&model.User{
		Email:    MakeEmail(),
		Username: "u1" + model.NewId(),
	})
	require.NoError(t, err)
	defer func() { require.NoError(t, ss.User().PermanentDelete(u1.Id)) }()
	_, nErr := ss.Team().SaveMember(&model.TeamMember{TeamId: teamId, UserId: u1.Id}, -1)
	require.NoError(t, nErr)

	u2, err := ss.User().Save(&model.User{
		Email:    MakeEmail(),
		Username: "u2" + model.NewId(),
	})
	require.NoError(t, err)
	defer func() { require.NoError(t, ss.User().PermanentDelete(u2.Id)) }()

	u3, err := ss.User().Save(&model.User{
		Email:    MakeEmail(),
		Username: "u3" + model.NewId(),
		DeleteAt: 1,
		Roles:    "system_admin",
	})
	require.NoError(t, err)
	defer func() { require.NoError(t, ss.User().PermanentDelete(u3.Id)) }()
	_, nErr = ss.Bot().Save(&model.Bot{
		UserId:   u3.Id,
		Username: u3.Username,
		OwnerId:  u1.Id,
	})
	require.NoError(t, nErr)
	u3.IsBot = true
	defer func() { require.NoError(t, ss.Bot().PermanentDelete(u3.Id)) }()

	t.Run("get, page 0, per_page 100", func(t *testing.T) {
		users, err := ss.User().GetProfilesWithoutTeam(&model.UserGetOptions{Page: 0, PerPage: 100})
		require.NoError(t, err)
		assert.Equal(t, []*model.User{sanitized(u2), sanitized(u3)}, users)
	})

	t.Run("get, page 1, per_page 1", func(t *testing.T) {
		users, err := ss.User().GetProfilesWithoutTeam(&model.UserGetOptions{Page: 1, PerPage: 1})
		require.NoError(t, err)
		assert.Equal(t, []*model.User{sanitized(u3)}, users)
	})

	t.Run("get, page 2, per_page 1", func(t *testing.T) {
		users, err := ss.User().GetProfilesWithoutTeam(&model.UserGetOptions{Page: 2, PerPage: 1})
		require.NoError(t, err)
		assert.Equal(t, []*model.User{}, users)
	})

	t.Run("get, page 0, per_page 100, inactive", func(t *testing.T) {
		users, err := ss.User().GetProfilesWithoutTeam(&model.UserGetOptions{Page: 0, PerPage: 100, Inactive: true})
		require.NoError(t, err)
		assert.Equal(t, []*model.User{sanitized(u3)}, users)
	})

	t.Run("get, page 0, per_page 100, role", func(t *testing.T) {
		users, err := ss.User().GetProfilesWithoutTeam(&model.UserGetOptions{Page: 0, PerPage: 100, Role: "system_admin"})
		require.NoError(t, err)
		assert.Equal(t, []*model.User{sanitized(u3)}, users)
	})
}

func testUserStoreGetAllProfilesInChannel(t *testing.T, ss store.Store) {
	teamId := model.NewId()

	u1, err := ss.User().Save(&model.User{
		Email:    MakeEmail(),
		Username: "u1" + model.NewId(),
	})
	require.NoError(t, err)
	defer func() { require.NoError(t, ss.User().PermanentDelete(u1.Id)) }()
	_, nErr := ss.Team().SaveMember(&model.TeamMember{TeamId: teamId, UserId: u1.Id}, -1)
	require.NoError(t, nErr)

	u2, err := ss.User().Save(&model.User{
		Email:    MakeEmail(),
		Username: "u2" + model.NewId(),
	})
	require.NoError(t, err)
	defer func() { require.NoError(t, ss.User().PermanentDelete(u2.Id)) }()
	_, nErr = ss.Team().SaveMember(&model.TeamMember{TeamId: teamId, UserId: u2.Id}, -1)
	require.NoError(t, nErr)

	u3, err := ss.User().Save(&model.User{
		Email:    MakeEmail(),
		Username: "u3" + model.NewId(),
	})
	require.NoError(t, err)
	defer func() { require.NoError(t, ss.User().PermanentDelete(u3.Id)) }()
	_, nErr = ss.Team().SaveMember(&model.TeamMember{TeamId: teamId, UserId: u3.Id}, -1)
	require.NoError(t, nErr)
	_, nErr = ss.Bot().Save(&model.Bot{
		UserId:   u3.Id,
		Username: u3.Username,
		OwnerId:  u1.Id,
	})
	require.NoError(t, nErr)
	u3.IsBot = true
	defer func() { require.NoError(t, ss.Bot().PermanentDelete(u3.Id)) }()

	ch1 := &model.Channel{
		TeamId:      teamId,
		DisplayName: "Profiles in channel",
		Name:        "profiles-" + model.NewId(),
		Type:        model.ChannelTypeOpen,
	}
	c1, nErr := ss.Channel().Save(ch1, -1)
	require.NoError(t, nErr)

	ch2 := &model.Channel{
		TeamId:      teamId,
		DisplayName: "Profiles in private",
		Name:        "profiles-" + model.NewId(),
		Type:        model.ChannelTypePrivate,
	}
	c2, nErr := ss.Channel().Save(ch2, -1)
	require.NoError(t, nErr)

	_, nErr = ss.Channel().SaveMember(&model.ChannelMember{
		ChannelId:   c1.Id,
		UserId:      u1.Id,
		NotifyProps: model.GetDefaultChannelNotifyProps(),
	})
	require.NoError(t, nErr)

	_, nErr = ss.Channel().SaveMember(&model.ChannelMember{
		ChannelId:   c1.Id,
		UserId:      u2.Id,
		NotifyProps: model.GetDefaultChannelNotifyProps(),
	})
	require.NoError(t, nErr)

	_, nErr = ss.Channel().SaveMember(&model.ChannelMember{
		ChannelId:   c1.Id,
		UserId:      u3.Id,
		NotifyProps: model.GetDefaultChannelNotifyProps(),
	})
	require.NoError(t, nErr)

	_, nErr = ss.Channel().SaveMember(&model.ChannelMember{
		ChannelId:   c2.Id,
		UserId:      u1.Id,
		NotifyProps: model.GetDefaultChannelNotifyProps(),
	})
	require.NoError(t, nErr)

	t.Run("all profiles in channel 1, no caching", func(t *testing.T) {
		var profiles map[string]*model.User
		profiles, err = ss.User().GetAllProfilesInChannel(context.Background(), c1.Id, false)
		require.NoError(t, err)
		assert.Equal(t, map[string]*model.User{
			u1.Id: sanitized(u1),
			u2.Id: sanitized(u2),
			u3.Id: sanitized(u3),
		}, profiles)
	})

	t.Run("all profiles in channel 2, no caching", func(t *testing.T) {
		var profiles map[string]*model.User
		profiles, err = ss.User().GetAllProfilesInChannel(context.Background(), c2.Id, false)
		require.NoError(t, err)
		assert.Equal(t, map[string]*model.User{
			u1.Id: sanitized(u1),
		}, profiles)
	})

	t.Run("all profiles in channel 2, caching", func(t *testing.T) {
		var profiles map[string]*model.User
		profiles, err = ss.User().GetAllProfilesInChannel(context.Background(), c2.Id, true)
		require.NoError(t, err)
		assert.Equal(t, map[string]*model.User{
			u1.Id: sanitized(u1),
		}, profiles)
	})

	t.Run("all profiles in channel 2, caching [repeated]", func(t *testing.T) {
		var profiles map[string]*model.User
		profiles, err = ss.User().GetAllProfilesInChannel(context.Background(), c2.Id, true)
		require.NoError(t, err)
		assert.Equal(t, map[string]*model.User{
			u1.Id: sanitized(u1),
		}, profiles)
	})

	ss.User().InvalidateProfilesInChannelCacheByUser(u1.Id)
	ss.User().InvalidateProfilesInChannelCache(c2.Id)
}

func testUserStoreGetProfilesNotInChannel(t *testing.T, ss store.Store) {
	teamId := model.NewId()

	u1, err := ss.User().Save(&model.User{
		Email:    MakeEmail(),
		Username: "u1" + model.NewId(),
	})
	require.NoError(t, err)
	defer func() { require.NoError(t, ss.User().PermanentDelete(u1.Id)) }()
	_, nErr := ss.Team().SaveMember(&model.TeamMember{TeamId: teamId, UserId: u1.Id}, -1)
	require.NoError(t, nErr)

	u2, err := ss.User().Save(&model.User{
		Email:    MakeEmail(),
		Username: "u2" + model.NewId(),
	})
	require.NoError(t, err)
	defer func() { require.NoError(t, ss.User().PermanentDelete(u2.Id)) }()
	_, nErr = ss.Team().SaveMember(&model.TeamMember{TeamId: teamId, UserId: u2.Id}, -1)
	require.NoError(t, nErr)

	u3, err := ss.User().Save(&model.User{
		Email:    MakeEmail(),
		Username: "u3" + model.NewId(),
	})
	require.NoError(t, err)
	defer func() { require.NoError(t, ss.User().PermanentDelete(u3.Id)) }()
	_, nErr = ss.Team().SaveMember(&model.TeamMember{TeamId: teamId, UserId: u3.Id}, -1)
	require.NoError(t, nErr)
	_, nErr = ss.Bot().Save(&model.Bot{
		UserId:   u3.Id,
		Username: u3.Username,
		OwnerId:  u1.Id,
	})
	require.NoError(t, nErr)
	u3.IsBot = true
	defer func() { require.NoError(t, ss.Bot().PermanentDelete(u3.Id)) }()

	ch1 := &model.Channel{
		TeamId:      teamId,
		DisplayName: "Profiles in channel",
		Name:        "profiles-" + model.NewId(),
		Type:        model.ChannelTypeOpen,
	}
	c1, nErr := ss.Channel().Save(ch1, -1)
	require.NoError(t, nErr)

	ch2 := &model.Channel{
		TeamId:      teamId,
		DisplayName: "Profiles in private",
		Name:        "profiles-" + model.NewId(),
		Type:        model.ChannelTypePrivate,
	}
	c2, nErr := ss.Channel().Save(ch2, -1)
	require.NoError(t, nErr)

	t.Run("get team 1, channel 1, offset 0, limit 100", func(t *testing.T) {
		var profiles []*model.User
		profiles, err = ss.User().GetProfilesNotInChannel(teamId, c1.Id, false, 0, 100, nil)
		require.NoError(t, err)
		assert.Equal(t, []*model.User{
			sanitized(u1),
			sanitized(u2),
			sanitized(u3),
		}, profiles)
	})

	t.Run("get team 1, channel 2, offset 0, limit 100", func(t *testing.T) {
		var profiles []*model.User
		profiles, err = ss.User().GetProfilesNotInChannel(teamId, c2.Id, false, 0, 100, nil)
		require.NoError(t, err)
		assert.Equal(t, []*model.User{
			sanitized(u1),
			sanitized(u2),
			sanitized(u3),
		}, profiles)
	})

	_, nErr = ss.Channel().SaveMember(&model.ChannelMember{
		ChannelId:   c1.Id,
		UserId:      u1.Id,
		NotifyProps: model.GetDefaultChannelNotifyProps(),
	})
	require.NoError(t, nErr)

	_, nErr = ss.Channel().SaveMember(&model.ChannelMember{
		ChannelId:   c1.Id,
		UserId:      u2.Id,
		NotifyProps: model.GetDefaultChannelNotifyProps(),
	})
	require.NoError(t, nErr)

	_, nErr = ss.Channel().SaveMember(&model.ChannelMember{
		ChannelId:   c1.Id,
		UserId:      u3.Id,
		NotifyProps: model.GetDefaultChannelNotifyProps(),
	})
	require.NoError(t, nErr)

	_, nErr = ss.Channel().SaveMember(&model.ChannelMember{
		ChannelId:   c2.Id,
		UserId:      u1.Id,
		NotifyProps: model.GetDefaultChannelNotifyProps(),
	})
	require.NoError(t, nErr)

	t.Run("get team 1, channel 1, offset 0, limit 100, after update", func(t *testing.T) {
		var profiles []*model.User
		profiles, err = ss.User().GetProfilesNotInChannel(teamId, c1.Id, false, 0, 100, nil)
		require.NoError(t, err)
		assert.Equal(t, []*model.User{}, profiles)
	})

	t.Run("get team 1, channel 2, offset 0, limit 100, after update", func(t *testing.T) {
		var profiles []*model.User
		profiles, err = ss.User().GetProfilesNotInChannel(teamId, c2.Id, false, 0, 100, nil)
		require.NoError(t, err)
		assert.Equal(t, []*model.User{
			sanitized(u2),
			sanitized(u3),
		}, profiles)
	})

	t.Run("get team 1, channel 2, offset 0, limit 0, setting group constrained when it's not", func(t *testing.T) {
		var profiles []*model.User
		profiles, err = ss.User().GetProfilesNotInChannel(teamId, c2.Id, true, 0, 100, nil)
		require.NoError(t, err)
		assert.Empty(t, profiles)
	})

	// create a group
	group, err := ss.Group().Create(&model.Group{
		Name:        model.NewString("n_" + model.NewId()),
		DisplayName: "dn_" + model.NewId(),
		Source:      model.GroupSourceLdap,
		RemoteId:    "ri_" + model.NewId(),
	})
	require.NoError(t, err)

	// add two members to the group
	for _, u := range []*model.User{u1, u2} {
		_, err = ss.Group().UpsertMember(group.Id, u.Id)
		require.NoError(t, err)
	}

	// associate the group with the channel
	_, err = ss.Group().CreateGroupSyncable(&model.GroupSyncable{
		GroupId:    group.Id,
		SyncableId: c2.Id,
		Type:       model.GroupSyncableTypeChannel,
	})
	require.NoError(t, err)

	t.Run("get team 1, channel 2, offset 0, limit 0, setting group constrained", func(t *testing.T) {
		profiles, err := ss.User().GetProfilesNotInChannel(teamId, c2.Id, true, 0, 100, nil)
		require.NoError(t, err)
		assert.Equal(t, []*model.User{
			sanitized(u2),
		}, profiles)
	})
}

func testUserStoreGetProfilesByIds(t *testing.T, ss store.Store) {
	teamId := model.NewId()

	u1, err := ss.User().Save(&model.User{
		Email:    MakeEmail(),
		Username: "u1" + model.NewId(),
	})
	require.NoError(t, err)
	defer func() { require.NoError(t, ss.User().PermanentDelete(u1.Id)) }()
	_, nErr := ss.Team().SaveMember(&model.TeamMember{TeamId: teamId, UserId: u1.Id}, -1)
	require.NoError(t, nErr)

	u2, err := ss.User().Save(&model.User{
		Email:    MakeEmail(),
		Username: "u2" + model.NewId(),
	})
	require.NoError(t, err)
	defer func() { require.NoError(t, ss.User().PermanentDelete(u2.Id)) }()
	_, nErr = ss.Team().SaveMember(&model.TeamMember{TeamId: teamId, UserId: u2.Id}, -1)
	require.NoError(t, nErr)

	time.Sleep(time.Millisecond)
	u3, err := ss.User().Save(&model.User{
		Email:    MakeEmail(),
		Username: "u3" + model.NewId(),
	})
	require.NoError(t, err)
	defer func() { require.NoError(t, ss.User().PermanentDelete(u3.Id)) }()
	_, nErr = ss.Team().SaveMember(&model.TeamMember{TeamId: teamId, UserId: u3.Id}, -1)
	require.NoError(t, nErr)
	_, nErr = ss.Bot().Save(&model.Bot{
		UserId:   u3.Id,
		Username: u3.Username,
		OwnerId:  u1.Id,
	})
	require.NoError(t, nErr)
	u3.IsBot = true
	defer func() { require.NoError(t, ss.Bot().PermanentDelete(u3.Id)) }()

	u4, err := ss.User().Save(&model.User{
		Email:    MakeEmail(),
		Username: "u4" + model.NewId(),
	})
	require.NoError(t, err)
	defer func() { require.NoError(t, ss.User().PermanentDelete(u4.Id)) }()

	t.Run("get u1 by id, no caching", func(t *testing.T) {
		users, err := ss.User().GetProfileByIds(context.Background(), []string{u1.Id}, nil, false)
		require.NoError(t, err)
		assert.Equal(t, []*model.User{u1}, users)
	})

	t.Run("get u1 by id, caching", func(t *testing.T) {
		users, err := ss.User().GetProfileByIds(context.Background(), []string{u1.Id}, nil, true)
		require.NoError(t, err)
		assert.Equal(t, []*model.User{u1}, users)
	})

	t.Run("get u1, u2, u3 by id, no caching", func(t *testing.T) {
		users, err := ss.User().GetProfileByIds(context.Background(), []string{u1.Id, u2.Id, u3.Id}, nil, false)
		require.NoError(t, err)
		assert.Equal(t, []*model.User{u1, u2, u3}, users)
	})

	t.Run("get u1, u2, u3 by id, caching", func(t *testing.T) {
		users, err := ss.User().GetProfileByIds(context.Background(), []string{u1.Id, u2.Id, u3.Id}, nil, true)
		require.NoError(t, err)
		assert.Equal(t, []*model.User{u1, u2, u3}, users)
	})

	t.Run("get unknown id, caching", func(t *testing.T) {
		users, err := ss.User().GetProfileByIds(context.Background(), []string{"123"}, nil, true)
		require.NoError(t, err)
		assert.Equal(t, []*model.User{}, users)
	})

	t.Run("should only return users with UpdateAt greater than the since time", func(t *testing.T) {
		users, err := ss.User().GetProfileByIds(context.Background(), []string{u1.Id, u2.Id, u3.Id, u4.Id}, &store.UserGetByIdsOpts{
			Since: u2.CreateAt,
		}, true)
		require.NoError(t, err)

		// u3 comes from the cache, and u4 does not
		assert.Equal(t, []*model.User{u3, u4}, users)
	})
}

func testUserStoreGetProfileByGroupChannelIdsForUser(t *testing.T, ss store.Store) {
	u1, err := ss.User().Save(&model.User{
		Email:    MakeEmail(),
		Username: "u1" + model.NewId(),
	})
	require.NoError(t, err)
	defer func() { require.NoError(t, ss.User().PermanentDelete(u1.Id)) }()

	u2, err := ss.User().Save(&model.User{
		Email:    MakeEmail(),
		Username: "u2" + model.NewId(),
	})
	require.NoError(t, err)
	defer func() { require.NoError(t, ss.User().PermanentDelete(u2.Id)) }()

	u3, err := ss.User().Save(&model.User{
		Email:    MakeEmail(),
		Username: "u3" + model.NewId(),
	})
	require.NoError(t, err)
	defer func() { require.NoError(t, ss.User().PermanentDelete(u3.Id)) }()

	u4, err := ss.User().Save(&model.User{
		Email:    MakeEmail(),
		Username: "u4" + model.NewId(),
	})
	require.NoError(t, err)
	defer func() { require.NoError(t, ss.User().PermanentDelete(u4.Id)) }()

	gc1, nErr := ss.Channel().Save(&model.Channel{
		DisplayName: "Profiles in private",
		Name:        "profiles-" + model.NewId(),
		Type:        model.ChannelTypeGroup,
	}, -1)
	require.NoError(t, nErr)

	for _, uId := range []string{u1.Id, u2.Id, u3.Id} {
		_, nErr = ss.Channel().SaveMember(&model.ChannelMember{
			ChannelId:   gc1.Id,
			UserId:      uId,
			NotifyProps: model.GetDefaultChannelNotifyProps(),
		})
		require.NoError(t, nErr)
	}

	gc2, nErr := ss.Channel().Save(&model.Channel{
		DisplayName: "Profiles in private",
		Name:        "profiles-" + model.NewId(),
		Type:        model.ChannelTypeGroup,
	}, -1)
	require.NoError(t, nErr)

	for _, uId := range []string{u1.Id, u3.Id, u4.Id} {
		_, nErr = ss.Channel().SaveMember(&model.ChannelMember{
			ChannelId:   gc2.Id,
			UserId:      uId,
			NotifyProps: model.GetDefaultChannelNotifyProps(),
		})
		require.NoError(t, nErr)
	}

	testCases := []struct {
		Name                       string
		UserId                     string
		ChannelIds                 []string
		ExpectedUserIdsByChannel   map[string][]string
		EnsureChannelsNotInResults []string
	}{
		{
			Name:       "Get group 1 as user 1",
			UserId:     u1.Id,
			ChannelIds: []string{gc1.Id},
			ExpectedUserIdsByChannel: map[string][]string{
				gc1.Id: {u2.Id, u3.Id},
			},
			EnsureChannelsNotInResults: []string{},
		},
		{
			Name:       "Get groups 1 and 2 as user 1",
			UserId:     u1.Id,
			ChannelIds: []string{gc1.Id, gc2.Id},
			ExpectedUserIdsByChannel: map[string][]string{
				gc1.Id: {u2.Id, u3.Id},
				gc2.Id: {u3.Id, u4.Id},
			},
			EnsureChannelsNotInResults: []string{},
		},
		{
			Name:       "Get groups 1 and 2 as user 2",
			UserId:     u2.Id,
			ChannelIds: []string{gc1.Id, gc2.Id},
			ExpectedUserIdsByChannel: map[string][]string{
				gc1.Id: {u1.Id, u3.Id},
			},
			EnsureChannelsNotInResults: []string{gc2.Id},
		},
	}

	for _, tc := range testCases {
		t.Run(tc.Name, func(t *testing.T) {
			res, err := ss.User().GetProfileByGroupChannelIdsForUser(tc.UserId, tc.ChannelIds)
			require.NoError(t, err)

			for channelId, expectedUsers := range tc.ExpectedUserIdsByChannel {
				users, ok := res[channelId]
				require.True(t, ok)

				var userIds []string
				for _, user := range users {
					userIds = append(userIds, user.Id)
				}
				require.ElementsMatch(t, expectedUsers, userIds)
			}

			for _, channelId := range tc.EnsureChannelsNotInResults {
				_, ok := res[channelId]
				require.False(t, ok)
			}
		})
	}
}

func testUserStoreGetProfilesByUsernames(t *testing.T, ss store.Store) {
	teamId := model.NewId()
	team2Id := model.NewId()

	u1, err := ss.User().Save(&model.User{
		Email:    MakeEmail(),
		Username: "u1" + model.NewId(),
	})
	require.NoError(t, err)
	defer func() { require.NoError(t, ss.User().PermanentDelete(u1.Id)) }()
	_, nErr := ss.Team().SaveMember(&model.TeamMember{TeamId: teamId, UserId: u1.Id}, -1)
	require.NoError(t, nErr)

	u2, err := ss.User().Save(&model.User{
		Email:    MakeEmail(),
		Username: "u2" + model.NewId(),
	})
	require.NoError(t, err)
	defer func() { require.NoError(t, ss.User().PermanentDelete(u2.Id)) }()
	_, nErr = ss.Team().SaveMember(&model.TeamMember{TeamId: teamId, UserId: u2.Id}, -1)
	require.NoError(t, nErr)

	u3, err := ss.User().Save(&model.User{
		Email:    MakeEmail(),
		Username: "u3" + model.NewId(),
	})
	require.NoError(t, err)
	defer func() { require.NoError(t, ss.User().PermanentDelete(u3.Id)) }()
	_, nErr = ss.Team().SaveMember(&model.TeamMember{TeamId: team2Id, UserId: u3.Id}, -1)
	require.NoError(t, nErr)
	_, nErr = ss.Bot().Save(&model.Bot{
		UserId:   u3.Id,
		Username: u3.Username,
		OwnerId:  u1.Id,
	})
	require.NoError(t, nErr)
	u3.IsBot = true
	defer func() { require.NoError(t, ss.Bot().PermanentDelete(u3.Id)) }()

	t.Run("get by u1 and u2 usernames, team id 1", func(t *testing.T) {
		users, err := ss.User().GetProfilesByUsernames([]string{u1.Username, u2.Username}, &model.ViewUsersRestrictions{Teams: []string{teamId}})
		require.NoError(t, err)
		assert.Equal(t, []*model.User{u1, u2}, users)
	})

	t.Run("get by u1 username, team id 1", func(t *testing.T) {
		users, err := ss.User().GetProfilesByUsernames([]string{u1.Username}, &model.ViewUsersRestrictions{Teams: []string{teamId}})
		require.NoError(t, err)
		assert.Equal(t, []*model.User{u1}, users)
	})

	t.Run("get by u1 and u3 usernames, no team id", func(t *testing.T) {
		users, err := ss.User().GetProfilesByUsernames([]string{u1.Username, u3.Username}, nil)
		require.NoError(t, err)
		assert.Equal(t, []*model.User{u1, u3}, users)
	})

	t.Run("get by u1 and u3 usernames, team id 1", func(t *testing.T) {
		users, err := ss.User().GetProfilesByUsernames([]string{u1.Username, u3.Username}, &model.ViewUsersRestrictions{Teams: []string{teamId}})
		require.NoError(t, err)
		assert.Equal(t, []*model.User{u1}, users)
	})

	t.Run("get by u1 and u3 usernames, team id 2", func(t *testing.T) {
		users, err := ss.User().GetProfilesByUsernames([]string{u1.Username, u3.Username}, &model.ViewUsersRestrictions{Teams: []string{team2Id}})
		require.NoError(t, err)
		assert.Equal(t, []*model.User{u3}, users)
	})
}

func testUserStoreGetSystemAdminProfiles(t *testing.T, ss store.Store) {
	teamId := model.NewId()

	u1, err := ss.User().Save(&model.User{
		Email:    MakeEmail(),
		Roles:    model.SystemUserRoleId + " " + model.SystemAdminRoleId,
		Username: "u1" + model.NewId(),
	})
	require.NoError(t, err)
	defer func() { require.NoError(t, ss.User().PermanentDelete(u1.Id)) }()
	_, nErr := ss.Team().SaveMember(&model.TeamMember{TeamId: teamId, UserId: u1.Id}, -1)
	require.NoError(t, nErr)

	u2, err := ss.User().Save(&model.User{
		Email:    MakeEmail(),
		Username: "u2" + model.NewId(),
	})
	require.NoError(t, err)
	defer func() { require.NoError(t, ss.User().PermanentDelete(u2.Id)) }()
	_, nErr = ss.Team().SaveMember(&model.TeamMember{TeamId: teamId, UserId: u2.Id}, -1)
	require.NoError(t, nErr)

	u3, err := ss.User().Save(&model.User{
		Email:    MakeEmail(),
		Roles:    model.SystemUserRoleId + " " + model.SystemAdminRoleId,
		Username: "u3" + model.NewId(),
	})
	require.NoError(t, err)
	defer func() { require.NoError(t, ss.User().PermanentDelete(u3.Id)) }()
	_, nErr = ss.Team().SaveMember(&model.TeamMember{TeamId: teamId, UserId: u3.Id}, -1)
	require.NoError(t, nErr)
	_, nErr = ss.Bot().Save(&model.Bot{
		UserId:   u3.Id,
		Username: u3.Username,
		OwnerId:  u1.Id,
	})
	require.NoError(t, nErr)
	u3.IsBot = true
	defer func() { require.NoError(t, ss.Bot().PermanentDelete(u3.Id)) }()

	t.Run("all system admin profiles", func(t *testing.T) {
		result, userError := ss.User().GetSystemAdminProfiles()
		require.NoError(t, userError)
		assert.Equal(t, map[string]*model.User{
			u1.Id: sanitized(u1),
			u3.Id: sanitized(u3),
		}, result)
	})
}

func testUserStoreGetByEmail(t *testing.T, ss store.Store) {
	teamId := model.NewId()

	u1, err := ss.User().Save(&model.User{
		Email:    MakeEmail(),
		Username: "u1" + model.NewId(),
	})
	require.NoError(t, err)
	defer func() { require.NoError(t, ss.User().PermanentDelete(u1.Id)) }()
	_, nErr := ss.Team().SaveMember(&model.TeamMember{TeamId: teamId, UserId: u1.Id}, -1)
	require.NoError(t, nErr)

	u2, err := ss.User().Save(&model.User{
		Email:    MakeEmail(),
		Username: "u2" + model.NewId(),
	})
	require.NoError(t, err)
	defer func() { require.NoError(t, ss.User().PermanentDelete(u2.Id)) }()
	_, nErr = ss.Team().SaveMember(&model.TeamMember{TeamId: teamId, UserId: u2.Id}, -1)
	require.NoError(t, nErr)

	u3, err := ss.User().Save(&model.User{
		Email:    MakeEmail(),
		Username: "u3" + model.NewId(),
	})
	require.NoError(t, err)
	defer func() { require.NoError(t, ss.User().PermanentDelete(u3.Id)) }()
	_, nErr = ss.Team().SaveMember(&model.TeamMember{TeamId: teamId, UserId: u3.Id}, -1)
	require.NoError(t, nErr)
	_, nErr = ss.Bot().Save(&model.Bot{
		UserId:   u3.Id,
		Username: u3.Username,
		OwnerId:  u1.Id,
	})
	require.NoError(t, nErr)
	u3.IsBot = true
	defer func() { require.NoError(t, ss.Bot().PermanentDelete(u3.Id)) }()

	t.Run("get u1 by email", func(t *testing.T) {
		u, err := ss.User().GetByEmail(u1.Email)
		require.NoError(t, err)
		assert.Equal(t, u1, u)
	})

	t.Run("get u2 by email", func(t *testing.T) {
		u, err := ss.User().GetByEmail(u2.Email)
		require.NoError(t, err)
		assert.Equal(t, u2, u)
	})

	t.Run("get u3 by email", func(t *testing.T) {
		u, err := ss.User().GetByEmail(u3.Email)
		require.NoError(t, err)
		assert.Equal(t, u3, u)
	})

	t.Run("get by empty email", func(t *testing.T) {
		_, err := ss.User().GetByEmail("")
		require.Error(t, err)
	})

	t.Run("get by unknown", func(t *testing.T) {
		_, err := ss.User().GetByEmail("unknown")
		require.Error(t, err)
	})
}

func testUserStoreGetByAuthData(t *testing.T, ss store.Store) {
	teamId := model.NewId()
	auth1 := model.NewId()
	auth3 := model.NewId()

	u1, err := ss.User().Save(&model.User{
		Email:       MakeEmail(),
		Username:    "u1" + model.NewId(),
		AuthData:    &auth1,
		AuthService: "service",
	})
	require.NoError(t, err)
	defer func() { require.NoError(t, ss.User().PermanentDelete(u1.Id)) }()
	_, nErr := ss.Team().SaveMember(&model.TeamMember{TeamId: teamId, UserId: u1.Id}, -1)
	require.NoError(t, nErr)

	u2, err := ss.User().Save(&model.User{
		Email:    MakeEmail(),
		Username: "u2" + model.NewId(),
	})
	require.NoError(t, err)
	defer func() { require.NoError(t, ss.User().PermanentDelete(u2.Id)) }()
	_, nErr = ss.Team().SaveMember(&model.TeamMember{TeamId: teamId, UserId: u2.Id}, -1)
	require.NoError(t, nErr)

	u3, err := ss.User().Save(&model.User{
		Email:       MakeEmail(),
		Username:    "u3" + model.NewId(),
		AuthData:    &auth3,
		AuthService: "service2",
	})
	require.NoError(t, err)
	defer func() { require.NoError(t, ss.User().PermanentDelete(u3.Id)) }()
	_, nErr = ss.Team().SaveMember(&model.TeamMember{TeamId: teamId, UserId: u3.Id}, -1)
	require.NoError(t, nErr)
	_, nErr = ss.Bot().Save(&model.Bot{
		UserId:   u3.Id,
		Username: u3.Username,
		OwnerId:  u1.Id,
	})
	require.NoError(t, nErr)
	u3.IsBot = true
	defer func() { require.NoError(t, ss.Bot().PermanentDelete(u3.Id)) }()

	t.Run("get by u1 auth", func(t *testing.T) {
		u, err := ss.User().GetByAuth(u1.AuthData, u1.AuthService)
		require.NoError(t, err)
		assert.Equal(t, u1, u)
	})

	t.Run("get by u3 auth", func(t *testing.T) {
		u, err := ss.User().GetByAuth(u3.AuthData, u3.AuthService)
		require.NoError(t, err)
		assert.Equal(t, u3, u)
	})

	t.Run("get by u1 auth, unknown service", func(t *testing.T) {
		_, err := ss.User().GetByAuth(u1.AuthData, "unknown")
		require.Error(t, err)
		var nfErr *store.ErrNotFound
		require.True(t, errors.As(err, &nfErr))
	})

	t.Run("get by unknown auth, u1 service", func(t *testing.T) {
		unknownAuth := ""
		_, err := ss.User().GetByAuth(&unknownAuth, u1.AuthService)
		require.Error(t, err)
		var invErr *store.ErrInvalidInput
		require.True(t, errors.As(err, &invErr))
	})

	t.Run("get by unknown auth, unknown service", func(t *testing.T) {
		unknownAuth := ""
		_, err := ss.User().GetByAuth(&unknownAuth, "unknown")
		require.Error(t, err)
		var invErr *store.ErrInvalidInput
		require.True(t, errors.As(err, &invErr))
	})
}

func testUserStoreGetByUsername(t *testing.T, ss store.Store) {
	teamId := model.NewId()

	u1, err := ss.User().Save(&model.User{
		Email:    MakeEmail(),
		Username: "u1" + model.NewId(),
	})
	require.NoError(t, err)
	defer func() { require.NoError(t, ss.User().PermanentDelete(u1.Id)) }()
	_, nErr := ss.Team().SaveMember(&model.TeamMember{TeamId: teamId, UserId: u1.Id}, -1)
	require.NoError(t, nErr)

	u2, err := ss.User().Save(&model.User{
		Email:    MakeEmail(),
		Username: "u2" + model.NewId(),
	})
	require.NoError(t, err)
	defer func() { require.NoError(t, ss.User().PermanentDelete(u2.Id)) }()
	_, nErr = ss.Team().SaveMember(&model.TeamMember{TeamId: teamId, UserId: u2.Id}, -1)
	require.NoError(t, nErr)

	u3, err := ss.User().Save(&model.User{
		Email:    MakeEmail(),
		Username: "u3" + model.NewId(),
	})
	require.NoError(t, err)
	defer func() { require.NoError(t, ss.User().PermanentDelete(u3.Id)) }()
	_, nErr = ss.Team().SaveMember(&model.TeamMember{TeamId: teamId, UserId: u3.Id}, -1)
	require.NoError(t, nErr)
	_, nErr = ss.Bot().Save(&model.Bot{
		UserId:   u3.Id,
		Username: u3.Username,
		OwnerId:  u1.Id,
	})
	require.NoError(t, nErr)
	u3.IsBot = true
	defer func() { require.NoError(t, ss.Bot().PermanentDelete(u3.Id)) }()

	t.Run("get u1 by username", func(t *testing.T) {
		result, err := ss.User().GetByUsername(u1.Username)
		require.NoError(t, err)
		assert.Equal(t, u1, result)
	})

	t.Run("get u2 by username", func(t *testing.T) {
		result, err := ss.User().GetByUsername(u2.Username)
		require.NoError(t, err)
		assert.Equal(t, u2, result)
	})

	t.Run("get u3 by username", func(t *testing.T) {
		result, err := ss.User().GetByUsername(u3.Username)
		require.NoError(t, err)
		assert.Equal(t, u3, result)
	})

	t.Run("get by empty username", func(t *testing.T) {
		_, err := ss.User().GetByUsername("")
		require.Error(t, err)
		var nfErr *store.ErrNotFound
		require.True(t, errors.As(err, &nfErr))
	})

	t.Run("get by unknown", func(t *testing.T) {
		_, err := ss.User().GetByUsername("unknown")
		require.Error(t, err)
		var nfErr *store.ErrNotFound
		require.True(t, errors.As(err, &nfErr))
	})
}

func testUserStoreGetForLogin(t *testing.T, ss store.Store) {
	teamId := model.NewId()
	auth := model.NewId()
	auth2 := model.NewId()
	auth3 := model.NewId()

	u1, err := ss.User().Save(&model.User{
		Email:       MakeEmail(),
		Username:    "u1" + model.NewId(),
		AuthService: model.UserAuthServiceGitlab,
		AuthData:    &auth,
	})

	require.NoError(t, err)
	defer func() { require.NoError(t, ss.User().PermanentDelete(u1.Id)) }()
	_, nErr := ss.Team().SaveMember(&model.TeamMember{TeamId: teamId, UserId: u1.Id}, -1)
	require.NoError(t, nErr)

	u2, err := ss.User().Save(&model.User{
		Email:       MakeEmail(),
		Username:    "u2" + model.NewId(),
		AuthService: model.UserAuthServiceLdap,
		AuthData:    &auth2,
	})
	require.NoError(t, err)
	defer func() { require.NoError(t, ss.User().PermanentDelete(u2.Id)) }()
	_, nErr = ss.Team().SaveMember(&model.TeamMember{TeamId: teamId, UserId: u2.Id}, -1)
	require.NoError(t, nErr)

	u3, err := ss.User().Save(&model.User{
		Email:       MakeEmail(),
		Username:    "u3" + model.NewId(),
		AuthService: model.UserAuthServiceLdap,
		AuthData:    &auth3,
	})
	require.NoError(t, err)
	defer func() { require.NoError(t, ss.User().PermanentDelete(u3.Id)) }()
	_, nErr = ss.Team().SaveMember(&model.TeamMember{TeamId: teamId, UserId: u3.Id}, -1)
	require.NoError(t, nErr)
	_, nErr = ss.Bot().Save(&model.Bot{
		UserId:   u3.Id,
		Username: u3.Username,
		OwnerId:  u1.Id,
	})
	require.NoError(t, nErr)
	u3.IsBot = true
	defer func() { require.NoError(t, ss.Bot().PermanentDelete(u3.Id)) }()

	t.Run("get u1 by username, allow both", func(t *testing.T) {
		user, err := ss.User().GetForLogin(u1.Username, true, true)
		require.NoError(t, err)
		assert.Equal(t, u1, user)
	})

	t.Run("get u1 by username, check for case issues", func(t *testing.T) {
		user, err := ss.User().GetForLogin(strings.ToUpper(u1.Username), true, true)
		require.NoError(t, err)
		assert.Equal(t, u1, user)
	})

	t.Run("get u1 by username, allow only email", func(t *testing.T) {
		_, err := ss.User().GetForLogin(u1.Username, false, true)
		require.Error(t, err)
		require.Equal(t, "user not found", err.Error())
	})

	t.Run("get u1 by email, allow both", func(t *testing.T) {
		user, err := ss.User().GetForLogin(u1.Email, true, true)
		require.NoError(t, err)
		assert.Equal(t, u1, user)
	})

	t.Run("get u1 by email, check for case issues", func(t *testing.T) {
		user, err := ss.User().GetForLogin(strings.ToUpper(u1.Email), true, true)
		require.NoError(t, err)
		assert.Equal(t, u1, user)
	})

	t.Run("get u1 by email, allow only username", func(t *testing.T) {
		_, err := ss.User().GetForLogin(u1.Email, true, false)
		require.Error(t, err)
		require.Equal(t, "user not found", err.Error())
	})

	t.Run("get u2 by username, allow both", func(t *testing.T) {
		user, err := ss.User().GetForLogin(u2.Username, true, true)
		require.NoError(t, err)
		assert.Equal(t, u2, user)
	})

	t.Run("get u2 by email, allow both", func(t *testing.T) {
		user, err := ss.User().GetForLogin(u2.Email, true, true)
		require.NoError(t, err)
		assert.Equal(t, u2, user)
	})

	t.Run("get u2 by username, allow neither", func(t *testing.T) {
		_, err := ss.User().GetForLogin(u2.Username, false, false)
		require.Error(t, err)
		require.Equal(t, "sign in with username and email are disabled", err.Error())
	})
}

func testUserStoreUpdatePassword(t *testing.T, ss store.Store) {
	teamId := model.NewId()

	u1 := &model.User{}
	u1.Email = MakeEmail()
	_, err := ss.User().Save(u1)
	require.NoError(t, err)
	defer func() { require.NoError(t, ss.User().PermanentDelete(u1.Id)) }()
	_, nErr := ss.Team().SaveMember(&model.TeamMember{TeamId: teamId, UserId: u1.Id}, -1)
	require.NoError(t, nErr)

	hashedPassword := model.HashPassword("newpwd")

	err = ss.User().UpdatePassword(u1.Id, hashedPassword)
	require.NoError(t, err)

	user, err := ss.User().GetByEmail(u1.Email)
	require.NoError(t, err)
	require.Equal(t, user.Password, hashedPassword, "Password was not updated correctly")
}

func testUserStoreDelete(t *testing.T, ss store.Store) {
	u1 := &model.User{}
	u1.Email = MakeEmail()
	_, err := ss.User().Save(u1)
	require.NoError(t, err)
	defer func() { require.NoError(t, ss.User().PermanentDelete(u1.Id)) }()
	_, nErr := ss.Team().SaveMember(&model.TeamMember{TeamId: model.NewId(), UserId: u1.Id}, -1)
	require.NoError(t, nErr)

	err = ss.User().PermanentDelete(u1.Id)
	require.NoError(t, err)
}

func testUserStoreUpdateAuthData(t *testing.T, ss store.Store) {
	teamId := model.NewId()

	u1 := &model.User{}
	u1.Email = MakeEmail()
	_, err := ss.User().Save(u1)
	require.NoError(t, err)
	defer func() { require.NoError(t, ss.User().PermanentDelete(u1.Id)) }()
	_, nErr := ss.Team().SaveMember(&model.TeamMember{TeamId: teamId, UserId: u1.Id}, -1)
	require.NoError(t, nErr)

	service := "someservice"
	authData := model.NewId()

	_, err = ss.User().UpdateAuthData(u1.Id, service, &authData, "", true)
	require.NoError(t, err)

	user, err := ss.User().GetByEmail(u1.Email)
	require.NoError(t, err)
	require.Equal(t, service, user.AuthService, "AuthService was not updated correctly")
	require.Equal(t, authData, *user.AuthData, "AuthData was not updated correctly")
	require.Equal(t, "", user.Password, "Password was not cleared properly")
}

func testUserStoreResetAuthDataToEmailForUsers(t *testing.T, ss store.Store) {
	user := &model.User{}
	user.Username = "user1" + model.NewId()
	user.Email = MakeEmail()
	_, err := ss.User().Save(user)
	require.NoError(t, err)
	defer func() { require.NoError(t, ss.User().PermanentDelete(user.Id)) }()

	resetAuthDataToID := func() {
		_, err = ss.User().UpdateAuthData(
			user.Id, model.UserAuthServiceSaml, model.NewString("some-id"), "", false)
		require.NoError(t, err)
	}
	resetAuthDataToID()

	// dry run
	numAffected, err := ss.User().ResetAuthDataToEmailForUsers(model.UserAuthServiceSaml, nil, false, true)
	require.NoError(t, err)
	require.Equal(t, 1, numAffected)
	// real run
	numAffected, err = ss.User().ResetAuthDataToEmailForUsers(model.UserAuthServiceSaml, nil, false, false)
	require.NoError(t, err)
	require.Equal(t, 1, numAffected)
	user, appErr := ss.User().Get(context.Background(), user.Id)
	require.NoError(t, appErr)
	require.Equal(t, *user.AuthData, user.Email)

	resetAuthDataToID()
	// with specific user IDs
	numAffected, err = ss.User().ResetAuthDataToEmailForUsers(model.UserAuthServiceSaml, []string{model.NewId()}, false, true)
	require.NoError(t, err)
	require.Equal(t, 0, numAffected)
	numAffected, err = ss.User().ResetAuthDataToEmailForUsers(model.UserAuthServiceSaml, []string{user.Id}, false, true)
	require.NoError(t, err)
	require.Equal(t, 1, numAffected)

	// delete user
	user.DeleteAt = model.GetMillisForTime(time.Now())
	ss.User().Update(user, true)
	// without deleted user
	numAffected, err = ss.User().ResetAuthDataToEmailForUsers(model.UserAuthServiceSaml, nil, false, true)
	require.NoError(t, err)
	require.Equal(t, 0, numAffected)
	// with deleted user
	numAffected, err = ss.User().ResetAuthDataToEmailForUsers(model.UserAuthServiceSaml, nil, true, true)
	require.NoError(t, err)
	require.Equal(t, 1, numAffected)
}

func testUserUnreadCount(t *testing.T, ss store.Store) {
	teamId := model.NewId()

	c1 := model.Channel{}
	c1.TeamId = teamId
	c1.DisplayName = "Unread Messages"
	c1.Name = "unread-messages-" + model.NewId()
	c1.Type = model.ChannelTypeOpen

	c2 := model.Channel{}
	c2.TeamId = teamId
	c2.DisplayName = "Unread Direct"
	c2.Name = "unread-direct-" + model.NewId()
	c2.Type = model.ChannelTypeDirect

	u1 := &model.User{}
	u1.Username = "user1" + model.NewId()
	u1.Email = MakeEmail()
	_, err := ss.User().Save(u1)
	require.NoError(t, err)
	defer func() { require.NoError(t, ss.User().PermanentDelete(u1.Id)) }()
	_, nErr := ss.Team().SaveMember(&model.TeamMember{TeamId: teamId, UserId: u1.Id}, -1)
	require.NoError(t, nErr)

	u2 := &model.User{}
	u2.Email = MakeEmail()
	u2.Username = "user2" + model.NewId()
	_, err = ss.User().Save(u2)
	require.NoError(t, err)
	defer func() { require.NoError(t, ss.User().PermanentDelete(u2.Id)) }()
	_, nErr = ss.Team().SaveMember(&model.TeamMember{TeamId: teamId, UserId: u2.Id}, -1)
	require.NoError(t, nErr)

	_, nErr = ss.Channel().Save(&c1, -1)
	require.NoError(t, nErr, "couldn't save item")

	m1 := model.ChannelMember{}
	m1.ChannelId = c1.Id
	m1.UserId = u1.Id
	m1.NotifyProps = model.GetDefaultChannelNotifyProps()

	m2 := model.ChannelMember{}
	m2.ChannelId = c1.Id
	m2.UserId = u2.Id
	m2.NotifyProps = model.GetDefaultChannelNotifyProps()

	_, nErr = ss.Channel().SaveMember(&m2)
	require.NoError(t, nErr)

	m1.ChannelId = c2.Id
	m2.ChannelId = c2.Id

	_, nErr = ss.Channel().SaveDirectChannel(&c2, &m1, &m2)
	require.NoError(t, nErr, "couldn't save direct channel")

	p1 := model.Post{}
	p1.ChannelId = c1.Id
	p1.UserId = u1.Id
	p1.Message = "this is a message for @" + u2.Username

	// Post one message with mention to open channel
	_, nErr = ss.Post().Save(&p1)
	require.NoError(t, nErr)
	nErr = ss.Channel().IncrementMentionCount(c1.Id, u2.Id, false, false)
	require.NoError(t, nErr)

	// Post 2 messages without mention to direct channel
	p2 := model.Post{}
	p2.ChannelId = c2.Id
	p2.UserId = u1.Id
	p2.Message = "first message"

	_, nErr = ss.Post().Save(&p2)
	require.NoError(t, nErr)
	nErr = ss.Channel().IncrementMentionCount(c2.Id, u2.Id, false, false)
	require.NoError(t, nErr)

	p3 := model.Post{}
	p3.ChannelId = c2.Id
	p3.UserId = u1.Id
	p3.Message = "second message"
	_, nErr = ss.Post().Save(&p3)
	require.NoError(t, nErr)

	nErr = ss.Channel().IncrementMentionCount(c2.Id, u2.Id, false, false)
	require.NoError(t, nErr)

	badge, unreadCountErr := ss.User().GetUnreadCount(u2.Id)
	require.NoError(t, unreadCountErr)
	require.Equal(t, int64(3), badge, "should have 3 unread messages")

	badge, unreadCountErr = ss.User().GetUnreadCountForChannel(u2.Id, c1.Id)
	require.NoError(t, unreadCountErr)
	require.Equal(t, int64(1), badge, "should have 1 unread messages for that channel")

	badge, unreadCountErr = ss.User().GetUnreadCountForChannel(u2.Id, c2.Id)
	require.NoError(t, unreadCountErr)
	require.Equal(t, int64(2), badge, "should have 2 unread messages for that channel")
}

func testUserStoreUpdateMfaSecret(t *testing.T, ss store.Store) {
	u1 := model.User{}
	u1.Email = MakeEmail()
	_, err := ss.User().Save(&u1)
	require.NoError(t, err)
	defer func() { require.NoError(t, ss.User().PermanentDelete(u1.Id)) }()

	err = ss.User().UpdateMfaSecret(u1.Id, "12345")
	require.NoError(t, err)

	// should pass, no update will occur though
	err = ss.User().UpdateMfaSecret("junk", "12345")
	require.NoError(t, err)
}

func testUserStoreUpdateMfaActive(t *testing.T, ss store.Store) {
	u1 := model.User{}
	u1.Email = MakeEmail()
	_, err := ss.User().Save(&u1)
	require.NoError(t, err)
	defer func() { require.NoError(t, ss.User().PermanentDelete(u1.Id)) }()

	time.Sleep(time.Millisecond)

	err = ss.User().UpdateMfaActive(u1.Id, true)
	require.NoError(t, err)

	err = ss.User().UpdateMfaActive(u1.Id, false)
	require.NoError(t, err)

	// should pass, no update will occur though
	err = ss.User().UpdateMfaActive("junk", true)
	require.NoError(t, err)
}

func testUserStoreGetRecentlyActiveUsersForTeam(t *testing.T, ss store.Store, s SqlStore) {

	cleanupStatusStore(t, s)

	teamId := model.NewId()

	u1, err := ss.User().Save(&model.User{
		Email:    MakeEmail(),
		Username: "u1" + model.NewId(),
	})
	require.NoError(t, err)
	defer func() { require.NoError(t, ss.User().PermanentDelete(u1.Id)) }()
	_, nErr := ss.Team().SaveMember(&model.TeamMember{TeamId: teamId, UserId: u1.Id}, -1)
	require.NoError(t, nErr)

	u2, err := ss.User().Save(&model.User{
		Email:    MakeEmail(),
		Username: "u2" + model.NewId(),
	})
	require.NoError(t, err)
	defer func() { require.NoError(t, ss.User().PermanentDelete(u2.Id)) }()
	_, nErr = ss.Team().SaveMember(&model.TeamMember{TeamId: teamId, UserId: u2.Id}, -1)
	require.NoError(t, nErr)

	u3, err := ss.User().Save(&model.User{
		Email:    MakeEmail(),
		Username: "u3" + model.NewId(),
	})
	require.NoError(t, err)
	defer func() { require.NoError(t, ss.User().PermanentDelete(u3.Id)) }()
	_, nErr = ss.Team().SaveMember(&model.TeamMember{TeamId: teamId, UserId: u3.Id}, -1)
	require.NoError(t, nErr)
	_, nErr = ss.Bot().Save(&model.Bot{
		UserId:   u3.Id,
		Username: u3.Username,
		OwnerId:  u1.Id,
	})
	require.NoError(t, nErr)
	u3.IsBot = true
	defer func() { require.NoError(t, ss.Bot().PermanentDelete(u3.Id)) }()

	millis := model.GetMillis()
	u3.LastActivityAt = millis
	u2.LastActivityAt = millis - 1
	u1.LastActivityAt = millis - 1

	require.NoError(t, ss.Status().SaveOrUpdate(&model.Status{UserId: u1.Id, Status: model.StatusOnline, Manual: false, LastActivityAt: u1.LastActivityAt, ActiveChannel: ""}))
	require.NoError(t, ss.Status().SaveOrUpdate(&model.Status{UserId: u2.Id, Status: model.StatusOnline, Manual: false, LastActivityAt: u2.LastActivityAt, ActiveChannel: ""}))
	require.NoError(t, ss.Status().SaveOrUpdate(&model.Status{UserId: u3.Id, Status: model.StatusOnline, Manual: false, LastActivityAt: u3.LastActivityAt, ActiveChannel: ""}))

	t.Run("get team 1, offset 0, limit 100", func(t *testing.T) {
		users, err := ss.User().GetRecentlyActiveUsersForTeam(teamId, 0, 100, nil)
		require.NoError(t, err)
		assert.Equal(t, []*model.User{
			sanitized(u3),
			sanitized(u1),
			sanitized(u2),
		}, users)
	})

	t.Run("get team 1, offset 0, limit 1", func(t *testing.T) {
		users, err := ss.User().GetRecentlyActiveUsersForTeam(teamId, 0, 1, nil)
		require.NoError(t, err)
		assert.Equal(t, []*model.User{
			sanitized(u3),
		}, users)
	})

	t.Run("get team 1, offset 2, limit 1", func(t *testing.T) {
		users, err := ss.User().GetRecentlyActiveUsersForTeam(teamId, 2, 1, nil)
		require.NoError(t, err)
		assert.Equal(t, []*model.User{
			sanitized(u2),
		}, users)
	})
}

func testUserStoreGetNewUsersForTeam(t *testing.T, ss store.Store) {
	teamId := model.NewId()
	teamId2 := model.NewId()

	u1, err := ss.User().Save(&model.User{
		Email:    MakeEmail(),
		Username: "Yuka",
	})
	require.NoError(t, err)
	defer func() { require.NoError(t, ss.User().PermanentDelete(u1.Id)) }()
	_, nErr := ss.Team().SaveMember(&model.TeamMember{TeamId: teamId, UserId: u1.Id}, -1)
	require.NoError(t, nErr)

	u2, err := ss.User().Save(&model.User{
		Email:    MakeEmail(),
		Username: "Leia",
	})
	require.NoError(t, err)
	defer func() { require.NoError(t, ss.User().PermanentDelete(u2.Id)) }()
	_, nErr = ss.Team().SaveMember(&model.TeamMember{TeamId: teamId, UserId: u2.Id}, -1)
	require.NoError(t, nErr)

	u3, err := ss.User().Save(&model.User{
		Email:    MakeEmail(),
		Username: "Ali",
	})
	require.NoError(t, err)
	defer func() { require.NoError(t, ss.User().PermanentDelete(u3.Id)) }()
	_, nErr = ss.Team().SaveMember(&model.TeamMember{TeamId: teamId, UserId: u3.Id}, -1)
	require.NoError(t, nErr)
	_, nErr = ss.Bot().Save(&model.Bot{
		UserId:   u3.Id,
		Username: u3.Username,
		OwnerId:  u1.Id,
	})
	require.NoError(t, nErr)
	u3.IsBot = true
	defer func() { require.NoError(t, ss.Bot().PermanentDelete(u3.Id)) }()

	u4, err := ss.User().Save(&model.User{
		Email:    MakeEmail(),
		Username: "u4" + model.NewId(),
	})
	require.NoError(t, err)
	defer func() { require.NoError(t, ss.User().PermanentDelete(u4.Id)) }()
	_, nErr = ss.Team().SaveMember(&model.TeamMember{TeamId: teamId2, UserId: u4.Id}, -1)
	require.NoError(t, nErr)

	t.Run("get team 1, offset 0, limit 100", func(t *testing.T) {
		result, err := ss.User().GetNewUsersForTeam(teamId, 0, 100, nil)
		require.NoError(t, err)
		assert.Equal(t, []*model.User{
			sanitized(u3),
			sanitized(u2),
			sanitized(u1),
		}, result)
	})

	t.Run("get team 1, offset 0, limit 1", func(t *testing.T) {
		result, err := ss.User().GetNewUsersForTeam(teamId, 0, 1, nil)
		require.NoError(t, err)
		assert.Equal(t, []*model.User{
			sanitized(u3),
		}, result)
	})

	t.Run("get team 1, offset 2, limit 1", func(t *testing.T) {
		result, err := ss.User().GetNewUsersForTeam(teamId, 2, 1, nil)
		require.NoError(t, err)
		assert.Equal(t, []*model.User{
			sanitized(u1),
		}, result)
	})

	t.Run("get team 2, offset 0, limit 100", func(t *testing.T) {
		result, err := ss.User().GetNewUsersForTeam(teamId2, 0, 100, nil)
		require.NoError(t, err)
		assert.Equal(t, []*model.User{
			sanitized(u4),
		}, result)
	})
}

func assertUsers(t *testing.T, expected, actual []*model.User) {
	expectedUsernames := make([]string, 0, len(expected))
	for _, user := range expected {
		expectedUsernames = append(expectedUsernames, user.Username)
	}

	actualUsernames := make([]string, 0, len(actual))
	for _, user := range actual {
		actualUsernames = append(actualUsernames, user.Username)
	}

	if assert.Equal(t, expectedUsernames, actualUsernames) {
		assert.Equal(t, expected, actual)
	}
}

func testUserStoreSearch(t *testing.T, ss store.Store) {
	u1 := &model.User{
		Username:  "jimbo1" + model.NewId(),
		FirstName: "Tim",
		LastName:  "Bill",
		Nickname:  "Rob",
		Email:     "harold" + model.NewId() + "@simulator.amazonses.com",
		Roles:     "system_user system_admin",
	}
	_, err := ss.User().Save(u1)
	require.NoError(t, err)
	defer func() { require.NoError(t, ss.User().PermanentDelete(u1.Id)) }()

	u2 := &model.User{
		Username: "jim2-bobby" + model.NewId(),
		Email:    MakeEmail(),
		Roles:    "system_user system_user_manager",
	}
	_, err = ss.User().Save(u2)
	require.NoError(t, err)
	defer func() { require.NoError(t, ss.User().PermanentDelete(u2.Id)) }()

	u3 := &model.User{
		Username: "jimbo3" + model.NewId(),
		Email:    MakeEmail(),
		Roles:    "system_guest",
	}
	_, err = ss.User().Save(u3)
	require.NoError(t, err)
	defer func() { require.NoError(t, ss.User().PermanentDelete(u3.Id)) }()

	// The users returned from the database will have AuthData as an empty string.
	nilAuthData := new(string)
	*nilAuthData = ""
	u1.AuthData = nilAuthData
	u2.AuthData = nilAuthData
	u3.AuthData = nilAuthData

	t1id := model.NewId()
	_, nErr := ss.Team().SaveMember(&model.TeamMember{TeamId: t1id, UserId: u1.Id, SchemeAdmin: true, SchemeUser: true}, -1)
	require.NoError(t, nErr)
	_, nErr = ss.Team().SaveMember(&model.TeamMember{TeamId: t1id, UserId: u2.Id, SchemeAdmin: true, SchemeUser: true}, -1)
	require.NoError(t, nErr)
	_, nErr = ss.Team().SaveMember(&model.TeamMember{TeamId: t1id, UserId: u3.Id, SchemeAdmin: false, SchemeUser: false, SchemeGuest: true}, -1)
	require.NoError(t, nErr)

	testCases := []struct {
		Description string
		TeamId      string
		Term        string
		Options     *model.UserSearchOptions
		Expected    []*model.User
	}{
		{
			"search jimb, team 1",
			t1id,
			"jimb",
			&model.UserSearchOptions{
				AllowFullNames: true,
				Limit:          model.UserSearchDefaultLimit,
			},
			[]*model.User{u1, u3},
		},
		{
			"search jimb, team 1 with team guest and team admin filters without sys admin filter",
			t1id,
			"jimb",
			&model.UserSearchOptions{
				AllowFullNames: true,
				Limit:          model.UserSearchDefaultLimit,
				TeamRoles:      []string{model.TeamGuestRoleId, model.TeamAdminRoleId},
			},
			[]*model.User{u3},
		},
		{
			"search jimb, team 1 with team admin filter and sys admin filter",
			t1id,
			"jimb",
			&model.UserSearchOptions{
				AllowFullNames: true,
				Limit:          model.UserSearchDefaultLimit,
				Roles:          []string{model.SystemAdminRoleId},
				TeamRoles:      []string{model.TeamAdminRoleId},
			},
			[]*model.User{u1},
		},
		{
			"search jim, team 1 with team admin filter",
			t1id,
			"jim",
			&model.UserSearchOptions{
				AllowFullNames: true,
				Limit:          model.UserSearchDefaultLimit,
				TeamRoles:      []string{model.TeamAdminRoleId},
			},
			[]*model.User{u2},
		},
		{
			"search jim, team 1 with team admin and team guest filter",
			t1id,
			"jim",
			&model.UserSearchOptions{
				AllowFullNames: true,
				Limit:          model.UserSearchDefaultLimit,
				TeamRoles:      []string{model.TeamAdminRoleId, model.TeamGuestRoleId},
			},
			[]*model.User{u2, u3},
		},
		{
			"search jim, team 1 with team admin and system admin filters",
			t1id,
			"jim",
			&model.UserSearchOptions{
				AllowFullNames: true,
				Limit:          model.UserSearchDefaultLimit,
				Roles:          []string{model.SystemAdminRoleId},
				TeamRoles:      []string{model.TeamAdminRoleId},
			},
			[]*model.User{u2, u1},
		},
		{
			"search jim, team 1 with system guest filter",
			t1id,
			"jim",
			&model.UserSearchOptions{
				AllowFullNames: true,
				Limit:          model.UserSearchDefaultLimit,
				Roles:          []string{model.SystemGuestRoleId},
				TeamRoles:      []string{},
			},
			[]*model.User{u3},
		},
	}

	for _, testCase := range testCases {
		t.Run(testCase.Description, func(t *testing.T) {
			users, err := ss.User().Search(
				testCase.TeamId,
				testCase.Term,
				testCase.Options,
			)
			require.NoError(t, err)
			assertUsers(t, testCase.Expected, users)
		})
	}
}

func testUserStoreSearchNotInChannel(t *testing.T, ss store.Store) {
	u1 := &model.User{
		Username:  "jimbo1" + model.NewId(),
		FirstName: "Tim",
		LastName:  "Bill",
		Nickname:  "Rob",
		Email:     "harold" + model.NewId() + "@simulator.amazonses.com",
	}
	_, err := ss.User().Save(u1)
	require.NoError(t, err)
	defer func() { require.NoError(t, ss.User().PermanentDelete(u1.Id)) }()

	u2 := &model.User{
		Username: "jim2-bobby" + model.NewId(),
		Email:    MakeEmail(),
	}
	_, err = ss.User().Save(u2)
	require.NoError(t, err)
	defer func() { require.NoError(t, ss.User().PermanentDelete(u2.Id)) }()

	u3 := &model.User{
		Username: "jimbo3" + model.NewId(),
		Email:    MakeEmail(),
		DeleteAt: 1,
	}
	_, err = ss.User().Save(u3)
	require.NoError(t, err)
	defer func() { require.NoError(t, ss.User().PermanentDelete(u3.Id)) }()
	_, nErr := ss.Bot().Save(&model.Bot{
		UserId:   u3.Id,
		Username: u3.Username,
		OwnerId:  u1.Id,
	})
	require.NoError(t, nErr)
	u3.IsBot = true
	defer func() { require.NoError(t, ss.Bot().PermanentDelete(u3.Id)) }()

	tid := model.NewId()
	_, nErr = ss.Team().SaveMember(&model.TeamMember{TeamId: tid, UserId: u1.Id}, -1)
	require.NoError(t, nErr)
	_, nErr = ss.Team().SaveMember(&model.TeamMember{TeamId: tid, UserId: u2.Id}, -1)
	require.NoError(t, nErr)
	_, nErr = ss.Team().SaveMember(&model.TeamMember{TeamId: tid, UserId: u3.Id}, -1)
	require.NoError(t, nErr)

	// The users returned from the database will have AuthData as an empty string.
	nilAuthData := new(string)
	*nilAuthData = ""

	u1.AuthData = nilAuthData
	u2.AuthData = nilAuthData
	u3.AuthData = nilAuthData

	ch1 := model.Channel{
		TeamId:      tid,
		DisplayName: "NameName",
<<<<<<< HEAD
		Name:        "zz" + model.NewId() + "b",
=======
		Name:        NewTestId(),
>>>>>>> 929caaff
		Type:        model.ChannelTypeOpen,
	}
	c1, nErr := ss.Channel().Save(&ch1, -1)
	require.NoError(t, nErr)

	ch2 := model.Channel{
		TeamId:      tid,
		DisplayName: "NameName",
<<<<<<< HEAD
		Name:        "zz" + model.NewId() + "b",
=======
		Name:        NewTestId(),
>>>>>>> 929caaff
		Type:        model.ChannelTypeOpen,
	}
	c2, nErr := ss.Channel().Save(&ch2, -1)
	require.NoError(t, nErr)

	_, nErr = ss.Channel().SaveMember(&model.ChannelMember{
		ChannelId:   c2.Id,
		UserId:      u1.Id,
		NotifyProps: model.GetDefaultChannelNotifyProps(),
	})
	require.NoError(t, nErr)
	_, nErr = ss.Channel().SaveMember(&model.ChannelMember{
		ChannelId:   c1.Id,
		UserId:      u3.Id,
		NotifyProps: model.GetDefaultChannelNotifyProps(),
	})
	require.NoError(t, nErr)
	_, nErr = ss.Channel().SaveMember(&model.ChannelMember{
		ChannelId:   c2.Id,
		UserId:      u2.Id,
		NotifyProps: model.GetDefaultChannelNotifyProps(),
	})
	require.NoError(t, nErr)

	testCases := []struct {
		Description string
		TeamId      string
		ChannelId   string
		Term        string
		Options     *model.UserSearchOptions
		Expected    []*model.User
	}{
		{
			"search jimb, channel 1",
			tid,
			c1.Id,
			"jimb",
			&model.UserSearchOptions{
				AllowFullNames: true,
				Limit:          model.UserSearchDefaultLimit,
			},
			[]*model.User{u1},
		},
		{
			"search jimb, allow inactive, channel 1",
			tid,
			c1.Id,
			"jimb",
			&model.UserSearchOptions{
				AllowFullNames: true,
				AllowInactive:  true,
				Limit:          model.UserSearchDefaultLimit,
			},
			[]*model.User{u1},
		},
		{
			"search jimb, channel 1, no team id",
			"",
			c1.Id,
			"jimb",
			&model.UserSearchOptions{
				AllowFullNames: true,
				Limit:          model.UserSearchDefaultLimit,
			},
			[]*model.User{u1},
		},
		{
			"search jimb, channel 1, junk team id",
			"junk",
			c1.Id,
			"jimb",
			&model.UserSearchOptions{
				AllowFullNames: true,
				Limit:          model.UserSearchDefaultLimit,
			},
			[]*model.User{},
		},
		{
			"search jimb, channel 2",
			tid,
			c2.Id,
			"jimb",
			&model.UserSearchOptions{
				AllowFullNames: true,
				Limit:          model.UserSearchDefaultLimit,
			},
			[]*model.User{},
		},
		{
			"search jimb, allow inactive, channel 2",
			tid,
			c2.Id,
			"jimb",
			&model.UserSearchOptions{
				AllowFullNames: true,
				AllowInactive:  true,
				Limit:          model.UserSearchDefaultLimit,
			},
			[]*model.User{u3},
		},
		{
			"search jimb, channel 2, no team id",
			"",
			c2.Id,
			"jimb",
			&model.UserSearchOptions{
				AllowFullNames: true,
				Limit:          model.UserSearchDefaultLimit,
			},
			[]*model.User{},
		},
		{
			"search jimb, channel 2, junk team id",
			"junk",
			c2.Id,
			"jimb",
			&model.UserSearchOptions{
				AllowFullNames: true,
				Limit:          model.UserSearchDefaultLimit,
			},
			[]*model.User{},
		},
		{
			"search jim, channel 1",
			tid,
			c1.Id,
			"jim",
			&model.UserSearchOptions{
				AllowFullNames: true,
				Limit:          model.UserSearchDefaultLimit,
			},
			[]*model.User{u2, u1},
		},
		{
			"search jim, channel 1, limit 1",
			tid,
			c1.Id,
			"jim",
			&model.UserSearchOptions{
				AllowFullNames: true,
				Limit:          1,
			},
			[]*model.User{u2},
		},
	}

	for _, testCase := range testCases {
		t.Run(testCase.Description, func(t *testing.T) {
			users, err := ss.User().SearchNotInChannel(
				testCase.TeamId,
				testCase.ChannelId,
				testCase.Term,
				testCase.Options,
			)
			require.NoError(t, err)
			assertUsers(t, testCase.Expected, users)
		})
	}
}

func testUserStoreSearchInChannel(t *testing.T, ss store.Store) {
	u1 := &model.User{
		Username:  "jimbo1" + model.NewId(),
		FirstName: "Tim",
		LastName:  "Bill",
		Nickname:  "Rob",
		Email:     "harold" + model.NewId() + "@simulator.amazonses.com",
		Roles:     "system_user system_admin",
	}
	_, err := ss.User().Save(u1)
	require.NoError(t, err)
	defer func() { require.NoError(t, ss.User().PermanentDelete(u1.Id)) }()

	u2 := &model.User{
		Username: "jim-bobby" + model.NewId(),
		Email:    MakeEmail(),
		Roles:    "system_user",
	}
	_, err = ss.User().Save(u2)
	require.NoError(t, err)
	defer func() { require.NoError(t, ss.User().PermanentDelete(u2.Id)) }()

	u3 := &model.User{
		Username: "jimbo3" + model.NewId(),
		Email:    MakeEmail(),
		DeleteAt: 1,
		Roles:    "system_user",
	}
	_, err = ss.User().Save(u3)
	require.NoError(t, err)
	defer func() { require.NoError(t, ss.User().PermanentDelete(u3.Id)) }()
	_, nErr := ss.Bot().Save(&model.Bot{
		UserId:   u3.Id,
		Username: u3.Username,
		OwnerId:  u1.Id,
	})
	require.NoError(t, nErr)
	u3.IsBot = true
	defer func() { require.NoError(t, ss.Bot().PermanentDelete(u3.Id)) }()

	tid := model.NewId()
	_, nErr = ss.Team().SaveMember(&model.TeamMember{TeamId: tid, UserId: u1.Id}, -1)
	require.NoError(t, nErr)
	_, nErr = ss.Team().SaveMember(&model.TeamMember{TeamId: tid, UserId: u2.Id}, -1)
	require.NoError(t, nErr)
	_, nErr = ss.Team().SaveMember(&model.TeamMember{TeamId: tid, UserId: u3.Id}, -1)
	require.NoError(t, nErr)

	// The users returned from the database will have AuthData as an empty string.
	nilAuthData := new(string)
	*nilAuthData = ""

	u1.AuthData = nilAuthData
	u2.AuthData = nilAuthData
	u3.AuthData = nilAuthData

	ch1 := model.Channel{
		TeamId:      tid,
		DisplayName: "NameName",
<<<<<<< HEAD
		Name:        "zz" + model.NewId() + "b",
=======
		Name:        NewTestId(),
>>>>>>> 929caaff
		Type:        model.ChannelTypeOpen,
	}
	c1, nErr := ss.Channel().Save(&ch1, -1)
	require.NoError(t, nErr)

	ch2 := model.Channel{
		TeamId:      tid,
		DisplayName: "NameName",
<<<<<<< HEAD
		Name:        "zz" + model.NewId() + "b",
=======
		Name:        NewTestId(),
>>>>>>> 929caaff
		Type:        model.ChannelTypeOpen,
	}
	c2, nErr := ss.Channel().Save(&ch2, -1)
	require.NoError(t, nErr)

	_, nErr = ss.Channel().SaveMember(&model.ChannelMember{
		ChannelId:   c1.Id,
		UserId:      u1.Id,
		NotifyProps: model.GetDefaultChannelNotifyProps(),
		SchemeAdmin: true,
		SchemeUser:  true,
	})
	require.NoError(t, nErr)
	_, nErr = ss.Channel().SaveMember(&model.ChannelMember{
		ChannelId:   c2.Id,
		UserId:      u2.Id,
		NotifyProps: model.GetDefaultChannelNotifyProps(),
		SchemeAdmin: false,
		SchemeUser:  true,
	})
	require.NoError(t, nErr)
	_, nErr = ss.Channel().SaveMember(&model.ChannelMember{
		ChannelId:   c1.Id,
		UserId:      u3.Id,
		NotifyProps: model.GetDefaultChannelNotifyProps(),
		SchemeAdmin: false,
		SchemeUser:  true,
	})
	require.NoError(t, nErr)

	testCases := []struct {
		Description string
		ChannelId   string
		Term        string
		Options     *model.UserSearchOptions
		Expected    []*model.User
	}{
		{
			"search jimb, channel 1",
			c1.Id,
			"jimb",
			&model.UserSearchOptions{
				AllowFullNames: true,
				Limit:          model.UserSearchDefaultLimit,
			},
			[]*model.User{u1},
		},
		{
			"search jimb, allow inactive, channel 1",
			c1.Id,
			"jimb",
			&model.UserSearchOptions{
				AllowFullNames: true,
				AllowInactive:  true,
				Limit:          model.UserSearchDefaultLimit,
			},
			[]*model.User{u1, u3},
		},
		{
			"search jimb, allow inactive, channel 1, limit 1",
			c1.Id,
			"jimb",
			&model.UserSearchOptions{
				AllowFullNames: true,
				AllowInactive:  true,
				Limit:          1,
			},
			[]*model.User{u1},
		},
		{
			"search jimb, channel 2",
			c2.Id,
			"jimb",
			&model.UserSearchOptions{
				AllowFullNames: true,
				Limit:          model.UserSearchDefaultLimit,
			},
			[]*model.User{},
		},
		{
			"search jimb, allow inactive, channel 2",
			c2.Id,
			"jimb",
			&model.UserSearchOptions{
				AllowFullNames: true,
				AllowInactive:  true,
				Limit:          model.UserSearchDefaultLimit,
			},
			[]*model.User{},
		},
		{
			"search jim, allow inactive, channel 1 with system admin filter",
			c1.Id,
			"jim",
			&model.UserSearchOptions{
				AllowFullNames: true,
				AllowInactive:  true,
				Limit:          model.UserSearchDefaultLimit,
				Roles:          []string{model.SystemAdminRoleId},
			},
			[]*model.User{u1},
		},
		{
			"search jim, allow inactive, channel 1 with system admin and system user filter",
			c1.Id,
			"jim",
			&model.UserSearchOptions{
				AllowFullNames: true,
				AllowInactive:  true,
				Limit:          model.UserSearchDefaultLimit,
				Roles:          []string{model.SystemAdminRoleId, model.SystemUserRoleId},
			},
			[]*model.User{u1, u3},
		},
		{
			"search jim, allow inactive, channel 1 with channel user filter",
			c1.Id,
			"jim",
			&model.UserSearchOptions{
				AllowFullNames: true,
				AllowInactive:  true,
				Limit:          model.UserSearchDefaultLimit,
				ChannelRoles:   []string{model.ChannelUserRoleId},
			},
			[]*model.User{u3},
		},
		{
			"search jim, allow inactive, channel 1 with channel user and channel admin filter",
			c1.Id,
			"jim",
			&model.UserSearchOptions{
				AllowFullNames: true,
				AllowInactive:  true,
				Limit:          model.UserSearchDefaultLimit,
				ChannelRoles:   []string{model.ChannelUserRoleId, model.ChannelAdminRoleId},
			},
			[]*model.User{u3},
		},
		{
			"search jim, allow inactive, channel 2 with channel user filter",
			c2.Id,
			"jim",
			&model.UserSearchOptions{
				AllowFullNames: true,
				AllowInactive:  true,
				Limit:          model.UserSearchDefaultLimit,
				ChannelRoles:   []string{model.ChannelUserRoleId},
			},
			[]*model.User{u2},
		},
	}

	for _, testCase := range testCases {
		t.Run(testCase.Description, func(t *testing.T) {
			users, err := ss.User().SearchInChannel(
				testCase.ChannelId,
				testCase.Term,
				testCase.Options,
			)
			require.NoError(t, err)
			assertUsers(t, testCase.Expected, users)
		})
	}
}

func testUserStoreSearchNotInTeam(t *testing.T, ss store.Store) {
	u1 := &model.User{
		Username:  "jimbo1" + model.NewId(),
		FirstName: "Tim",
		LastName:  "Bill",
		Nickname:  "Rob",
		Email:     "harold" + model.NewId() + "@simulator.amazonses.com",
	}
	_, err := ss.User().Save(u1)
	require.NoError(t, err)
	defer func() { require.NoError(t, ss.User().PermanentDelete(u1.Id)) }()

	u2 := &model.User{
		Username: "jim-bobby" + model.NewId(),
		Email:    MakeEmail(),
	}
	_, err = ss.User().Save(u2)
	require.NoError(t, err)
	defer func() { require.NoError(t, ss.User().PermanentDelete(u2.Id)) }()

	u3 := &model.User{
		Username: "jimbo3" + model.NewId(),
		Email:    MakeEmail(),
		DeleteAt: 1,
	}
	_, err = ss.User().Save(u3)
	require.NoError(t, err)
	defer func() { require.NoError(t, ss.User().PermanentDelete(u3.Id)) }()
	_, nErr := ss.Bot().Save(&model.Bot{
		UserId:   u3.Id,
		Username: u3.Username,
		OwnerId:  u1.Id,
	})
	require.NoError(t, nErr)
	u3.IsBot = true
	defer func() { require.NoError(t, ss.Bot().PermanentDelete(u3.Id)) }()

	u4 := &model.User{
		Username: "simon" + model.NewId(),
		Email:    MakeEmail(),
		DeleteAt: 0,
	}
	_, err = ss.User().Save(u4)
	require.NoError(t, err)
	defer func() { require.NoError(t, ss.User().PermanentDelete(u4.Id)) }()

	u5 := &model.User{
		Username:  "yu" + model.NewId(),
		FirstName: "En",
		LastName:  "Yu",
		Nickname:  "enyu",
		Email:     MakeEmail(),
	}
	_, err = ss.User().Save(u5)
	require.NoError(t, err)
	defer func() { require.NoError(t, ss.User().PermanentDelete(u5.Id)) }()

	u6 := &model.User{
		Username:  "underscore" + model.NewId(),
		FirstName: "Du_",
		LastName:  "_DE",
		Nickname:  "lodash",
		Email:     MakeEmail(),
	}
	_, err = ss.User().Save(u6)
	require.NoError(t, err)
	defer func() { require.NoError(t, ss.User().PermanentDelete(u6.Id)) }()

	teamId1 := model.NewId()
	_, nErr = ss.Team().SaveMember(&model.TeamMember{TeamId: teamId1, UserId: u1.Id}, -1)
	require.NoError(t, nErr)
	_, nErr = ss.Team().SaveMember(&model.TeamMember{TeamId: teamId1, UserId: u2.Id}, -1)
	require.NoError(t, nErr)
	_, nErr = ss.Team().SaveMember(&model.TeamMember{TeamId: teamId1, UserId: u3.Id}, -1)
	require.NoError(t, nErr)
	// u4 is not in team 1
	_, nErr = ss.Team().SaveMember(&model.TeamMember{TeamId: teamId1, UserId: u5.Id}, -1)
	require.NoError(t, nErr)
	_, nErr = ss.Team().SaveMember(&model.TeamMember{TeamId: teamId1, UserId: u6.Id}, -1)
	require.NoError(t, nErr)

	teamId2 := model.NewId()
	_, nErr = ss.Team().SaveMember(&model.TeamMember{TeamId: teamId2, UserId: u4.Id}, -1)
	require.NoError(t, nErr)

	// The users returned from the database will have AuthData as an empty string.
	nilAuthData := new(string)
	*nilAuthData = ""

	u1.AuthData = nilAuthData
	u2.AuthData = nilAuthData
	u3.AuthData = nilAuthData
	u4.AuthData = nilAuthData
	u5.AuthData = nilAuthData
	u6.AuthData = nilAuthData

	testCases := []struct {
		Description string
		TeamId      string
		Term        string
		Options     *model.UserSearchOptions
		Expected    []*model.User
	}{
		{
			"search simo, team 1",
			teamId1,
			"simo",
			&model.UserSearchOptions{
				AllowFullNames: true,
				Limit:          model.UserSearchDefaultLimit,
			},
			[]*model.User{u4},
		},

		{
			"search jimb, team 1",
			teamId1,
			"jimb",
			&model.UserSearchOptions{
				AllowFullNames: true,
				Limit:          model.UserSearchDefaultLimit,
			},
			[]*model.User{},
		},
		{
			"search jimb, allow inactive, team 1",
			teamId1,
			"jimb",
			&model.UserSearchOptions{
				AllowFullNames: true,
				AllowInactive:  true,
				Limit:          model.UserSearchDefaultLimit,
			},
			[]*model.User{},
		},
		{
			"search simo, team 2",
			teamId2,
			"simo",
			&model.UserSearchOptions{
				AllowFullNames: true,
				Limit:          model.UserSearchDefaultLimit,
			},
			[]*model.User{},
		},
		{
			"search jimb, team2",
			teamId2,
			"jimb",
			&model.UserSearchOptions{
				AllowFullNames: true,
				Limit:          model.UserSearchDefaultLimit,
			},
			[]*model.User{u1},
		},
		{
			"search jimb, allow inactive, team 2",
			teamId2,
			"jimb",
			&model.UserSearchOptions{
				AllowFullNames: true,
				AllowInactive:  true,
				Limit:          model.UserSearchDefaultLimit,
			},
			[]*model.User{u1, u3},
		},
		{
			"search jimb, allow inactive, team 2, limit 1",
			teamId2,
			"jimb",
			&model.UserSearchOptions{
				AllowFullNames: true,
				AllowInactive:  true,
				Limit:          1,
			},
			[]*model.User{u1},
		},
	}

	for _, testCase := range testCases {
		t.Run(testCase.Description, func(t *testing.T) {
			users, err := ss.User().SearchNotInTeam(
				testCase.TeamId,
				testCase.Term,
				testCase.Options,
			)
			require.NoError(t, err)
			assertUsers(t, testCase.Expected, users)
		})
	}
}

func testUserStoreSearchWithoutTeam(t *testing.T, ss store.Store) {
	u1 := &model.User{
		Username:  "jimbo1" + model.NewId(),
		FirstName: "Tim",
		LastName:  "Bill",
		Nickname:  "Rob",
		Email:     "harold" + model.NewId() + "@simulator.amazonses.com",
	}
	_, err := ss.User().Save(u1)
	require.NoError(t, err)
	defer func() { require.NoError(t, ss.User().PermanentDelete(u1.Id)) }()

	u2 := &model.User{
		Username: "jim2-bobby" + model.NewId(),
		Email:    MakeEmail(),
	}
	_, err = ss.User().Save(u2)
	require.NoError(t, err)
	defer func() { require.NoError(t, ss.User().PermanentDelete(u2.Id)) }()

	u3 := &model.User{
		Username: "jimbo3" + model.NewId(),
		Email:    MakeEmail(),
		DeleteAt: 1,
	}
	_, err = ss.User().Save(u3)
	require.NoError(t, err)
	defer func() { require.NoError(t, ss.User().PermanentDelete(u3.Id)) }()
	_, nErr := ss.Bot().Save(&model.Bot{
		UserId:   u3.Id,
		Username: u3.Username,
		OwnerId:  u1.Id,
	})
	require.NoError(t, nErr)
	u3.IsBot = true
	defer func() { require.NoError(t, ss.Bot().PermanentDelete(u3.Id)) }()

	tid := model.NewId()
	_, nErr = ss.Team().SaveMember(&model.TeamMember{TeamId: tid, UserId: u3.Id}, -1)
	require.NoError(t, nErr)

	// The users returned from the database will have AuthData as an empty string.
	nilAuthData := new(string)
	*nilAuthData = ""

	u1.AuthData = nilAuthData
	u2.AuthData = nilAuthData
	u3.AuthData = nilAuthData

	testCases := []struct {
		Description string
		Term        string
		Options     *model.UserSearchOptions
		Expected    []*model.User
	}{
		{
			"empty string",
			"",
			&model.UserSearchOptions{
				AllowFullNames: true,
				Limit:          model.UserSearchDefaultLimit,
			},
			[]*model.User{u2, u1},
		},
		{
			"jim",
			"jim",
			&model.UserSearchOptions{
				AllowFullNames: true,
				Limit:          model.UserSearchDefaultLimit,
			},
			[]*model.User{u2, u1},
		},
		{
			"PLT-8354",
			"* ",
			&model.UserSearchOptions{
				AllowFullNames: true,
				Limit:          model.UserSearchDefaultLimit,
			},
			[]*model.User{u2, u1},
		},
		{
			"jim, limit 1",
			"jim",
			&model.UserSearchOptions{
				AllowFullNames: true,
				Limit:          1,
			},
			[]*model.User{u2},
		},
	}

	for _, testCase := range testCases {
		t.Run(testCase.Description, func(t *testing.T) {
			users, err := ss.User().SearchWithoutTeam(
				testCase.Term,
				testCase.Options,
			)
			require.NoError(t, err)
			assertUsers(t, testCase.Expected, users)
		})
	}
}

func testUserStoreSearchInGroup(t *testing.T, ss store.Store) {
	u1 := &model.User{
		Username:  "jimbo1" + model.NewId(),
		FirstName: "Tim",
		LastName:  "Bill",
		Nickname:  "Rob",
		Email:     "harold" + model.NewId() + "@simulator.amazonses.com",
	}
	_, err := ss.User().Save(u1)
	require.NoError(t, err)
	defer func() { require.NoError(t, ss.User().PermanentDelete(u1.Id)) }()

	u2 := &model.User{
		Username: "jim-bobby" + model.NewId(),
		Email:    MakeEmail(),
	}
	_, err = ss.User().Save(u2)
	require.NoError(t, err)
	defer func() { require.NoError(t, ss.User().PermanentDelete(u2.Id)) }()

	u3 := &model.User{
		Username: "jimbo3" + model.NewId(),
		Email:    MakeEmail(),
		DeleteAt: 1,
	}
	_, err = ss.User().Save(u3)
	require.NoError(t, err)
	defer func() { require.NoError(t, ss.User().PermanentDelete(u3.Id)) }()

	// The users returned from the database will have AuthData as an empty string.
	nilAuthData := model.NewString("")

	u1.AuthData = nilAuthData
	u2.AuthData = nilAuthData
	u3.AuthData = nilAuthData

	g1 := &model.Group{
		Name:        model.NewString(model.NewId()),
		DisplayName: model.NewId(),
		Description: model.NewId(),
		Source:      model.GroupSourceLdap,
		RemoteId:    model.NewId(),
	}
	_, err = ss.Group().Create(g1)
	require.NoError(t, err)

	g2 := &model.Group{
		Name:        model.NewString(model.NewId()),
		DisplayName: model.NewId(),
		Description: model.NewId(),
		Source:      model.GroupSourceLdap,
		RemoteId:    model.NewId(),
	}
	_, err = ss.Group().Create(g2)
	require.NoError(t, err)

	_, err = ss.Group().UpsertMember(g1.Id, u1.Id)
	require.NoError(t, err)

	_, err = ss.Group().UpsertMember(g2.Id, u2.Id)
	require.NoError(t, err)

	_, err = ss.Group().UpsertMember(g1.Id, u3.Id)
	require.NoError(t, err)

	testCases := []struct {
		Description string
		GroupId     string
		Term        string
		Options     *model.UserSearchOptions
		Expected    []*model.User
	}{
		{
			"search jimb, group 1",
			g1.Id,
			"jimb",
			&model.UserSearchOptions{
				AllowFullNames: true,
				Limit:          model.UserSearchDefaultLimit,
			},
			[]*model.User{u1},
		},
		{
			"search jimb, group 1, allow inactive",
			g1.Id,
			"jimb",
			&model.UserSearchOptions{
				AllowFullNames: true,
				AllowInactive:  true,
				Limit:          model.UserSearchDefaultLimit,
			},
			[]*model.User{u1, u3},
		},
		{
			"search jimb, group 1, limit 1",
			g1.Id,
			"jimb",
			&model.UserSearchOptions{
				AllowFullNames: true,
				AllowInactive:  true,
				Limit:          1,
			},
			[]*model.User{u1},
		},
		{
			"search jimb, group 2",
			g2.Id,
			"jimb",
			&model.UserSearchOptions{
				AllowFullNames: true,
				Limit:          model.UserSearchDefaultLimit,
			},
			[]*model.User{},
		},
		{
			"search jimb, allow inactive, group 2",
			g2.Id,
			"jimb",
			&model.UserSearchOptions{
				AllowFullNames: true,
				AllowInactive:  true,
				Limit:          model.UserSearchDefaultLimit,
			},
			[]*model.User{},
		},
	}

	for _, testCase := range testCases {
		t.Run(testCase.Description, func(t *testing.T) {
			users, err := ss.User().SearchInGroup(
				testCase.GroupId,
				testCase.Term,
				testCase.Options,
			)
			require.NoError(t, err)
			assertUsers(t, testCase.Expected, users)
		})
	}
}

func testCount(t *testing.T, ss store.Store) {
	// Regular
	teamId := model.NewId()
	channelId := model.NewId()
	regularUser := &model.User{}
	regularUser.Email = MakeEmail()
	regularUser.Roles = model.SystemUserRoleId
	_, err := ss.User().Save(regularUser)
	require.NoError(t, err)
	defer func() { require.NoError(t, ss.User().PermanentDelete(regularUser.Id)) }()
	_, nErr := ss.Team().SaveMember(&model.TeamMember{TeamId: teamId, UserId: regularUser.Id, SchemeAdmin: false, SchemeUser: true}, -1)
	require.NoError(t, nErr)
	_, nErr = ss.Channel().SaveMember(&model.ChannelMember{UserId: regularUser.Id, ChannelId: channelId, SchemeAdmin: false, SchemeUser: true, NotifyProps: model.GetDefaultChannelNotifyProps()})
	require.NoError(t, nErr)

	guestUser := &model.User{}
	guestUser.Email = MakeEmail()
	guestUser.Roles = model.SystemGuestRoleId
	_, err = ss.User().Save(guestUser)
	require.NoError(t, err)
	defer func() { require.NoError(t, ss.User().PermanentDelete(guestUser.Id)) }()
	_, nErr = ss.Team().SaveMember(&model.TeamMember{TeamId: teamId, UserId: guestUser.Id, SchemeAdmin: false, SchemeUser: false, SchemeGuest: true}, -1)
	require.NoError(t, nErr)
	_, nErr = ss.Channel().SaveMember(&model.ChannelMember{UserId: guestUser.Id, ChannelId: channelId, SchemeAdmin: false, SchemeUser: false, SchemeGuest: true, NotifyProps: model.GetDefaultChannelNotifyProps()})
	require.NoError(t, nErr)

	teamAdmin := &model.User{}
	teamAdmin.Email = MakeEmail()
	teamAdmin.Roles = model.SystemUserRoleId
	_, err = ss.User().Save(teamAdmin)
	require.NoError(t, err)
	defer func() { require.NoError(t, ss.User().PermanentDelete(teamAdmin.Id)) }()
	_, nErr = ss.Team().SaveMember(&model.TeamMember{TeamId: teamId, UserId: teamAdmin.Id, SchemeAdmin: true, SchemeUser: true}, -1)
	require.NoError(t, nErr)
	_, nErr = ss.Channel().SaveMember(&model.ChannelMember{UserId: teamAdmin.Id, ChannelId: channelId, SchemeAdmin: true, SchemeUser: true, NotifyProps: model.GetDefaultChannelNotifyProps()})
	require.NoError(t, nErr)

	sysAdmin := &model.User{}
	sysAdmin.Email = MakeEmail()
	sysAdmin.Roles = model.SystemAdminRoleId + " " + model.SystemUserRoleId
	_, err = ss.User().Save(sysAdmin)
	require.NoError(t, err)
	defer func() { require.NoError(t, ss.User().PermanentDelete(sysAdmin.Id)) }()
	_, nErr = ss.Team().SaveMember(&model.TeamMember{TeamId: teamId, UserId: sysAdmin.Id, SchemeAdmin: false, SchemeUser: true}, -1)
	require.NoError(t, nErr)
	_, nErr = ss.Channel().SaveMember(&model.ChannelMember{UserId: sysAdmin.Id, ChannelId: channelId, SchemeAdmin: true, SchemeUser: true, NotifyProps: model.GetDefaultChannelNotifyProps()})
	require.NoError(t, nErr)

	// Deleted
	deletedUser := &model.User{}
	deletedUser.Email = MakeEmail()
	deletedUser.DeleteAt = model.GetMillis()
	_, err = ss.User().Save(deletedUser)
	require.NoError(t, err)
	defer func() { require.NoError(t, ss.User().PermanentDelete(deletedUser.Id)) }()

	// Bot
	botUser, err := ss.User().Save(&model.User{
		Email: MakeEmail(),
	})
	require.NoError(t, err)
	defer func() { require.NoError(t, ss.User().PermanentDelete(botUser.Id)) }()
	_, nErr = ss.Bot().Save(&model.Bot{
		UserId:   botUser.Id,
		Username: botUser.Username,
		OwnerId:  regularUser.Id,
	})
	require.NoError(t, nErr)
	botUser.IsBot = true
	defer func() { require.NoError(t, ss.Bot().PermanentDelete(botUser.Id)) }()

	testCases := []struct {
		Description string
		Options     model.UserCountOptions
		Expected    int64
	}{
		{
			"No bot accounts no deleted accounts and no team id",
			model.UserCountOptions{
				IncludeBotAccounts: false,
				IncludeDeleted:     false,
				TeamId:             "",
			},
			4,
		},
		{
			"Include bot accounts no deleted accounts and no team id",
			model.UserCountOptions{
				IncludeBotAccounts: true,
				IncludeDeleted:     false,
				TeamId:             "",
			},
			5,
		},
		{
			"Include delete accounts no bots and no team id",
			model.UserCountOptions{
				IncludeBotAccounts: false,
				IncludeDeleted:     true,
				TeamId:             "",
			},
			5,
		},
		{
			"Include bot accounts and deleted accounts and no team id",
			model.UserCountOptions{
				IncludeBotAccounts: true,
				IncludeDeleted:     true,
				TeamId:             "",
			},
			6,
		},
		{
			"Include bot accounts, deleted accounts, exclude regular users with no team id",
			model.UserCountOptions{
				IncludeBotAccounts:  true,
				IncludeDeleted:      true,
				ExcludeRegularUsers: true,
				TeamId:              "",
			},
			1,
		},
		{
			"Include bot accounts and deleted accounts with existing team id",
			model.UserCountOptions{
				IncludeBotAccounts: true,
				IncludeDeleted:     true,
				TeamId:             teamId,
			},
			4,
		},
		{
			"Include bot accounts and deleted accounts with fake team id",
			model.UserCountOptions{
				IncludeBotAccounts: true,
				IncludeDeleted:     true,
				TeamId:             model.NewId(),
			},
			0,
		},
		{
			"Include bot accounts and deleted accounts with existing team id and view restrictions allowing team",
			model.UserCountOptions{
				IncludeBotAccounts: true,
				IncludeDeleted:     true,
				TeamId:             teamId,
				ViewRestrictions:   &model.ViewUsersRestrictions{Teams: []string{teamId}},
			},
			4,
		},
		{
			"Include bot accounts and deleted accounts with existing team id and view restrictions not allowing current team",
			model.UserCountOptions{
				IncludeBotAccounts: true,
				IncludeDeleted:     true,
				TeamId:             teamId,
				ViewRestrictions:   &model.ViewUsersRestrictions{Teams: []string{model.NewId()}},
			},
			0,
		},
		{
			"Filter by system admins only",
			model.UserCountOptions{
				TeamId: teamId,
				Roles:  []string{model.SystemAdminRoleId},
			},
			1,
		},
		{
			"Filter by system users only",
			model.UserCountOptions{
				TeamId: teamId,
				Roles:  []string{model.SystemUserRoleId},
			},
			2,
		},
		{
			"Filter by system guests only",
			model.UserCountOptions{
				TeamId: teamId,
				Roles:  []string{model.SystemGuestRoleId},
			},
			1,
		},
		{
			"Filter by system admins and system users",
			model.UserCountOptions{
				TeamId: teamId,
				Roles:  []string{model.SystemAdminRoleId, model.SystemUserRoleId},
			},
			3,
		},
		{
			"Filter by system admins, system user and system guests",
			model.UserCountOptions{
				TeamId: teamId,
				Roles:  []string{model.SystemAdminRoleId, model.SystemUserRoleId, model.SystemGuestRoleId},
			},
			4,
		},
		{
			"Filter by team admins",
			model.UserCountOptions{
				TeamId:    teamId,
				TeamRoles: []string{model.TeamAdminRoleId},
			},
			1,
		},
		{
			"Filter by team members",
			model.UserCountOptions{
				TeamId:    teamId,
				TeamRoles: []string{model.TeamUserRoleId},
			},
			1,
		},
		{
			"Filter by team guests",
			model.UserCountOptions{
				TeamId:    teamId,
				TeamRoles: []string{model.TeamGuestRoleId},
			},
			1,
		},
		{
			"Filter by team guests and any system role",
			model.UserCountOptions{
				TeamId:    teamId,
				TeamRoles: []string{model.TeamGuestRoleId},
				Roles:     []string{model.SystemAdminRoleId},
			},
			2,
		},
		{
			"Filter by channel members",
			model.UserCountOptions{
				ChannelId:    channelId,
				ChannelRoles: []string{model.ChannelUserRoleId},
			},
			1,
		},
		{
			"Filter by channel members and system admins",
			model.UserCountOptions{
				ChannelId:    channelId,
				Roles:        []string{model.SystemAdminRoleId},
				ChannelRoles: []string{model.ChannelUserRoleId},
			},
			2,
		},
		{
			"Filter by channel members and system admins and channel admins",
			model.UserCountOptions{
				ChannelId:    channelId,
				Roles:        []string{model.SystemAdminRoleId},
				ChannelRoles: []string{model.ChannelUserRoleId, model.ChannelAdminRoleId},
			},
			3,
		},
		{
			"Filter by channel guests",
			model.UserCountOptions{
				ChannelId:    channelId,
				ChannelRoles: []string{model.ChannelGuestRoleId},
			},
			1,
		},
		{
			"Filter by channel guests and any system role",
			model.UserCountOptions{
				ChannelId:    channelId,
				ChannelRoles: []string{model.ChannelGuestRoleId},
				Roles:        []string{model.SystemAdminRoleId},
			},
			2,
		},
	}
	for _, testCase := range testCases {
		t.Run(testCase.Description, func(t *testing.T) {
			count, err := ss.User().Count(testCase.Options)
			require.NoError(t, err)
			require.Equal(t, testCase.Expected, count)
		})
	}
}

func testUserStoreAnalyticsActiveCount(t *testing.T, ss store.Store, s SqlStore) {

	cleanupStatusStore(t, s)

	// Create 5 users statuses u0, u1, u2, u3, u4.
	// u4 is also a bot
	u0, err := ss.User().Save(&model.User{
		Email:    MakeEmail(),
		Username: "u0" + model.NewId(),
	})
	require.NoError(t, err)
	u1, err := ss.User().Save(&model.User{
		Email:    MakeEmail(),
		Username: "u1" + model.NewId(),
	})
	require.NoError(t, err)
	u2, err := ss.User().Save(&model.User{
		Email:    MakeEmail(),
		Username: "u2" + model.NewId(),
	})
	require.NoError(t, err)
	u3, err := ss.User().Save(&model.User{
		Email:    MakeEmail(),
		Username: "u3" + model.NewId(),
	})
	require.NoError(t, err)
	u4, err := ss.User().Save(&model.User{
		Email:    MakeEmail(),
		Username: "u4" + model.NewId(),
	})
	require.NoError(t, err)
	defer func() {
		require.NoError(t, ss.User().PermanentDelete(u0.Id))
		require.NoError(t, ss.User().PermanentDelete(u1.Id))
		require.NoError(t, ss.User().PermanentDelete(u2.Id))
		require.NoError(t, ss.User().PermanentDelete(u3.Id))
		require.NoError(t, ss.User().PermanentDelete(u4.Id))
	}()

	_, nErr := ss.Bot().Save(&model.Bot{
		UserId:   u4.Id,
		Username: u4.Username,
		OwnerId:  u1.Id,
	})
	require.NoError(t, nErr)

	millis := model.GetMillis()
	millisTwoDaysAgo := model.GetMillis() - (2 * DayMilliseconds)
	millisTwoMonthsAgo := model.GetMillis() - (2 * MonthMilliseconds)

	// u0 last activity status is two months ago.
	// u1 last activity status is two days ago.
	// u2, u3, u4 last activity is within last day
	require.NoError(t, ss.Status().SaveOrUpdate(&model.Status{UserId: u0.Id, Status: model.StatusOffline, LastActivityAt: millisTwoMonthsAgo}))
	require.NoError(t, ss.Status().SaveOrUpdate(&model.Status{UserId: u1.Id, Status: model.StatusOffline, LastActivityAt: millisTwoDaysAgo}))
	require.NoError(t, ss.Status().SaveOrUpdate(&model.Status{UserId: u2.Id, Status: model.StatusOffline, LastActivityAt: millis}))
	require.NoError(t, ss.Status().SaveOrUpdate(&model.Status{UserId: u3.Id, Status: model.StatusOffline, LastActivityAt: millis}))
	require.NoError(t, ss.Status().SaveOrUpdate(&model.Status{UserId: u4.Id, Status: model.StatusOffline, LastActivityAt: millis}))

	// Daily counts (without bots)
	count, err := ss.User().AnalyticsActiveCount(DayMilliseconds, model.UserCountOptions{IncludeBotAccounts: false, IncludeDeleted: true})
	require.NoError(t, err)
	assert.Equal(t, int64(2), count)

	// Daily counts (with bots)
	count, err = ss.User().AnalyticsActiveCount(DayMilliseconds, model.UserCountOptions{IncludeBotAccounts: true, IncludeDeleted: true})
	require.NoError(t, err)
	assert.Equal(t, int64(3), count)

	// Monthly counts (without bots)
	count, err = ss.User().AnalyticsActiveCount(MonthMilliseconds, model.UserCountOptions{IncludeBotAccounts: false, IncludeDeleted: true})
	require.NoError(t, err)
	assert.Equal(t, int64(3), count)

	// Monthly counts - (with bots)
	count, err = ss.User().AnalyticsActiveCount(MonthMilliseconds, model.UserCountOptions{IncludeBotAccounts: true, IncludeDeleted: true})
	require.NoError(t, err)
	assert.Equal(t, int64(4), count)

	// Monthly counts - (with bots, excluding deleted)
	count, err = ss.User().AnalyticsActiveCount(MonthMilliseconds, model.UserCountOptions{IncludeBotAccounts: true, IncludeDeleted: false})
	require.NoError(t, err)
	assert.Equal(t, int64(4), count)
}

func testUserStoreAnalyticsActiveCountForPeriod(t *testing.T, ss store.Store, s SqlStore) {

	cleanupStatusStore(t, s)

	// Create 5 users statuses u0, u1, u2, u3, u4.
	// u4 is also a bot
	u0, err := ss.User().Save(&model.User{
		Email:    MakeEmail(),
		Username: "u0" + model.NewId(),
	})
	require.NoError(t, err)
	u1, err := ss.User().Save(&model.User{
		Email:    MakeEmail(),
		Username: "u1" + model.NewId(),
	})
	require.NoError(t, err)
	u2, err := ss.User().Save(&model.User{
		Email:    MakeEmail(),
		Username: "u2" + model.NewId(),
	})
	require.NoError(t, err)
	u3, err := ss.User().Save(&model.User{
		Email:    MakeEmail(),
		Username: "u3" + model.NewId(),
	})
	require.NoError(t, err)
	u4, err := ss.User().Save(&model.User{
		Email:    MakeEmail(),
		Username: "u4" + model.NewId(),
	})
	require.NoError(t, err)
	defer func() {
		require.NoError(t, ss.User().PermanentDelete(u0.Id))
		require.NoError(t, ss.User().PermanentDelete(u1.Id))
		require.NoError(t, ss.User().PermanentDelete(u2.Id))
		require.NoError(t, ss.User().PermanentDelete(u3.Id))
		require.NoError(t, ss.User().PermanentDelete(u4.Id))
	}()

	_, nErr := ss.Bot().Save(&model.Bot{
		UserId:   u4.Id,
		Username: u4.Username,
		OwnerId:  u1.Id,
	})
	require.NoError(t, nErr)

	millis := model.GetMillis()
	millisTwoDaysAgo := model.GetMillis() - (2 * DayMilliseconds)
	millisTwoMonthsAgo := model.GetMillis() - (2 * MonthMilliseconds)

	// u0 last activity status is two months ago.
	// u1 last activity status is one month ago
	// u2 last activiy is two days ago
	// u2 last activity is one day ago
	// u3 last activity is within last day
	// u4 last activity is within last day
	require.NoError(t, ss.Status().SaveOrUpdate(&model.Status{UserId: u0.Id, Status: model.StatusOffline, LastActivityAt: millisTwoMonthsAgo}))
	require.NoError(t, ss.Status().SaveOrUpdate(&model.Status{UserId: u1.Id, Status: model.StatusOffline, LastActivityAt: millisTwoMonthsAgo + MonthMilliseconds}))
	require.NoError(t, ss.Status().SaveOrUpdate(&model.Status{UserId: u2.Id, Status: model.StatusOffline, LastActivityAt: millisTwoDaysAgo}))
	require.NoError(t, ss.Status().SaveOrUpdate(&model.Status{UserId: u3.Id, Status: model.StatusOffline, LastActivityAt: millisTwoDaysAgo + DayMilliseconds}))
	require.NoError(t, ss.Status().SaveOrUpdate(&model.Status{UserId: u4.Id, Status: model.StatusOffline, LastActivityAt: millis}))

	// Two months to two days (without bots)
	count, nerr := ss.User().AnalyticsActiveCountForPeriod(millisTwoMonthsAgo, millisTwoDaysAgo, model.UserCountOptions{IncludeBotAccounts: false, IncludeDeleted: false})
	require.NoError(t, nerr)
	assert.Equal(t, int64(2), count)

	// Two months to two days (without bots)
	count, nerr = ss.User().AnalyticsActiveCountForPeriod(millisTwoMonthsAgo, millisTwoDaysAgo, model.UserCountOptions{IncludeBotAccounts: false, IncludeDeleted: true})
	require.NoError(t, nerr)
	assert.Equal(t, int64(2), count)

	// Two days to present - (with bots)
	count, nerr = ss.User().AnalyticsActiveCountForPeriod(millisTwoDaysAgo, millis, model.UserCountOptions{IncludeBotAccounts: true, IncludeDeleted: false})
	require.NoError(t, nerr)
	assert.Equal(t, int64(2), count)

	// Two days to present - (with bots, excluding deleted)
	count, nerr = ss.User().AnalyticsActiveCountForPeriod(millisTwoDaysAgo, millis, model.UserCountOptions{IncludeBotAccounts: true, IncludeDeleted: true})
	require.NoError(t, nerr)
	assert.Equal(t, int64(2), count)
}

func testUserStoreAnalyticsGetInactiveUsersCount(t *testing.T, ss store.Store) {
	u1 := &model.User{}
	u1.Email = MakeEmail()
	_, err := ss.User().Save(u1)
	require.NoError(t, err)
	defer func() { require.NoError(t, ss.User().PermanentDelete(u1.Id)) }()

	count, err := ss.User().AnalyticsGetInactiveUsersCount()
	require.NoError(t, err)

	u2 := &model.User{}
	u2.Email = MakeEmail()
	u2.DeleteAt = model.GetMillis()
	_, err = ss.User().Save(u2)
	require.NoError(t, err)
	defer func() { require.NoError(t, ss.User().PermanentDelete(u2.Id)) }()

	newCount, err := ss.User().AnalyticsGetInactiveUsersCount()
	require.NoError(t, err)
	require.Equal(t, count, newCount-1, "Expected 1 more inactive users but found otherwise.")
}

func testUserStoreAnalyticsGetSystemAdminCount(t *testing.T, ss store.Store) {
	countBefore, err := ss.User().AnalyticsGetSystemAdminCount()
	require.NoError(t, err)

	u1 := model.User{}
	u1.Email = MakeEmail()
	u1.Username = model.NewId()
	u1.Roles = "system_user system_admin"

	u2 := model.User{}
	u2.Email = MakeEmail()
	u2.Username = model.NewId()

	_, nErr := ss.User().Save(&u1)
	require.NoError(t, nErr, "couldn't save user")
	defer func() { require.NoError(t, ss.User().PermanentDelete(u1.Id)) }()

	_, nErr = ss.User().Save(&u2)
	require.NoError(t, nErr, "couldn't save user")

	defer func() { require.NoError(t, ss.User().PermanentDelete(u2.Id)) }()

	result, err := ss.User().AnalyticsGetSystemAdminCount()
	require.NoError(t, err)
	require.Equal(t, countBefore+1, result, "Did not get the expected number of system admins.")

}

func testUserStoreAnalyticsGetGuestCount(t *testing.T, ss store.Store) {
	countBefore, err := ss.User().AnalyticsGetGuestCount()
	require.NoError(t, err)

	u1 := model.User{}
	u1.Email = MakeEmail()
	u1.Username = model.NewId()
	u1.Roles = "system_user system_admin"

	u2 := model.User{}
	u2.Email = MakeEmail()
	u2.Username = model.NewId()
	u2.Roles = "system_user"

	u3 := model.User{}
	u3.Email = MakeEmail()
	u3.Username = model.NewId()
	u3.Roles = "system_guest"

	_, nErr := ss.User().Save(&u1)
	require.NoError(t, nErr, "couldn't save user")
	defer func() { require.NoError(t, ss.User().PermanentDelete(u1.Id)) }()

	_, nErr = ss.User().Save(&u2)
	require.NoError(t, nErr, "couldn't save user")
	defer func() { require.NoError(t, ss.User().PermanentDelete(u2.Id)) }()

	_, nErr = ss.User().Save(&u3)
	require.NoError(t, nErr, "couldn't save user")
	defer func() { require.NoError(t, ss.User().PermanentDelete(u3.Id)) }()

	result, err := ss.User().AnalyticsGetGuestCount()
	require.NoError(t, err)
	require.Equal(t, countBefore+1, result, "Did not get the expected number of guests.")
}

func testUserStoreAnalyticsGetExternalUsers(t *testing.T, ss store.Store) {
	localHostDomain := "mattermost.com"
	result, err := ss.User().AnalyticsGetExternalUsers(localHostDomain)
	require.NoError(t, err)
	assert.False(t, result)

	u1 := model.User{}
	u1.Email = "a@mattermost.com"
	u1.Username = model.NewId()
	u1.Roles = "system_user system_admin"

	u2 := model.User{}
	u2.Email = "b@example.com"
	u2.Username = model.NewId()
	u2.Roles = "system_user"

	u3 := model.User{}
	u3.Email = "c@test.com"
	u3.Username = model.NewId()
	u3.Roles = "system_guest"

	_, err = ss.User().Save(&u1)
	require.NoError(t, err, "couldn't save user")
	defer func() { require.NoError(t, ss.User().PermanentDelete(u1.Id)) }()

	_, err = ss.User().Save(&u2)
	require.NoError(t, err, "couldn't save user")
	defer func() { require.NoError(t, ss.User().PermanentDelete(u2.Id)) }()

	_, err = ss.User().Save(&u3)
	require.NoError(t, err, "couldn't save user")
	defer func() { require.NoError(t, ss.User().PermanentDelete(u3.Id)) }()

	result, err = ss.User().AnalyticsGetExternalUsers(localHostDomain)
	require.NoError(t, err)
	assert.True(t, result)
}

func testUserStoreGetProfilesNotInTeam(t *testing.T, ss store.Store) {
	team, err := ss.Team().Save(&model.Team{
		DisplayName: "Team",
<<<<<<< HEAD
		Name:        "zz" + model.NewId(),
=======
		Name:        NewTestId(),
>>>>>>> 929caaff
		Type:        model.TeamOpen,
	})
	require.NoError(t, err)

	teamId := team.Id
	teamId2 := model.NewId()

	u1, err := ss.User().Save(&model.User{
		Email:    MakeEmail(),
		Username: "u1" + model.NewId(),
	})
	require.NoError(t, err)
	defer func() { require.NoError(t, ss.User().PermanentDelete(u1.Id)) }()
	_, nErr := ss.Team().SaveMember(&model.TeamMember{TeamId: teamId, UserId: u1.Id}, -1)
	require.NoError(t, nErr)

	// Ensure update at timestamp changes
	time.Sleep(time.Millisecond)

	u2, err := ss.User().Save(&model.User{
		Email:    MakeEmail(),
		Username: "u2" + model.NewId(),
	})
	require.NoError(t, err)
	defer func() { require.NoError(t, ss.User().PermanentDelete(u2.Id)) }()
	_, nErr = ss.Team().SaveMember(&model.TeamMember{TeamId: teamId2, UserId: u2.Id}, -1)
	require.NoError(t, nErr)

	// Ensure update at timestamp changes
	time.Sleep(time.Millisecond)

	u3, err := ss.User().Save(&model.User{
		Email:    MakeEmail(),
		Username: "u3" + model.NewId(),
	})
	require.NoError(t, err)
	defer func() { require.NoError(t, ss.User().PermanentDelete(u3.Id)) }()
	_, nErr = ss.Bot().Save(&model.Bot{
		UserId:   u3.Id,
		Username: u3.Username,
		OwnerId:  u1.Id,
	})
	require.NoError(t, nErr)
	u3.IsBot = true
	defer func() { require.NoError(t, ss.Bot().PermanentDelete(u3.Id)) }()

	var etag1, etag2, etag3 string

	t.Run("etag for profiles not in team 1", func(t *testing.T) {
		etag1 = ss.User().GetEtagForProfilesNotInTeam(teamId)
	})

	t.Run("get not in team 1, offset 0, limit 100000", func(t *testing.T) {
		users, userErr := ss.User().GetProfilesNotInTeam(teamId, false, 0, 100000, nil)
		require.NoError(t, userErr)
		assert.Equal(t, []*model.User{
			sanitized(u2),
			sanitized(u3),
		}, users)
	})

	t.Run("get not in team 1, offset 1, limit 1", func(t *testing.T) {
		users, userErr := ss.User().GetProfilesNotInTeam(teamId, false, 1, 1, nil)
		require.NoError(t, userErr)
		assert.Equal(t, []*model.User{
			sanitized(u3),
		}, users)
	})

	t.Run("get not in team 2, offset 0, limit 100", func(t *testing.T) {
		users, userErr := ss.User().GetProfilesNotInTeam(teamId2, false, 0, 100, nil)
		require.NoError(t, userErr)
		assert.Equal(t, []*model.User{
			sanitized(u1),
			sanitized(u3),
		}, users)
	})

	// Ensure update at timestamp changes
	time.Sleep(time.Millisecond)

	// Add u2 to team 1
	_, nErr = ss.Team().SaveMember(&model.TeamMember{TeamId: teamId, UserId: u2.Id}, -1)
	require.NoError(t, nErr)
	u2.UpdateAt, err = ss.User().UpdateUpdateAt(u2.Id)
	require.NoError(t, err)

	t.Run("etag for profiles not in team 1 after update", func(t *testing.T) {
		etag2 = ss.User().GetEtagForProfilesNotInTeam(teamId)
		require.NotEqual(t, etag2, etag1, "etag should have changed")
	})

	t.Run("get not in team 1, offset 0, limit 100000 after update", func(t *testing.T) {
		users, userErr := ss.User().GetProfilesNotInTeam(teamId, false, 0, 100000, nil)
		require.NoError(t, userErr)
		assert.Equal(t, []*model.User{
			sanitized(u3),
		}, users)
	})

	// Ensure update at timestamp changes
	time.Sleep(time.Millisecond)

	e := ss.Team().RemoveMember(teamId, u1.Id)
	require.NoError(t, e)
	e = ss.Team().RemoveMember(teamId, u2.Id)
	require.NoError(t, e)

	u1.UpdateAt, err = ss.User().UpdateUpdateAt(u1.Id)
	require.NoError(t, err)
	u2.UpdateAt, err = ss.User().UpdateUpdateAt(u2.Id)
	require.NoError(t, err)

	t.Run("etag for profiles not in team 1 after second update", func(t *testing.T) {
		etag3 = ss.User().GetEtagForProfilesNotInTeam(teamId)
		require.NotEqual(t, etag1, etag3, "etag should have changed")
		require.NotEqual(t, etag2, etag3, "etag should have changed")
	})

	t.Run("get not in team 1, offset 0, limit 100000 after second update", func(t *testing.T) {
		users, userErr := ss.User().GetProfilesNotInTeam(teamId, false, 0, 100000, nil)
		require.NoError(t, userErr)
		assert.Equal(t, []*model.User{
			sanitized(u1),
			sanitized(u2),
			sanitized(u3),
		}, users)
	})

	// Ensure update at timestamp changes
	time.Sleep(time.Millisecond)

	u4, err := ss.User().Save(&model.User{
		Email:    MakeEmail(),
		Username: "u4" + model.NewId(),
	})
	require.NoError(t, err)
	defer func() { require.NoError(t, ss.User().PermanentDelete(u4.Id)) }()
	_, nErr = ss.Team().SaveMember(&model.TeamMember{TeamId: teamId, UserId: u4.Id}, -1)
	require.NoError(t, nErr)

	t.Run("etag for profiles not in team 1 after addition to team", func(t *testing.T) {
		etag4 := ss.User().GetEtagForProfilesNotInTeam(teamId)
		require.Equal(t, etag3, etag4, "etag should not have changed")
	})

	// Add u3 to team 2
	_, nErr = ss.Team().SaveMember(&model.TeamMember{TeamId: teamId2, UserId: u3.Id}, -1)
	require.NoError(t, nErr)
	u3.UpdateAt, err = ss.User().UpdateUpdateAt(u3.Id)
	require.NoError(t, err)

	// GetEtagForProfilesNotInTeam produces a new etag every time a member, not
	// in the team, gets a new UpdateAt value. In the case that an older member
	// in the set joins a different team, their UpdateAt value changes, thus
	// creating a new etag (even though the user set doesn't change). A hashing
	// solution, which only uses UserIds, would solve this issue.
	t.Run("etag for profiles not in team 1 after u3 added to team 2", func(t *testing.T) {
		t.Skip()
		etag4 := ss.User().GetEtagForProfilesNotInTeam(teamId)
		require.Equal(t, etag3, etag4, "etag should not have changed")
	})

	t.Run("get not in team 1, offset 0, limit 100000 after second update, setting group constrained when it's not", func(t *testing.T) {
		users, userErr := ss.User().GetProfilesNotInTeam(teamId, true, 0, 100000, nil)
		require.NoError(t, userErr)
		assert.Empty(t, users)
	})

	// create a group
	group, err := ss.Group().Create(&model.Group{
		Name:        model.NewString("n_" + model.NewId()),
		DisplayName: "dn_" + model.NewId(),
		Source:      model.GroupSourceLdap,
		RemoteId:    "ri_" + model.NewId(),
	})
	require.NoError(t, err)

	// add two members to the group
	for _, u := range []*model.User{u1, u2} {
		_, err = ss.Group().UpsertMember(group.Id, u.Id)
		require.NoError(t, err)
	}

	// associate the group with the team
	_, err = ss.Group().CreateGroupSyncable(&model.GroupSyncable{
		GroupId:    group.Id,
		SyncableId: teamId,
		Type:       model.GroupSyncableTypeTeam,
	})
	require.NoError(t, err)

	t.Run("get not in team 1, offset 0, limit 100000 after second update, setting group constrained", func(t *testing.T) {
		users, userErr := ss.User().GetProfilesNotInTeam(teamId, true, 0, 100000, nil)
		require.NoError(t, userErr)
		assert.Equal(t, []*model.User{
			sanitized(u1),
			sanitized(u2),
		}, users)
	})
}

func testUserStoreClearAllCustomRoleAssignments(t *testing.T, ss store.Store) {
	u1 := model.User{
		Email:    MakeEmail(),
		Username: model.NewId(),
		Roles:    "system_user system_admin system_post_all",
	}
	u2 := model.User{
		Email:    MakeEmail(),
		Username: model.NewId(),
		Roles:    "system_user custom_role system_admin another_custom_role",
	}
	u3 := model.User{
		Email:    MakeEmail(),
		Username: model.NewId(),
		Roles:    "system_user",
	}
	u4 := model.User{
		Email:    MakeEmail(),
		Username: model.NewId(),
		Roles:    "custom_only",
	}

	_, err := ss.User().Save(&u1)
	require.NoError(t, err)
	defer func() { require.NoError(t, ss.User().PermanentDelete(u1.Id)) }()
	_, err = ss.User().Save(&u2)
	require.NoError(t, err)
	defer func() { require.NoError(t, ss.User().PermanentDelete(u2.Id)) }()
	_, err = ss.User().Save(&u3)
	require.NoError(t, err)
	defer func() { require.NoError(t, ss.User().PermanentDelete(u3.Id)) }()
	_, err = ss.User().Save(&u4)
	require.NoError(t, err)
	defer func() { require.NoError(t, ss.User().PermanentDelete(u4.Id)) }()

	require.NoError(t, ss.User().ClearAllCustomRoleAssignments())

	r1, err := ss.User().GetByUsername(u1.Username)
	require.NoError(t, err)
	assert.Equal(t, u1.Roles, r1.Roles)

	r2, err1 := ss.User().GetByUsername(u2.Username)
	require.NoError(t, err1)
	assert.Equal(t, "system_user system_admin", r2.Roles)

	r3, err2 := ss.User().GetByUsername(u3.Username)
	require.NoError(t, err2)
	assert.Equal(t, u3.Roles, r3.Roles)

	r4, err3 := ss.User().GetByUsername(u4.Username)
	require.NoError(t, err3)
	assert.Equal(t, "", r4.Roles)
}

func testUserStoreGetAllAfter(t *testing.T, ss store.Store) {
	u1, err := ss.User().Save(&model.User{
		Email:    MakeEmail(),
		Username: model.NewId(),
		Roles:    "system_user system_admin system_post_all",
	})
	require.NoError(t, err)
	defer func() { require.NoError(t, ss.User().PermanentDelete(u1.Id)) }()

	u2, err := ss.User().Save(&model.User{
		Email:    MakeEmail(),
		Username: "u2" + model.NewId(),
	})
	require.NoError(t, err)
	defer func() { require.NoError(t, ss.User().PermanentDelete(u2.Id)) }()
	_, nErr := ss.Bot().Save(&model.Bot{
		UserId:   u2.Id,
		Username: u2.Username,
		OwnerId:  u1.Id,
	})
	require.NoError(t, nErr)
	u2.IsBot = true
	defer func() { require.NoError(t, ss.Bot().PermanentDelete(u2.Id)) }()

	expected := []*model.User{u1, u2}
	if strings.Compare(u2.Id, u1.Id) < 0 {
		expected = []*model.User{u2, u1}
	}

	t.Run("get after lowest possible id", func(t *testing.T) {
		actual, err := ss.User().GetAllAfter(10000, strings.Repeat("0", 26))
		require.NoError(t, err)

		assert.Equal(t, expected, actual)
	})

	t.Run("get after first user", func(t *testing.T) {
		actual, err := ss.User().GetAllAfter(10000, expected[0].Id)
		require.NoError(t, err)

		assert.Equal(t, []*model.User{expected[1]}, actual)
	})

	t.Run("get after second user", func(t *testing.T) {
		actual, err := ss.User().GetAllAfter(10000, expected[1].Id)
		require.NoError(t, err)

		assert.Equal(t, []*model.User{}, actual)
	})
}

func testUserStoreGetUsersBatchForIndexing(t *testing.T, ss store.Store) {
	// Set up all the objects needed
	t1, err := ss.Team().Save(&model.Team{
		DisplayName: "Team1",
<<<<<<< HEAD
		Name:        "zz" + model.NewId(),
=======
		Name:        NewTestId(),
>>>>>>> 929caaff
		Type:        model.TeamOpen,
	})
	require.NoError(t, err)

	ch1 := &model.Channel{
		Name: model.NewId(),
		Type: model.ChannelTypeOpen,
	}
	cPub1, nErr := ss.Channel().Save(ch1, -1)
	require.NoError(t, nErr)

	ch2 := &model.Channel{
		Name: model.NewId(),
		Type: model.ChannelTypeOpen,
	}
	cPub2, nErr := ss.Channel().Save(ch2, -1)
	require.NoError(t, nErr)

	ch3 := &model.Channel{
		Name: model.NewId(),
		Type: model.ChannelTypePrivate,
	}

	cPriv, nErr := ss.Channel().Save(ch3, -1)
	require.NoError(t, nErr)

	u1, err := ss.User().Save(&model.User{
		Email:    MakeEmail(),
		Username: model.NewId(),
		CreateAt: model.GetMillis(),
	})
	require.NoError(t, err)

	time.Sleep(time.Millisecond)

	u2, err := ss.User().Save(&model.User{
		Email:    MakeEmail(),
		Username: model.NewId(),
		CreateAt: model.GetMillis(),
	})
	require.NoError(t, err)
	_, nErr = ss.Team().SaveMember(&model.TeamMember{
		UserId: u2.Id,
		TeamId: t1.Id,
	}, 100)
	require.NoError(t, nErr)
	_, err = ss.Channel().SaveMember(&model.ChannelMember{
		UserId:      u2.Id,
		ChannelId:   cPub1.Id,
		NotifyProps: model.GetDefaultChannelNotifyProps(),
	})
	require.NoError(t, err)
	_, err = ss.Channel().SaveMember(&model.ChannelMember{
		UserId:      u2.Id,
		ChannelId:   cPub2.Id,
		NotifyProps: model.GetDefaultChannelNotifyProps(),
	})
	require.NoError(t, err)

	startTime := u2.CreateAt
	time.Sleep(time.Millisecond)

	u3, err := ss.User().Save(&model.User{
		Email:    MakeEmail(),
		Username: model.NewId(),
		CreateAt: model.GetMillis(),
	})
	require.NoError(t, err)
	_, nErr = ss.Team().SaveMember(&model.TeamMember{
		UserId:   u3.Id,
		TeamId:   t1.Id,
		DeleteAt: model.GetMillis(),
	}, 100)
	require.NoError(t, nErr)
	_, err = ss.Channel().SaveMember(&model.ChannelMember{
		UserId:      u3.Id,
		ChannelId:   cPub2.Id,
		NotifyProps: model.GetDefaultChannelNotifyProps(),
	})
	require.NoError(t, err)
	_, err = ss.Channel().SaveMember(&model.ChannelMember{
		UserId:      u3.Id,
		ChannelId:   cPriv.Id,
		NotifyProps: model.GetDefaultChannelNotifyProps(),
	})
	require.NoError(t, err)

	endTime := u3.CreateAt

	// First and last user should be outside the range
	res1List, err := ss.User().GetUsersBatchForIndexing(startTime, endTime, 100)
	require.NoError(t, err)

	assert.Len(t, res1List, 1)
	assert.Equal(t, res1List[0].Username, u2.Username)
	assert.ElementsMatch(t, res1List[0].TeamsIds, []string{t1.Id})
	assert.ElementsMatch(t, res1List[0].ChannelsIds, []string{cPub1.Id, cPub2.Id})

	// Update startTime to include first user
	startTime = u1.CreateAt
	res2List, err := ss.User().GetUsersBatchForIndexing(startTime, endTime, 100)
	require.NoError(t, err)

	assert.Len(t, res2List, 2)
	assert.Equal(t, res2List[0].Username, u1.Username)
	assert.Equal(t, res2List[0].ChannelsIds, []string{})
	assert.Equal(t, res2List[0].TeamsIds, []string{})
	assert.Equal(t, res2List[1].Username, u2.Username)

	// Update endTime to include last user
	endTime = model.GetMillis()
	res3List, err := ss.User().GetUsersBatchForIndexing(startTime, endTime, 100)
	require.NoError(t, err)

	assert.Len(t, res3List, 3)
	assert.Equal(t, res3List[0].Username, u1.Username)
	assert.Equal(t, res3List[1].Username, u2.Username)
	assert.Equal(t, res3List[2].Username, u3.Username)
	assert.ElementsMatch(t, res3List[2].TeamsIds, []string{})
	assert.ElementsMatch(t, res3List[2].ChannelsIds, []string{cPub2.Id})

	// Testing the limit
	res4List, err := ss.User().GetUsersBatchForIndexing(startTime, endTime, 2)
	require.NoError(t, err)

	assert.Len(t, res4List, 2)
	assert.Equal(t, res4List[0].Username, u1.Username)
	assert.Equal(t, res4List[1].Username, u2.Username)
}

func testUserStoreGetTeamGroupUsers(t *testing.T, ss store.Store) {
	// create team
	id := model.NewId()
	team, err := ss.Team().Save(&model.Team{
		DisplayName: "dn_" + id,
		Name:        "n-" + id,
		Email:       id + "@test.com",
		Type:        model.TeamInvite,
	})
	require.NoError(t, err)
	require.NotNil(t, team)

	// create users
	var testUsers []*model.User
	for i := 0; i < 3; i++ {
		id = model.NewId()
		user, userErr := ss.User().Save(&model.User{
			Email:     id + "@test.com",
			Username:  "un_" + id,
			Nickname:  "nn_" + id,
			FirstName: "f_" + id,
			LastName:  "l_" + id,
			Password:  "Password1",
		})
		require.NoError(t, userErr)
		require.NotNil(t, user)
		testUsers = append(testUsers, user)
	}
	require.Len(t, testUsers, 3, "testUsers length doesn't meet required length")
	userGroupA, userGroupB, userNoGroup := testUsers[0], testUsers[1], testUsers[2]

	// add non-group-member to the team (to prove that the query isn't just returning all members)
	_, nErr := ss.Team().SaveMember(&model.TeamMember{
		TeamId: team.Id,
		UserId: userNoGroup.Id,
	}, 999)
	require.NoError(t, nErr)

	// create groups
	var testGroups []*model.Group
	for i := 0; i < 2; i++ {
		id = model.NewId()

		var group *model.Group
		group, err = ss.Group().Create(&model.Group{
			Name:        model.NewString("n_" + id),
			DisplayName: "dn_" + id,
			Source:      model.GroupSourceLdap,
			RemoteId:    "ri_" + id,
		})
		require.NoError(t, err)
		require.NotNil(t, group)
		testGroups = append(testGroups, group)
	}
	require.Len(t, testGroups, 2, "testGroups length doesn't meet required length")
	groupA, groupB := testGroups[0], testGroups[1]

	// add members to groups
	_, err = ss.Group().UpsertMember(groupA.Id, userGroupA.Id)
	require.NoError(t, err)
	_, err = ss.Group().UpsertMember(groupB.Id, userGroupB.Id)
	require.NoError(t, err)

	// association one group to team
	_, err = ss.Group().CreateGroupSyncable(&model.GroupSyncable{
		GroupId:    groupA.Id,
		SyncableId: team.Id,
		Type:       model.GroupSyncableTypeTeam,
	})
	require.NoError(t, err)

	var users []*model.User

	requireNUsers := func(n int) {
		users, err = ss.User().GetTeamGroupUsers(team.Id)
		require.NoError(t, err)
		require.NotNil(t, users)
		require.Len(t, users, n)
	}

	// team not group constrained returns users
	requireNUsers(1)

	// update team to be group-constrained
	team.GroupConstrained = model.NewBool(true)
	team, err = ss.Team().Update(team)
	require.NoError(t, err)

	// still returns user (being group-constrained has no effect)
	requireNUsers(1)

	// associate other group to team
	_, err = ss.Group().CreateGroupSyncable(&model.GroupSyncable{
		GroupId:    groupB.Id,
		SyncableId: team.Id,
		Type:       model.GroupSyncableTypeTeam,
	})
	require.NoError(t, err)

	// should return users from all groups
	// 2 users now that both groups have been associated to the team
	requireNUsers(2)

	// add team membership of allowed user
	_, nErr = ss.Team().SaveMember(&model.TeamMember{
		TeamId: team.Id,
		UserId: userGroupA.Id,
	}, 999)
	require.NoError(t, nErr)

	// ensure allowed member still returned by query
	requireNUsers(2)

	// delete team membership of allowed user
	err = ss.Team().RemoveMember(team.Id, userGroupA.Id)
	require.NoError(t, err)

	// ensure removed allowed member still returned by query
	requireNUsers(2)
}

func testUserStoreGetChannelGroupUsers(t *testing.T, ss store.Store) {
	// create channel
	id := model.NewId()
	channel, nErr := ss.Channel().Save(&model.Channel{
		DisplayName: "dn_" + id,
		Name:        "n-" + id,
		Type:        model.ChannelTypePrivate,
	}, 999)
	require.NoError(t, nErr)
	require.NotNil(t, channel)

	// create users
	var testUsers []*model.User
	for i := 0; i < 3; i++ {
		id = model.NewId()
		user, userErr := ss.User().Save(&model.User{
			Email:     id + "@test.com",
			Username:  "un_" + id,
			Nickname:  "nn_" + id,
			FirstName: "f_" + id,
			LastName:  "l_" + id,
			Password:  "Password1",
		})
		require.NoError(t, userErr)
		require.NotNil(t, user)
		testUsers = append(testUsers, user)
	}
	require.Len(t, testUsers, 3, "testUsers length doesn't meet required length")
	userGroupA, userGroupB, userNoGroup := testUsers[0], testUsers[1], testUsers[2]

	// add non-group-member to the channel (to prove that the query isn't just returning all members)
	_, err := ss.Channel().SaveMember(&model.ChannelMember{
		ChannelId:   channel.Id,
		UserId:      userNoGroup.Id,
		NotifyProps: model.GetDefaultChannelNotifyProps(),
	})
	require.NoError(t, err)

	// create groups
	var testGroups []*model.Group
	for i := 0; i < 2; i++ {
		id = model.NewId()
		var group *model.Group
		group, err = ss.Group().Create(&model.Group{
			Name:        model.NewString("n_" + id),
			DisplayName: "dn_" + id,
			Source:      model.GroupSourceLdap,
			RemoteId:    "ri_" + id,
		})
		require.NoError(t, err)
		require.NotNil(t, group)
		testGroups = append(testGroups, group)
	}
	require.Len(t, testGroups, 2, "testGroups length doesn't meet required length")
	groupA, groupB := testGroups[0], testGroups[1]

	// add members to groups
	_, err = ss.Group().UpsertMember(groupA.Id, userGroupA.Id)
	require.NoError(t, err)
	_, err = ss.Group().UpsertMember(groupB.Id, userGroupB.Id)
	require.NoError(t, err)

	// association one group to channel
	_, err = ss.Group().CreateGroupSyncable(&model.GroupSyncable{
		GroupId:    groupA.Id,
		SyncableId: channel.Id,
		Type:       model.GroupSyncableTypeChannel,
	})
	require.NoError(t, err)

	var users []*model.User

	requireNUsers := func(n int) {
		users, err = ss.User().GetChannelGroupUsers(channel.Id)
		require.NoError(t, err)
		require.NotNil(t, users)
		require.Len(t, users, n)
	}

	// channel not group constrained returns users
	requireNUsers(1)

	// update team to be group-constrained
	channel.GroupConstrained = model.NewBool(true)
	_, nErr = ss.Channel().Update(channel)
	require.NoError(t, nErr)

	// still returns user (being group-constrained has no effect)
	requireNUsers(1)

	// associate other group to team
	_, err = ss.Group().CreateGroupSyncable(&model.GroupSyncable{
		GroupId:    groupB.Id,
		SyncableId: channel.Id,
		Type:       model.GroupSyncableTypeChannel,
	})
	require.NoError(t, err)

	// should return users from all groups
	// 2 users now that both groups have been associated to the team
	requireNUsers(2)

	// add team membership of allowed user
	_, err = ss.Channel().SaveMember(&model.ChannelMember{
		ChannelId:   channel.Id,
		UserId:      userGroupA.Id,
		NotifyProps: model.GetDefaultChannelNotifyProps(),
	})
	require.NoError(t, err)

	// ensure allowed member still returned by query
	requireNUsers(2)

	// delete team membership of allowed user
	err = ss.Channel().RemoveMember(channel.Id, userGroupA.Id)
	require.NoError(t, err)

	// ensure removed allowed member still returned by query
	requireNUsers(2)
}

func testUserStorePromoteGuestToUser(t *testing.T, ss store.Store) {
	// create users
	t.Run("Must do nothing with regular user", func(t *testing.T) {
		id := model.NewId()
		user, err := ss.User().Save(&model.User{
			Email:     id + "@test.com",
			Username:  "un_" + id,
			Nickname:  "nn_" + id,
			FirstName: "f_" + id,
			LastName:  "l_" + id,
			Password:  "Password1",
			Roles:     "system_user",
		})
		require.NoError(t, err)
		defer func() { require.NoError(t, ss.User().PermanentDelete(user.Id)) }()

		teamId := model.NewId()
		_, nErr := ss.Team().SaveMember(&model.TeamMember{TeamId: teamId, UserId: user.Id, SchemeGuest: true, SchemeUser: false}, 999)
		require.NoError(t, nErr)

		channel, nErr := ss.Channel().Save(&model.Channel{
			TeamId:      teamId,
			DisplayName: "Channel name",
			Name:        "channel-" + model.NewId(),
			Type:        model.ChannelTypeOpen,
		}, -1)
		require.NoError(t, nErr)
		_, nErr = ss.Channel().SaveMember(&model.ChannelMember{ChannelId: channel.Id, UserId: user.Id, SchemeGuest: true, SchemeUser: false, NotifyProps: model.GetDefaultChannelNotifyProps()})
		require.NoError(t, nErr)

		err = ss.User().PromoteGuestToUser(user.Id)
		require.NoError(t, err)
		updatedUser, err := ss.User().Get(context.Background(), user.Id)
		require.NoError(t, err)
		require.Equal(t, "system_user", updatedUser.Roles)
		require.True(t, user.UpdateAt < updatedUser.UpdateAt)

		updatedTeamMember, nErr := ss.Team().GetMember(context.Background(), teamId, user.Id)
		require.NoError(t, nErr)
		require.False(t, updatedTeamMember.SchemeGuest)
		require.True(t, updatedTeamMember.SchemeUser)

		updatedChannelMember, nErr := ss.Channel().GetMember(context.Background(), channel.Id, user.Id)
		require.NoError(t, nErr)
		require.False(t, updatedChannelMember.SchemeGuest)
		require.True(t, updatedChannelMember.SchemeUser)
	})

	t.Run("Must do nothing with admin user", func(t *testing.T) {
		id := model.NewId()
		user, err := ss.User().Save(&model.User{
			Email:     id + "@test.com",
			Username:  "un_" + id,
			Nickname:  "nn_" + id,
			FirstName: "f_" + id,
			LastName:  "l_" + id,
			Password:  "Password1",
			Roles:     "system_user system_admin",
		})
		require.NoError(t, err)
		defer func() { require.NoError(t, ss.User().PermanentDelete(user.Id)) }()

		teamId := model.NewId()
		_, nErr := ss.Team().SaveMember(&model.TeamMember{TeamId: teamId, UserId: user.Id, SchemeGuest: true, SchemeUser: false}, 999)
		require.NoError(t, nErr)

		channel, nErr := ss.Channel().Save(&model.Channel{
			TeamId:      teamId,
			DisplayName: "Channel name",
			Name:        "channel-" + model.NewId(),
			Type:        model.ChannelTypeOpen,
		}, -1)
		require.NoError(t, nErr)
		_, nErr = ss.Channel().SaveMember(&model.ChannelMember{ChannelId: channel.Id, UserId: user.Id, SchemeGuest: true, SchemeUser: false, NotifyProps: model.GetDefaultChannelNotifyProps()})
		require.NoError(t, nErr)

		err = ss.User().PromoteGuestToUser(user.Id)
		require.NoError(t, err)
		updatedUser, err := ss.User().Get(context.Background(), user.Id)
		require.NoError(t, err)
		require.Equal(t, "system_user system_admin", updatedUser.Roles)

		updatedTeamMember, nErr := ss.Team().GetMember(context.Background(), teamId, user.Id)
		require.NoError(t, nErr)
		require.False(t, updatedTeamMember.SchemeGuest)
		require.True(t, updatedTeamMember.SchemeUser)

		updatedChannelMember, nErr := ss.Channel().GetMember(context.Background(), channel.Id, user.Id)
		require.NoError(t, nErr)
		require.False(t, updatedChannelMember.SchemeGuest)
		require.True(t, updatedChannelMember.SchemeUser)
	})

	t.Run("Must work with guest user without teams or channels", func(t *testing.T) {
		id := model.NewId()
		user, err := ss.User().Save(&model.User{
			Email:     id + "@test.com",
			Username:  "un_" + id,
			Nickname:  "nn_" + id,
			FirstName: "f_" + id,
			LastName:  "l_" + id,
			Password:  "Password1",
			Roles:     "system_guest",
		})
		require.NoError(t, err)
		defer func() { require.NoError(t, ss.User().PermanentDelete(user.Id)) }()

		err = ss.User().PromoteGuestToUser(user.Id)
		require.NoError(t, err)
		updatedUser, err := ss.User().Get(context.Background(), user.Id)
		require.NoError(t, err)
		require.Equal(t, "system_user", updatedUser.Roles)
	})

	t.Run("Must work with guest user with teams but no channels", func(t *testing.T) {
		id := model.NewId()
		user, err := ss.User().Save(&model.User{
			Email:     id + "@test.com",
			Username:  "un_" + id,
			Nickname:  "nn_" + id,
			FirstName: "f_" + id,
			LastName:  "l_" + id,
			Password:  "Password1",
			Roles:     "system_guest",
		})
		require.NoError(t, err)
		defer func() { require.NoError(t, ss.User().PermanentDelete(user.Id)) }()

		teamId := model.NewId()
		_, nErr := ss.Team().SaveMember(&model.TeamMember{TeamId: teamId, UserId: user.Id, SchemeGuest: true, SchemeUser: false}, 999)
		require.NoError(t, nErr)

		err = ss.User().PromoteGuestToUser(user.Id)
		require.NoError(t, err)
		updatedUser, err := ss.User().Get(context.Background(), user.Id)
		require.NoError(t, err)
		require.Equal(t, "system_user", updatedUser.Roles)

		updatedTeamMember, nErr := ss.Team().GetMember(context.Background(), teamId, user.Id)
		require.NoError(t, nErr)
		require.False(t, updatedTeamMember.SchemeGuest)
		require.True(t, updatedTeamMember.SchemeUser)
	})

	t.Run("Must work with guest user with teams and channels", func(t *testing.T) {
		id := model.NewId()
		user, err := ss.User().Save(&model.User{
			Email:     id + "@test.com",
			Username:  "un_" + id,
			Nickname:  "nn_" + id,
			FirstName: "f_" + id,
			LastName:  "l_" + id,
			Password:  "Password1",
			Roles:     "system_guest",
		})
		require.NoError(t, err)
		defer func() { require.NoError(t, ss.User().PermanentDelete(user.Id)) }()

		teamId := model.NewId()
		_, nErr := ss.Team().SaveMember(&model.TeamMember{TeamId: teamId, UserId: user.Id, SchemeGuest: true, SchemeUser: false}, 999)
		require.NoError(t, nErr)

		channel, nErr := ss.Channel().Save(&model.Channel{
			TeamId:      teamId,
			DisplayName: "Channel name",
			Name:        "channel-" + model.NewId(),
			Type:        model.ChannelTypeOpen,
		}, -1)
		require.NoError(t, nErr)
		_, nErr = ss.Channel().SaveMember(&model.ChannelMember{ChannelId: channel.Id, UserId: user.Id, SchemeGuest: true, SchemeUser: false, NotifyProps: model.GetDefaultChannelNotifyProps()})
		require.NoError(t, nErr)

		err = ss.User().PromoteGuestToUser(user.Id)
		require.NoError(t, err)
		updatedUser, err := ss.User().Get(context.Background(), user.Id)
		require.NoError(t, err)
		require.Equal(t, "system_user", updatedUser.Roles)

		updatedTeamMember, nErr := ss.Team().GetMember(context.Background(), teamId, user.Id)
		require.NoError(t, nErr)
		require.False(t, updatedTeamMember.SchemeGuest)
		require.True(t, updatedTeamMember.SchemeUser)

		updatedChannelMember, nErr := ss.Channel().GetMember(context.Background(), channel.Id, user.Id)
		require.NoError(t, nErr)
		require.False(t, updatedChannelMember.SchemeGuest)
		require.True(t, updatedChannelMember.SchemeUser)
	})

	t.Run("Must work with guest user with teams and channels and custom role", func(t *testing.T) {
		id := model.NewId()
		user, err := ss.User().Save(&model.User{
			Email:     id + "@test.com",
			Username:  "un_" + id,
			Nickname:  "nn_" + id,
			FirstName: "f_" + id,
			LastName:  "l_" + id,
			Password:  "Password1",
			Roles:     "system_guest custom_role",
		})
		require.NoError(t, err)
		defer func() { require.NoError(t, ss.User().PermanentDelete(user.Id)) }()

		teamId := model.NewId()
		_, nErr := ss.Team().SaveMember(&model.TeamMember{TeamId: teamId, UserId: user.Id, SchemeGuest: true, SchemeUser: false}, 999)
		require.NoError(t, nErr)

		channel, nErr := ss.Channel().Save(&model.Channel{
			TeamId:      teamId,
			DisplayName: "Channel name",
			Name:        "channel-" + model.NewId(),
			Type:        model.ChannelTypeOpen,
		}, -1)
		require.NoError(t, nErr)
		_, nErr = ss.Channel().SaveMember(&model.ChannelMember{ChannelId: channel.Id, UserId: user.Id, SchemeGuest: true, SchemeUser: false, NotifyProps: model.GetDefaultChannelNotifyProps()})
		require.NoError(t, nErr)

		err = ss.User().PromoteGuestToUser(user.Id)
		require.NoError(t, err)
		updatedUser, err := ss.User().Get(context.Background(), user.Id)
		require.NoError(t, err)
		require.Equal(t, "system_user custom_role", updatedUser.Roles)

		updatedTeamMember, nErr := ss.Team().GetMember(context.Background(), teamId, user.Id)
		require.NoError(t, nErr)
		require.False(t, updatedTeamMember.SchemeGuest)
		require.True(t, updatedTeamMember.SchemeUser)

		updatedChannelMember, nErr := ss.Channel().GetMember(context.Background(), channel.Id, user.Id)
		require.NoError(t, nErr)
		require.False(t, updatedChannelMember.SchemeGuest)
		require.True(t, updatedChannelMember.SchemeUser)
	})

	t.Run("Must no change any other user guest role", func(t *testing.T) {
		id := model.NewId()
		user1, err := ss.User().Save(&model.User{
			Email:     id + "@test.com",
			Username:  "un_" + id,
			Nickname:  "nn_" + id,
			FirstName: "f_" + id,
			LastName:  "l_" + id,
			Password:  "Password1",
			Roles:     "system_guest",
		})
		require.NoError(t, err)
		defer func() { require.NoError(t, ss.User().PermanentDelete(user1.Id)) }()

		teamId1 := model.NewId()
		_, nErr := ss.Team().SaveMember(&model.TeamMember{TeamId: teamId1, UserId: user1.Id, SchemeGuest: true, SchemeUser: false}, 999)
		require.NoError(t, nErr)

		channel, nErr := ss.Channel().Save(&model.Channel{
			TeamId:      teamId1,
			DisplayName: "Channel name",
			Name:        "channel-" + model.NewId(),
			Type:        model.ChannelTypeOpen,
		}, -1)
		require.NoError(t, nErr)

		_, nErr = ss.Channel().SaveMember(&model.ChannelMember{ChannelId: channel.Id, UserId: user1.Id, SchemeGuest: true, SchemeUser: false, NotifyProps: model.GetDefaultChannelNotifyProps()})
		require.NoError(t, nErr)

		id = model.NewId()
		user2, err := ss.User().Save(&model.User{
			Email:     id + "@test.com",
			Username:  "un_" + id,
			Nickname:  "nn_" + id,
			FirstName: "f_" + id,
			LastName:  "l_" + id,
			Password:  "Password1",
			Roles:     "system_guest",
		})
		require.NoError(t, err)
		defer func() { require.NoError(t, ss.User().PermanentDelete(user2.Id)) }()

		teamId2 := model.NewId()
		_, nErr = ss.Team().SaveMember(&model.TeamMember{TeamId: teamId2, UserId: user2.Id, SchemeGuest: true, SchemeUser: false}, 999)
		require.NoError(t, nErr)

		_, nErr = ss.Channel().SaveMember(&model.ChannelMember{ChannelId: channel.Id, UserId: user2.Id, SchemeGuest: true, SchemeUser: false, NotifyProps: model.GetDefaultChannelNotifyProps()})
		require.NoError(t, nErr)

		err = ss.User().PromoteGuestToUser(user1.Id)
		require.NoError(t, err)
		updatedUser, err := ss.User().Get(context.Background(), user1.Id)
		require.NoError(t, err)
		require.Equal(t, "system_user", updatedUser.Roles)

		updatedTeamMember, nErr := ss.Team().GetMember(context.Background(), teamId1, user1.Id)
		require.NoError(t, nErr)
		require.False(t, updatedTeamMember.SchemeGuest)
		require.True(t, updatedTeamMember.SchemeUser)

		updatedChannelMember, nErr := ss.Channel().GetMember(context.Background(), channel.Id, user1.Id)
		require.NoError(t, nErr)
		require.False(t, updatedChannelMember.SchemeGuest)
		require.True(t, updatedChannelMember.SchemeUser)

		notUpdatedUser, err := ss.User().Get(context.Background(), user2.Id)
		require.NoError(t, err)
		require.Equal(t, "system_guest", notUpdatedUser.Roles)

		notUpdatedTeamMember, nErr := ss.Team().GetMember(context.Background(), teamId2, user2.Id)
		require.NoError(t, nErr)
		require.True(t, notUpdatedTeamMember.SchemeGuest)
		require.False(t, notUpdatedTeamMember.SchemeUser)

		notUpdatedChannelMember, nErr := ss.Channel().GetMember(context.Background(), channel.Id, user2.Id)
		require.NoError(t, nErr)
		require.True(t, notUpdatedChannelMember.SchemeGuest)
		require.False(t, notUpdatedChannelMember.SchemeUser)
	})
}

func testUserStoreDemoteUserToGuest(t *testing.T, ss store.Store) {
	// create users
	t.Run("Must do nothing with guest", func(t *testing.T) {
		id := model.NewId()
		user, err := ss.User().Save(&model.User{
			Email:     id + "@test.com",
			Username:  "un_" + id,
			Nickname:  "nn_" + id,
			FirstName: "f_" + id,
			LastName:  "l_" + id,
			Password:  "Password1",
			Roles:     "system_guest",
		})
		require.NoError(t, err)
		defer func() { require.NoError(t, ss.User().PermanentDelete(user.Id)) }()

		teamId := model.NewId()
		_, nErr := ss.Team().SaveMember(&model.TeamMember{TeamId: teamId, UserId: user.Id, SchemeGuest: false, SchemeUser: true}, 999)
		require.NoError(t, nErr)

		channel, nErr := ss.Channel().Save(&model.Channel{
			TeamId:      teamId,
			DisplayName: "Channel name",
			Name:        "channel-" + model.NewId(),
			Type:        model.ChannelTypeOpen,
		}, -1)
		require.NoError(t, nErr)
		_, nErr = ss.Channel().SaveMember(&model.ChannelMember{ChannelId: channel.Id, UserId: user.Id, SchemeGuest: false, SchemeUser: true, NotifyProps: model.GetDefaultChannelNotifyProps()})
		require.NoError(t, nErr)

		updatedUser, err := ss.User().DemoteUserToGuest(user.Id)
		require.NoError(t, err)
		require.Equal(t, "system_guest", updatedUser.Roles)
		require.True(t, user.UpdateAt < updatedUser.UpdateAt)

		updatedTeamMember, nErr := ss.Team().GetMember(context.Background(), teamId, updatedUser.Id)
		require.NoError(t, nErr)
		require.True(t, updatedTeamMember.SchemeGuest)
		require.False(t, updatedTeamMember.SchemeUser)

		updatedChannelMember, nErr := ss.Channel().GetMember(context.Background(), channel.Id, updatedUser.Id)
		require.NoError(t, nErr)
		require.True(t, updatedChannelMember.SchemeGuest)
		require.False(t, updatedChannelMember.SchemeUser)
	})

	t.Run("Must demote properly an admin user", func(t *testing.T) {
		id := model.NewId()
		user, err := ss.User().Save(&model.User{
			Email:     id + "@test.com",
			Username:  "un_" + id,
			Nickname:  "nn_" + id,
			FirstName: "f_" + id,
			LastName:  "l_" + id,
			Password:  "Password1",
			Roles:     "system_user system_admin",
		})
		require.NoError(t, err)
		defer func() { require.NoError(t, ss.User().PermanentDelete(user.Id)) }()

		teamId := model.NewId()
		_, nErr := ss.Team().SaveMember(&model.TeamMember{TeamId: teamId, UserId: user.Id, SchemeGuest: true, SchemeUser: false}, 999)
		require.NoError(t, nErr)

		channel, nErr := ss.Channel().Save(&model.Channel{
			TeamId:      teamId,
			DisplayName: "Channel name",
			Name:        "channel-" + model.NewId(),
			Type:        model.ChannelTypeOpen,
		}, -1)
		require.NoError(t, nErr)
		_, nErr = ss.Channel().SaveMember(&model.ChannelMember{ChannelId: channel.Id, UserId: user.Id, SchemeGuest: true, SchemeUser: false, NotifyProps: model.GetDefaultChannelNotifyProps()})
		require.NoError(t, nErr)

		updatedUser, err := ss.User().DemoteUserToGuest(user.Id)
		require.NoError(t, err)
		require.Equal(t, "system_guest", updatedUser.Roles)

		updatedTeamMember, nErr := ss.Team().GetMember(context.Background(), teamId, user.Id)
		require.NoError(t, nErr)
		require.True(t, updatedTeamMember.SchemeGuest)
		require.False(t, updatedTeamMember.SchemeUser)

		updatedChannelMember, nErr := ss.Channel().GetMember(context.Background(), channel.Id, user.Id)
		require.NoError(t, nErr)
		require.True(t, updatedChannelMember.SchemeGuest)
		require.False(t, updatedChannelMember.SchemeUser)
	})

	t.Run("Must work with user without teams or channels", func(t *testing.T) {
		id := model.NewId()
		user, err := ss.User().Save(&model.User{
			Email:     id + "@test.com",
			Username:  "un_" + id,
			Nickname:  "nn_" + id,
			FirstName: "f_" + id,
			LastName:  "l_" + id,
			Password:  "Password1",
			Roles:     "system_user",
		})
		require.NoError(t, err)
		defer func() { require.NoError(t, ss.User().PermanentDelete(user.Id)) }()

		updatedUser, err := ss.User().DemoteUserToGuest(user.Id)
		require.NoError(t, err)
		require.Equal(t, "system_guest", updatedUser.Roles)
	})

	t.Run("Must work with user with teams but no channels", func(t *testing.T) {
		id := model.NewId()
		user, err := ss.User().Save(&model.User{
			Email:     id + "@test.com",
			Username:  "un_" + id,
			Nickname:  "nn_" + id,
			FirstName: "f_" + id,
			LastName:  "l_" + id,
			Password:  "Password1",
			Roles:     "system_user",
		})
		require.NoError(t, err)
		defer func() { require.NoError(t, ss.User().PermanentDelete(user.Id)) }()

		teamId := model.NewId()
		_, nErr := ss.Team().SaveMember(&model.TeamMember{TeamId: teamId, UserId: user.Id, SchemeGuest: false, SchemeUser: true}, 999)
		require.NoError(t, nErr)

		updatedUser, err := ss.User().DemoteUserToGuest(user.Id)
		require.NoError(t, err)
		require.Equal(t, "system_guest", updatedUser.Roles)

		updatedTeamMember, nErr := ss.Team().GetMember(context.Background(), teamId, user.Id)
		require.NoError(t, nErr)
		require.True(t, updatedTeamMember.SchemeGuest)
		require.False(t, updatedTeamMember.SchemeUser)
	})

	t.Run("Must work with user with teams and channels", func(t *testing.T) {
		id := model.NewId()
		user, err := ss.User().Save(&model.User{
			Email:     id + "@test.com",
			Username:  "un_" + id,
			Nickname:  "nn_" + id,
			FirstName: "f_" + id,
			LastName:  "l_" + id,
			Password:  "Password1",
			Roles:     "system_user",
		})
		require.NoError(t, err)
		defer func() { require.NoError(t, ss.User().PermanentDelete(user.Id)) }()

		teamId := model.NewId()
		_, nErr := ss.Team().SaveMember(&model.TeamMember{TeamId: teamId, UserId: user.Id, SchemeGuest: false, SchemeUser: true}, 999)
		require.NoError(t, nErr)

		channel, nErr := ss.Channel().Save(&model.Channel{
			TeamId:      teamId,
			DisplayName: "Channel name",
			Name:        "channel-" + model.NewId(),
			Type:        model.ChannelTypeOpen,
		}, -1)
		require.NoError(t, nErr)
		_, nErr = ss.Channel().SaveMember(&model.ChannelMember{ChannelId: channel.Id, UserId: user.Id, SchemeGuest: false, SchemeUser: true, NotifyProps: model.GetDefaultChannelNotifyProps()})
		require.NoError(t, nErr)

		updatedUser, err := ss.User().DemoteUserToGuest(user.Id)
		require.NoError(t, err)
		require.Equal(t, "system_guest", updatedUser.Roles)

		updatedTeamMember, nErr := ss.Team().GetMember(context.Background(), teamId, user.Id)
		require.NoError(t, nErr)
		require.True(t, updatedTeamMember.SchemeGuest)
		require.False(t, updatedTeamMember.SchemeUser)

		updatedChannelMember, nErr := ss.Channel().GetMember(context.Background(), channel.Id, user.Id)
		require.NoError(t, nErr)
		require.True(t, updatedChannelMember.SchemeGuest)
		require.False(t, updatedChannelMember.SchemeUser)
	})

	t.Run("Must work with user with teams and channels and custom role", func(t *testing.T) {
		id := model.NewId()
		user, err := ss.User().Save(&model.User{
			Email:     id + "@test.com",
			Username:  "un_" + id,
			Nickname:  "nn_" + id,
			FirstName: "f_" + id,
			LastName:  "l_" + id,
			Password:  "Password1",
			Roles:     "system_user custom_role",
		})
		require.NoError(t, err)
		defer func() { require.NoError(t, ss.User().PermanentDelete(user.Id)) }()

		teamId := model.NewId()
		_, nErr := ss.Team().SaveMember(&model.TeamMember{TeamId: teamId, UserId: user.Id, SchemeGuest: false, SchemeUser: true}, 999)
		require.NoError(t, nErr)

		channel, nErr := ss.Channel().Save(&model.Channel{
			TeamId:      teamId,
			DisplayName: "Channel name",
			Name:        "channel-" + model.NewId(),
			Type:        model.ChannelTypeOpen,
		}, -1)
		require.NoError(t, nErr)
		_, nErr = ss.Channel().SaveMember(&model.ChannelMember{ChannelId: channel.Id, UserId: user.Id, SchemeGuest: false, SchemeUser: true, NotifyProps: model.GetDefaultChannelNotifyProps()})
		require.NoError(t, nErr)

		updatedUser, err := ss.User().DemoteUserToGuest(user.Id)
		require.NoError(t, err)
		require.Equal(t, "system_guest custom_role", updatedUser.Roles)

		updatedTeamMember, nErr := ss.Team().GetMember(context.Background(), teamId, user.Id)
		require.NoError(t, nErr)
		require.True(t, updatedTeamMember.SchemeGuest)
		require.False(t, updatedTeamMember.SchemeUser)

		updatedChannelMember, nErr := ss.Channel().GetMember(context.Background(), channel.Id, user.Id)
		require.NoError(t, nErr)
		require.True(t, updatedChannelMember.SchemeGuest)
		require.False(t, updatedChannelMember.SchemeUser)
	})

	t.Run("Must no change any other user role", func(t *testing.T) {
		id := model.NewId()
		user1, err := ss.User().Save(&model.User{
			Email:     id + "@test.com",
			Username:  "un_" + id,
			Nickname:  "nn_" + id,
			FirstName: "f_" + id,
			LastName:  "l_" + id,
			Password:  "Password1",
			Roles:     "system_user",
		})
		require.NoError(t, err)
		defer func() { require.NoError(t, ss.User().PermanentDelete(user1.Id)) }()

		teamId1 := model.NewId()
		_, nErr := ss.Team().SaveMember(&model.TeamMember{TeamId: teamId1, UserId: user1.Id, SchemeGuest: false, SchemeUser: true}, 999)
		require.NoError(t, nErr)

		channel, nErr := ss.Channel().Save(&model.Channel{
			TeamId:      teamId1,
			DisplayName: "Channel name",
			Name:        "channel-" + model.NewId(),
			Type:        model.ChannelTypeOpen,
		}, -1)
		require.NoError(t, nErr)

		_, nErr = ss.Channel().SaveMember(&model.ChannelMember{ChannelId: channel.Id, UserId: user1.Id, SchemeGuest: false, SchemeUser: true, NotifyProps: model.GetDefaultChannelNotifyProps()})
		require.NoError(t, nErr)

		id = model.NewId()
		user2, err := ss.User().Save(&model.User{
			Email:     id + "@test.com",
			Username:  "un_" + id,
			Nickname:  "nn_" + id,
			FirstName: "f_" + id,
			LastName:  "l_" + id,
			Password:  "Password1",
			Roles:     "system_user",
		})
		require.NoError(t, err)
		defer func() { require.NoError(t, ss.User().PermanentDelete(user2.Id)) }()

		teamId2 := model.NewId()
		_, nErr = ss.Team().SaveMember(&model.TeamMember{TeamId: teamId2, UserId: user2.Id, SchemeGuest: false, SchemeUser: true}, 999)
		require.NoError(t, nErr)

		_, nErr = ss.Channel().SaveMember(&model.ChannelMember{ChannelId: channel.Id, UserId: user2.Id, SchemeGuest: false, SchemeUser: true, NotifyProps: model.GetDefaultChannelNotifyProps()})
		require.NoError(t, nErr)

		updatedUser, err := ss.User().DemoteUserToGuest(user1.Id)
		require.NoError(t, err)
		require.Equal(t, "system_guest", updatedUser.Roles)

		updatedTeamMember, nErr := ss.Team().GetMember(context.Background(), teamId1, user1.Id)
		require.NoError(t, nErr)
		require.True(t, updatedTeamMember.SchemeGuest)
		require.False(t, updatedTeamMember.SchemeUser)

		updatedChannelMember, nErr := ss.Channel().GetMember(context.Background(), channel.Id, user1.Id)
		require.NoError(t, nErr)
		require.True(t, updatedChannelMember.SchemeGuest)
		require.False(t, updatedChannelMember.SchemeUser)

		notUpdatedUser, err := ss.User().Get(context.Background(), user2.Id)
		require.NoError(t, err)
		require.Equal(t, "system_user", notUpdatedUser.Roles)

		notUpdatedTeamMember, nErr := ss.Team().GetMember(context.Background(), teamId2, user2.Id)
		require.NoError(t, nErr)
		require.False(t, notUpdatedTeamMember.SchemeGuest)
		require.True(t, notUpdatedTeamMember.SchemeUser)

		notUpdatedChannelMember, nErr := ss.Channel().GetMember(context.Background(), channel.Id, user2.Id)
		require.NoError(t, nErr)
		require.False(t, notUpdatedChannelMember.SchemeGuest)
		require.True(t, notUpdatedChannelMember.SchemeUser)
	})
}

func testDeactivateGuests(t *testing.T, ss store.Store) {
	// create users
	t.Run("Must disable all guests and no regular user or already deactivated users", func(t *testing.T) {
		guest1Random := model.NewId()
		guest1, err := ss.User().Save(&model.User{
			Email:     guest1Random + "@test.com",
			Username:  "un_" + guest1Random,
			Nickname:  "nn_" + guest1Random,
			FirstName: "f_" + guest1Random,
			LastName:  "l_" + guest1Random,
			Password:  "Password1",
			Roles:     "system_guest",
		})
		require.NoError(t, err)
		defer func() { require.NoError(t, ss.User().PermanentDelete(guest1.Id)) }()

		guest2Random := model.NewId()
		guest2, err := ss.User().Save(&model.User{
			Email:     guest2Random + "@test.com",
			Username:  "un_" + guest2Random,
			Nickname:  "nn_" + guest2Random,
			FirstName: "f_" + guest2Random,
			LastName:  "l_" + guest2Random,
			Password:  "Password1",
			Roles:     "system_guest",
		})
		require.NoError(t, err)
		defer func() { require.NoError(t, ss.User().PermanentDelete(guest2.Id)) }()

		guest3Random := model.NewId()
		guest3, err := ss.User().Save(&model.User{
			Email:     guest3Random + "@test.com",
			Username:  "un_" + guest3Random,
			Nickname:  "nn_" + guest3Random,
			FirstName: "f_" + guest3Random,
			LastName:  "l_" + guest3Random,
			Password:  "Password1",
			Roles:     "system_guest",
			DeleteAt:  10,
		})
		require.NoError(t, err)
		defer func() { require.NoError(t, ss.User().PermanentDelete(guest3.Id)) }()

		regularUserRandom := model.NewId()
		regularUser, err := ss.User().Save(&model.User{
			Email:     regularUserRandom + "@test.com",
			Username:  "un_" + regularUserRandom,
			Nickname:  "nn_" + regularUserRandom,
			FirstName: "f_" + regularUserRandom,
			LastName:  "l_" + regularUserRandom,
			Password:  "Password1",
			Roles:     "system_user",
		})
		require.NoError(t, err)
		defer func() { require.NoError(t, ss.User().PermanentDelete(regularUser.Id)) }()

		ids, err := ss.User().DeactivateGuests()
		require.NoError(t, err)
		assert.ElementsMatch(t, []string{guest1.Id, guest2.Id}, ids)

		u, err := ss.User().Get(context.Background(), guest1.Id)
		require.NoError(t, err)
		assert.NotEqual(t, u.DeleteAt, int64(0))

		u, err = ss.User().Get(context.Background(), guest2.Id)
		require.NoError(t, err)
		assert.NotEqual(t, u.DeleteAt, int64(0))

		u, err = ss.User().Get(context.Background(), guest3.Id)
		require.NoError(t, err)
		assert.Equal(t, u.DeleteAt, int64(10))

		u, err = ss.User().Get(context.Background(), regularUser.Id)
		require.NoError(t, err)
		assert.Equal(t, u.DeleteAt, int64(0))
	})
}

func testUserStoreResetLastPictureUpdate(t *testing.T, ss store.Store) {
	u1 := &model.User{}
	u1.Email = MakeEmail()
	_, err := ss.User().Save(u1)
	require.NoError(t, err)
	defer func() { require.NoError(t, ss.User().PermanentDelete(u1.Id)) }()
	_, nErr := ss.Team().SaveMember(&model.TeamMember{TeamId: model.NewId(), UserId: u1.Id}, -1)
	require.NoError(t, nErr)

	err = ss.User().UpdateLastPictureUpdate(u1.Id)
	require.NoError(t, err)

	user, err := ss.User().Get(context.Background(), u1.Id)
	require.NoError(t, err)

	assert.NotZero(t, user.LastPictureUpdate)
	assert.NotZero(t, user.UpdateAt)

	// Ensure update at timestamp changes
	time.Sleep(time.Millisecond)

	err = ss.User().ResetLastPictureUpdate(u1.Id)
	require.NoError(t, err)

	ss.User().InvalidateProfileCacheForUser(u1.Id)

	user2, err := ss.User().Get(context.Background(), u1.Id)
	require.NoError(t, err)

	assert.True(t, user2.UpdateAt > user.UpdateAt)
	assert.Zero(t, user2.LastPictureUpdate)
}

func testGetKnownUsers(t *testing.T, ss store.Store) {
	teamId := model.NewId()

	u1, err := ss.User().Save(&model.User{
		Email:    MakeEmail(),
		Username: "u1" + model.NewId(),
	})
	require.NoError(t, err)
	defer func() { require.NoError(t, ss.User().PermanentDelete(u1.Id)) }()
	_, nErr := ss.Team().SaveMember(&model.TeamMember{TeamId: teamId, UserId: u1.Id}, -1)
	require.NoError(t, nErr)

	u2, err := ss.User().Save(&model.User{
		Email:    MakeEmail(),
		Username: "u2" + model.NewId(),
	})
	require.NoError(t, err)
	defer func() { require.NoError(t, ss.User().PermanentDelete(u2.Id)) }()
	_, nErr = ss.Team().SaveMember(&model.TeamMember{TeamId: teamId, UserId: u2.Id}, -1)
	require.NoError(t, nErr)

	u3, err := ss.User().Save(&model.User{
		Email:    MakeEmail(),
		Username: "u3" + model.NewId(),
	})
	require.NoError(t, err)
	defer func() { require.NoError(t, ss.User().PermanentDelete(u3.Id)) }()
	_, nErr = ss.Team().SaveMember(&model.TeamMember{TeamId: teamId, UserId: u3.Id}, -1)
	require.NoError(t, nErr)
	_, nErr = ss.Bot().Save(&model.Bot{
		UserId:   u3.Id,
		Username: u3.Username,
		OwnerId:  u1.Id,
	})
	require.NoError(t, nErr)
	u3.IsBot = true

	defer func() { require.NoError(t, ss.Bot().PermanentDelete(u3.Id)) }()

	u4, err := ss.User().Save(&model.User{
		Email:    MakeEmail(),
		Username: "u4" + model.NewId(),
	})
	require.NoError(t, err)
	defer func() { require.NoError(t, ss.User().PermanentDelete(u4.Id)) }()
	_, nErr = ss.Team().SaveMember(&model.TeamMember{TeamId: teamId, UserId: u4.Id}, -1)
	require.NoError(t, nErr)

	ch1 := &model.Channel{
		TeamId:      teamId,
		DisplayName: "Profiles in channel",
		Name:        "profiles-" + model.NewId(),
		Type:        model.ChannelTypeOpen,
	}
	c1, nErr := ss.Channel().Save(ch1, -1)
	require.NoError(t, nErr)

	ch2 := &model.Channel{
		TeamId:      teamId,
		DisplayName: "Profiles in private",
		Name:        "profiles-" + model.NewId(),
		Type:        model.ChannelTypePrivate,
	}
	c2, nErr := ss.Channel().Save(ch2, -1)
	require.NoError(t, nErr)

	ch3 := &model.Channel{
		TeamId:      teamId,
		DisplayName: "Profiles in private",
		Name:        "profiles-" + model.NewId(),
		Type:        model.ChannelTypePrivate,
	}
	c3, nErr := ss.Channel().Save(ch3, -1)
	require.NoError(t, nErr)

	_, nErr = ss.Channel().SaveMember(&model.ChannelMember{
		ChannelId:   c1.Id,
		UserId:      u1.Id,
		NotifyProps: model.GetDefaultChannelNotifyProps(),
	})
	require.NoError(t, nErr)

	_, nErr = ss.Channel().SaveMember(&model.ChannelMember{
		ChannelId:   c1.Id,
		UserId:      u2.Id,
		NotifyProps: model.GetDefaultChannelNotifyProps(),
	})
	require.NoError(t, nErr)

	_, nErr = ss.Channel().SaveMember(&model.ChannelMember{
		ChannelId:   c2.Id,
		UserId:      u3.Id,
		NotifyProps: model.GetDefaultChannelNotifyProps(),
	})
	require.NoError(t, nErr)

	_, nErr = ss.Channel().SaveMember(&model.ChannelMember{
		ChannelId:   c2.Id,
		UserId:      u1.Id,
		NotifyProps: model.GetDefaultChannelNotifyProps(),
	})
	require.NoError(t, nErr)

	_, nErr = ss.Channel().SaveMember(&model.ChannelMember{
		ChannelId:   c3.Id,
		UserId:      u4.Id,
		NotifyProps: model.GetDefaultChannelNotifyProps(),
	})
	require.NoError(t, nErr)

	t.Run("get know users sharing no channels", func(t *testing.T) {
		userIds, err := ss.User().GetKnownUsers(u4.Id)
		require.NoError(t, err)
		assert.Empty(t, userIds)
	})

	t.Run("get know users sharing one channel", func(t *testing.T) {
		userIds, err := ss.User().GetKnownUsers(u3.Id)
		require.NoError(t, err)
		assert.Len(t, userIds, 1)
		assert.Equal(t, userIds[0], u1.Id)
	})

	t.Run("get know users sharing multiple channels", func(t *testing.T) {
		userIds, err := ss.User().GetKnownUsers(u1.Id)
		require.NoError(t, err)
		assert.Len(t, userIds, 2)
		assert.ElementsMatch(t, userIds, []string{u2.Id, u3.Id})
	})
}

func testIsEmpty(t *testing.T, ss store.Store) {
	ok, err := ss.User().IsEmpty(false)
	require.NoError(t, err)
	require.True(t, ok)

	ok, err = ss.User().IsEmpty(true)
	require.NoError(t, err)
	require.True(t, ok)

	u := &model.User{
		Email:    MakeEmail(),
		Username: model.NewId(),
	}

	u, err = ss.User().Save(u)
	require.NoError(t, err)

	ok, err = ss.User().IsEmpty(false)
	require.NoError(t, err)
	require.False(t, ok)

	ok, err = ss.User().IsEmpty(true)
	require.NoError(t, err)
	require.False(t, ok)

	b := &model.Bot{
		UserId:   u.Id,
		OwnerId:  model.NewId(),
		Username: model.NewId(),
	}

	_, err = ss.Bot().Save(b)
	require.NoError(t, err)

	ok, err = ss.User().IsEmpty(false)
	require.NoError(t, err)
	require.False(t, ok)

	ok, err = ss.User().IsEmpty(true)
	require.NoError(t, err)
	require.True(t, ok)

	err = ss.User().PermanentDelete(u.Id)
	require.NoError(t, err)

	ok, err = ss.User().IsEmpty(false)
	require.NoError(t, err)
	require.True(t, ok)
}<|MERGE_RESOLUTION|>--- conflicted
+++ resolved
@@ -2764,11 +2764,7 @@
 	ch1 := model.Channel{
 		TeamId:      tid,
 		DisplayName: "NameName",
-<<<<<<< HEAD
-		Name:        "zz" + model.NewId() + "b",
-=======
 		Name:        NewTestId(),
->>>>>>> 929caaff
 		Type:        model.ChannelTypeOpen,
 	}
 	c1, nErr := ss.Channel().Save(&ch1, -1)
@@ -2777,11 +2773,7 @@
 	ch2 := model.Channel{
 		TeamId:      tid,
 		DisplayName: "NameName",
-<<<<<<< HEAD
-		Name:        "zz" + model.NewId() + "b",
-=======
 		Name:        NewTestId(),
->>>>>>> 929caaff
 		Type:        model.ChannelTypeOpen,
 	}
 	c2, nErr := ss.Channel().Save(&ch2, -1)
@@ -3001,11 +2993,7 @@
 	ch1 := model.Channel{
 		TeamId:      tid,
 		DisplayName: "NameName",
-<<<<<<< HEAD
-		Name:        "zz" + model.NewId() + "b",
-=======
 		Name:        NewTestId(),
->>>>>>> 929caaff
 		Type:        model.ChannelTypeOpen,
 	}
 	c1, nErr := ss.Channel().Save(&ch1, -1)
@@ -3014,11 +3002,7 @@
 	ch2 := model.Channel{
 		TeamId:      tid,
 		DisplayName: "NameName",
-<<<<<<< HEAD
-		Name:        "zz" + model.NewId() + "b",
-=======
 		Name:        NewTestId(),
->>>>>>> 929caaff
 		Type:        model.ChannelTypeOpen,
 	}
 	c2, nErr := ss.Channel().Save(&ch2, -1)
@@ -4202,11 +4186,7 @@
 func testUserStoreGetProfilesNotInTeam(t *testing.T, ss store.Store) {
 	team, err := ss.Team().Save(&model.Team{
 		DisplayName: "Team",
-<<<<<<< HEAD
-		Name:        "zz" + model.NewId(),
-=======
 		Name:        NewTestId(),
->>>>>>> 929caaff
 		Type:        model.TeamOpen,
 	})
 	require.NoError(t, err)
@@ -4518,11 +4498,7 @@
 	// Set up all the objects needed
 	t1, err := ss.Team().Save(&model.Team{
 		DisplayName: "Team1",
-<<<<<<< HEAD
-		Name:        "zz" + model.NewId(),
-=======
 		Name:        NewTestId(),
->>>>>>> 929caaff
 		Type:        model.TeamOpen,
 	})
 	require.NoError(t, err)
