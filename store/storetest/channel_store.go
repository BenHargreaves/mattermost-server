// Copyright (c) 2015-present Mattermost, Inc. All Rights Reserved.
// See LICENSE.txt for license information.

package storetest

import (
	"errors"
	"sort"
	"strconv"
	"strings"
	"testing"
	"time"

	"github.com/mattermost/gorp"
	"github.com/stretchr/testify/assert"
	"github.com/stretchr/testify/require"

	"github.com/mattermost/mattermost-server/v5/model"
	"github.com/mattermost/mattermost-server/v5/services/timezones"
	"github.com/mattermost/mattermost-server/v5/store"
	"github.com/mattermost/mattermost-server/v5/utils"
)

type SqlStore interface {
	GetMaster() *gorp.DbMap
	DriverName() string
}

func cleanupChannels(t *testing.T, ss store.Store) {
	list, err := ss.Channel().GetAllChannels(0, 100000, store.ChannelSearchOpts{IncludeDeleted: true})
	require.NoError(t, err, "error cleaning all channels", err)
	for _, channel := range *list {
		err = ss.Channel().PermanentDelete(channel.Id)
		assert.NoError(t, err)
	}
}

func TestChannelStore(t *testing.T, ss store.Store, s SqlStore) {
	createDefaultRoles(ss)

	t.Run("Save", func(t *testing.T) { testChannelStoreSave(t, ss) })
	t.Run("SaveDirectChannel", func(t *testing.T) { testChannelStoreSaveDirectChannel(t, ss, s) })
	t.Run("CreateDirectChannel", func(t *testing.T) { testChannelStoreCreateDirectChannel(t, ss) })
	t.Run("Update", func(t *testing.T) { testChannelStoreUpdate(t, ss) })
	t.Run("GetChannelUnread", func(t *testing.T) { testGetChannelUnread(t, ss) })
	t.Run("Get", func(t *testing.T) { testChannelStoreGet(t, ss, s) })
	t.Run("GetChannelsByIds", func(t *testing.T) { testChannelStoreGetChannelsByIds(t, ss) })
	t.Run("GetForPost", func(t *testing.T) { testChannelStoreGetForPost(t, ss) })
	t.Run("Restore", func(t *testing.T) { testChannelStoreRestore(t, ss) })
	t.Run("Delete", func(t *testing.T) { testChannelStoreDelete(t, ss) })
	t.Run("GetByName", func(t *testing.T) { testChannelStoreGetByName(t, ss) })
	t.Run("GetByNames", func(t *testing.T) { testChannelStoreGetByNames(t, ss) })
	t.Run("GetDeletedByName", func(t *testing.T) { testChannelStoreGetDeletedByName(t, ss) })
	t.Run("GetDeleted", func(t *testing.T) { testChannelStoreGetDeleted(t, ss) })
	t.Run("ChannelMemberStore", func(t *testing.T) { testChannelMemberStore(t, ss) })
	t.Run("SaveMember", func(t *testing.T) { testChannelSaveMember(t, ss) })
	t.Run("SaveMultipleMembers", func(t *testing.T) { testChannelSaveMultipleMembers(t, ss) })
	t.Run("UpdateMember", func(t *testing.T) { testChannelUpdateMember(t, ss) })
	t.Run("UpdateMultipleMembers", func(t *testing.T) { testChannelUpdateMultipleMembers(t, ss) })
	t.Run("RemoveMember", func(t *testing.T) { testChannelRemoveMember(t, ss) })
	t.Run("RemoveMembers", func(t *testing.T) { testChannelRemoveMembers(t, ss) })
	t.Run("ChannelDeleteMemberStore", func(t *testing.T) { testChannelDeleteMemberStore(t, ss) })
	t.Run("GetChannels", func(t *testing.T) { testChannelStoreGetChannels(t, ss) })
	t.Run("GetAllChannels", func(t *testing.T) { testChannelStoreGetAllChannels(t, ss, s) })
	t.Run("GetMoreChannels", func(t *testing.T) { testChannelStoreGetMoreChannels(t, ss) })
	t.Run("GetPrivateChannelsForTeam", func(t *testing.T) { testChannelStoreGetPrivateChannelsForTeam(t, ss) })
	t.Run("GetPublicChannelsForTeam", func(t *testing.T) { testChannelStoreGetPublicChannelsForTeam(t, ss) })
	t.Run("GetPublicChannelsByIdsForTeam", func(t *testing.T) { testChannelStoreGetPublicChannelsByIdsForTeam(t, ss) })
	t.Run("GetChannelCounts", func(t *testing.T) { testChannelStoreGetChannelCounts(t, ss) })
	t.Run("GetMembersForUser", func(t *testing.T) { testChannelStoreGetMembersForUser(t, ss) })
	t.Run("GetMembersForUserWithPagination", func(t *testing.T) { testChannelStoreGetMembersForUserWithPagination(t, ss) })
	t.Run("CountPostsAfter", func(t *testing.T) { testCountPostsAfter(t, ss) })
	t.Run("UpdateLastViewedAt", func(t *testing.T) { testChannelStoreUpdateLastViewedAt(t, ss) })
	t.Run("IncrementMentionCount", func(t *testing.T) { testChannelStoreIncrementMentionCount(t, ss) })
	t.Run("UpdateChannelMember", func(t *testing.T) { testUpdateChannelMember(t, ss) })
	t.Run("GetMember", func(t *testing.T) { testGetMember(t, ss) })
	t.Run("GetMemberForPost", func(t *testing.T) { testChannelStoreGetMemberForPost(t, ss) })
	t.Run("GetMemberCount", func(t *testing.T) { testGetMemberCount(t, ss) })
	t.Run("GetMemberCountsByGroup", func(t *testing.T) { testGetMemberCountsByGroup(t, ss) })
	t.Run("GetGuestCount", func(t *testing.T) { testGetGuestCount(t, ss) })
	t.Run("SearchMore", func(t *testing.T) { testChannelStoreSearchMore(t, ss) })
	t.Run("SearchInTeam", func(t *testing.T) { testChannelStoreSearchInTeam(t, ss) })
	t.Run("SearchArchivedInTeam", func(t *testing.T) { testChannelStoreSearchArchivedInTeam(t, ss, s) })
	t.Run("SearchForUserInTeam", func(t *testing.T) { testChannelStoreSearchForUserInTeam(t, ss) })
	t.Run("SearchAllChannels", func(t *testing.T) { testChannelStoreSearchAllChannels(t, ss) })
	t.Run("GetMembersByIds", func(t *testing.T) { testChannelStoreGetMembersByIds(t, ss) })
	t.Run("GetMembersByChannelIds", func(t *testing.T) { testChannelStoreGetMembersByChannelIds(t, ss) })
	t.Run("SearchGroupChannels", func(t *testing.T) { testChannelStoreSearchGroupChannels(t, ss) })
	t.Run("AnalyticsDeletedTypeCount", func(t *testing.T) { testChannelStoreAnalyticsDeletedTypeCount(t, ss) })
	t.Run("GetPinnedPosts", func(t *testing.T) { testChannelStoreGetPinnedPosts(t, ss) })
	t.Run("GetPinnedPostCount", func(t *testing.T) { testChannelStoreGetPinnedPostCount(t, ss) })
	t.Run("MaxChannelsPerTeam", func(t *testing.T) { testChannelStoreMaxChannelsPerTeam(t, ss) })
	t.Run("GetChannelsByScheme", func(t *testing.T) { testChannelStoreGetChannelsByScheme(t, ss) })
	t.Run("MigrateChannelMembers", func(t *testing.T) { testChannelStoreMigrateChannelMembers(t, ss) })
	t.Run("ResetAllChannelSchemes", func(t *testing.T) { testResetAllChannelSchemes(t, ss) })
	t.Run("ClearAllCustomRoleAssignments", func(t *testing.T) { testChannelStoreClearAllCustomRoleAssignments(t, ss) })
	t.Run("MaterializedPublicChannels", func(t *testing.T) { testMaterializedPublicChannels(t, ss, s) })
	t.Run("GetAllChannelsForExportAfter", func(t *testing.T) { testChannelStoreGetAllChannelsForExportAfter(t, ss) })
	t.Run("GetChannelMembersForExport", func(t *testing.T) { testChannelStoreGetChannelMembersForExport(t, ss) })
	t.Run("RemoveAllDeactivatedMembers", func(t *testing.T) { testChannelStoreRemoveAllDeactivatedMembers(t, ss, s) })
	t.Run("ExportAllDirectChannels", func(t *testing.T) { testChannelStoreExportAllDirectChannels(t, ss, s) })
	t.Run("ExportAllDirectChannelsExcludePrivateAndPublic", func(t *testing.T) { testChannelStoreExportAllDirectChannelsExcludePrivateAndPublic(t, ss, s) })
	t.Run("ExportAllDirectChannelsDeletedChannel", func(t *testing.T) { testChannelStoreExportAllDirectChannelsDeletedChannel(t, ss, s) })
	t.Run("GetChannelsBatchForIndexing", func(t *testing.T) { testChannelStoreGetChannelsBatchForIndexing(t, ss) })
	t.Run("GroupSyncedChannelCount", func(t *testing.T) { testGroupSyncedChannelCount(t, ss) })
	t.Run("CreateInitialSidebarCategories", func(t *testing.T) { testCreateInitialSidebarCategories(t, ss) })
	t.Run("CreateSidebarCategory", func(t *testing.T) { testCreateSidebarCategory(t, ss) })
	t.Run("GetSidebarCategory", func(t *testing.T) { testGetSidebarCategory(t, ss, s) })
	t.Run("GetSidebarCategories", func(t *testing.T) { testGetSidebarCategories(t, ss) })
	t.Run("UpdateSidebarCategories", func(t *testing.T) { testUpdateSidebarCategories(t, ss) })
	t.Run("DeleteSidebarCategory", func(t *testing.T) { testDeleteSidebarCategory(t, ss, s) })
	t.Run("UpdateSidebarChannelsByPreferences", func(t *testing.T) { testUpdateSidebarChannelsByPreferences(t, ss) })
}

func testChannelStoreSave(t *testing.T, ss store.Store) {
	teamId := model.NewId()

	o1 := model.Channel{}
	o1.TeamId = teamId
	o1.DisplayName = "Name"
	o1.Name = "zz" + model.NewId() + "b"
	o1.Type = model.CHANNEL_OPEN

	_, nErr := ss.Channel().Save(&o1, -1)
	require.NoError(t, nErr, "couldn't save item", nErr)

	_, nErr = ss.Channel().Save(&o1, -1)
	require.Error(t, nErr, "shouldn't be able to update from save")

	o1.Id = ""
	_, nErr = ss.Channel().Save(&o1, -1)
	require.Error(t, nErr, "should be unique name")

	o1.Id = ""
	o1.Name = "zz" + model.NewId() + "b"
	o1.Type = model.CHANNEL_DIRECT
	_, nErr = ss.Channel().Save(&o1, -1)
	require.Error(t, nErr, "should not be able to save direct channel")

	o1 = model.Channel{}
	o1.TeamId = teamId
	o1.DisplayName = "Name"
	o1.Name = "zz" + model.NewId() + "b"
	o1.Type = model.CHANNEL_OPEN

	_, nErr = ss.Channel().Save(&o1, -1)
	require.NoError(t, nErr, "should have saved channel")

	o2 := o1
	o2.Id = ""

	_, nErr = ss.Channel().Save(&o2, -1)
	require.Error(t, nErr, "should have failed to save a duplicate channel")
	var cErr *store.ErrConflict
	require.True(t, errors.As(nErr, &cErr))

	err := ss.Channel().Delete(o1.Id, 100)
	require.NoError(t, err, "should have deleted channel")

	o2.Id = ""
	_, nErr = ss.Channel().Save(&o2, -1)
	require.Error(t, nErr, "should have failed to save a duplicate of an archived channel")
	require.True(t, errors.As(nErr, &cErr))
}

func testChannelStoreSaveDirectChannel(t *testing.T, ss store.Store, s SqlStore) {
	teamId := model.NewId()

	o1 := model.Channel{}
	o1.TeamId = teamId
	o1.DisplayName = "Name"
	o1.Name = "zz" + model.NewId() + "b"
	o1.Type = model.CHANNEL_DIRECT

	u1 := &model.User{}
	u1.Email = MakeEmail()
	u1.Nickname = model.NewId()
	_, err := ss.User().Save(u1)
	require.NoError(t, err)
	_, nErr := ss.Team().SaveMember(&model.TeamMember{TeamId: model.NewId(), UserId: u1.Id}, -1)
	require.NoError(t, nErr)

	u2 := &model.User{}
	u2.Email = MakeEmail()
	u2.Nickname = model.NewId()
	_, err = ss.User().Save(u2)
	require.NoError(t, err)
	_, nErr = ss.Team().SaveMember(&model.TeamMember{TeamId: model.NewId(), UserId: u2.Id}, -1)
	require.NoError(t, nErr)

	m1 := model.ChannelMember{}
	m1.ChannelId = o1.Id
	m1.UserId = u1.Id
	m1.NotifyProps = model.GetDefaultChannelNotifyProps()

	m2 := model.ChannelMember{}
	m2.ChannelId = o1.Id
	m2.UserId = u2.Id
	m2.NotifyProps = model.GetDefaultChannelNotifyProps()

	_, nErr = ss.Channel().SaveDirectChannel(&o1, &m1, &m2)
	require.NoError(t, nErr, "couldn't save direct channel", nErr)

	members, nErr := ss.Channel().GetMembers(o1.Id, 0, 100)
	require.NoError(t, nErr)
	require.Len(t, *members, 2, "should have saved 2 members")

	_, nErr = ss.Channel().SaveDirectChannel(&o1, &m1, &m2)
	require.Error(t, nErr, "shoudn't be a able to update from save")

	// Attempt to save a direct channel that already exists
	o1a := model.Channel{
		TeamId:      o1.TeamId,
		DisplayName: o1.DisplayName,
		Name:        o1.Name,
		Type:        o1.Type,
	}

	returnedChannel, nErr := ss.Channel().SaveDirectChannel(&o1a, &m1, &m2)
	require.Error(t, nErr, "should've failed to save a duplicate direct channel")
	var cErr *store.ErrConflict
	require.Truef(t, errors.As(nErr, &cErr), "should've returned ChannelExistsError")
	require.Equal(t, o1.Id, returnedChannel.Id, "should've failed to save a duplicate direct channel")

	// Attempt to save a non-direct channel
	o1.Id = ""
	o1.Name = "zz" + model.NewId() + "b"
	o1.Type = model.CHANNEL_OPEN
	_, nErr = ss.Channel().SaveDirectChannel(&o1, &m1, &m2)
	require.Error(t, nErr, "Should not be able to save non-direct channel")

	// Save yourself Direct Message
	o1.Id = ""
	o1.DisplayName = "Myself"
	o1.Name = "zz" + model.NewId() + "b"
	o1.Type = model.CHANNEL_DIRECT
	_, nErr = ss.Channel().SaveDirectChannel(&o1, &m1, &m1)
	require.NoError(t, nErr, "couldn't save direct channel", nErr)

	members, nErr = ss.Channel().GetMembers(o1.Id, 0, 100)
	require.NoError(t, nErr)
	require.Len(t, *members, 1, "should have saved just 1 member")

	// Manually truncate Channels table until testlib can handle cleanups
	s.GetMaster().Exec("TRUNCATE Channels")
}

func testChannelStoreCreateDirectChannel(t *testing.T, ss store.Store) {
	u1 := &model.User{}
	u1.Email = MakeEmail()
	u1.Nickname = model.NewId()
	_, err := ss.User().Save(u1)
	require.NoError(t, err)
	_, nErr := ss.Team().SaveMember(&model.TeamMember{TeamId: model.NewId(), UserId: u1.Id}, -1)
	require.NoError(t, nErr)

	u2 := &model.User{}
	u2.Email = MakeEmail()
	u2.Nickname = model.NewId()
	_, err = ss.User().Save(u2)
	require.NoError(t, err)
	_, nErr = ss.Team().SaveMember(&model.TeamMember{TeamId: model.NewId(), UserId: u2.Id}, -1)
	require.NoError(t, nErr)

	c1, nErr := ss.Channel().CreateDirectChannel(u1, u2)
	require.NoError(t, nErr, "couldn't create direct channel", nErr)
	defer func() {
		ss.Channel().PermanentDeleteMembersByChannel(c1.Id)
		ss.Channel().PermanentDelete(c1.Id)
	}()

	members, nErr := ss.Channel().GetMembers(c1.Id, 0, 100)
	require.NoError(t, nErr)
	require.Len(t, *members, 2, "should have saved 2 members")
}

func testChannelStoreUpdate(t *testing.T, ss store.Store) {
	o1 := model.Channel{}
	o1.TeamId = model.NewId()
	o1.DisplayName = "Name"
	o1.Name = "zz" + model.NewId() + "b"
	o1.Type = model.CHANNEL_OPEN

	_, nErr := ss.Channel().Save(&o1, -1)
	require.NoError(t, nErr)

	o2 := model.Channel{}
	o2.TeamId = o1.TeamId
	o2.DisplayName = "Name"
	o2.Name = "zz" + model.NewId() + "b"
	o2.Type = model.CHANNEL_OPEN

	_, nErr = ss.Channel().Save(&o2, -1)
	require.NoError(t, nErr)

	time.Sleep(100 * time.Millisecond)

	_, err := ss.Channel().Update(&o1)
	require.NoError(t, err, err)

	o1.DeleteAt = 100
	_, err = ss.Channel().Update(&o1)
	require.Error(t, err, "update should have failed because channel is archived")

	o1.DeleteAt = 0
	o1.Id = "missing"
	_, err = ss.Channel().Update(&o1)
	require.Error(t, err, "Update should have failed because of missing key")

	o2.Name = o1.Name
	_, err = ss.Channel().Update(&o2)
	require.Error(t, err, "update should have failed because of existing name")
}

func testGetChannelUnread(t *testing.T, ss store.Store) {
	teamId1 := model.NewId()
	teamId2 := model.NewId()

	uid := model.NewId()
	m1 := &model.TeamMember{TeamId: teamId1, UserId: uid}
	m2 := &model.TeamMember{TeamId: teamId2, UserId: uid}
	_, nErr := ss.Team().SaveMember(m1, -1)
	require.NoError(t, nErr)
	_, nErr = ss.Team().SaveMember(m2, -1)
	require.NoError(t, nErr)
	notifyPropsModel := model.GetDefaultChannelNotifyProps()

	// Setup Channel 1
	c1 := &model.Channel{TeamId: m1.TeamId, Name: model.NewId(), DisplayName: "Downtown", Type: model.CHANNEL_OPEN, TotalMsgCount: 100, TotalMsgCountRoot: 99}
	_, nErr = ss.Channel().Save(c1, -1)
	require.NoError(t, nErr)

	cm1 := &model.ChannelMember{ChannelId: c1.Id, UserId: m1.UserId, NotifyProps: notifyPropsModel, MsgCount: 90, MsgCountRoot: 80}
	_, err := ss.Channel().SaveMember(cm1)
	require.NoError(t, err)

	// Setup Channel 2
	c2 := &model.Channel{TeamId: m2.TeamId, Name: model.NewId(), DisplayName: "Cultural", Type: model.CHANNEL_OPEN, TotalMsgCount: 100, TotalMsgCountRoot: 100}
	_, nErr = ss.Channel().Save(c2, -1)
	require.NoError(t, nErr)

<<<<<<< HEAD
	cm2 := &model.ChannelMember{ChannelId: c2.Id, UserId: m2.UserId, NotifyProps: notifyPropsModel, MsgCount: 90, MentionCount: 5, MentionCountRoot: 1}
=======
	cm2 := &model.ChannelMember{ChannelId: c2.Id, UserId: m2.UserId, NotifyProps: notifyPropsModel, MsgCount: 90, MsgCountRoot: 90, MentionCount: 5}
>>>>>>> 628debf8
	_, err = ss.Channel().SaveMember(cm2)
	require.NoError(t, err)

	// Check for Channel 1
	ch, nErr := ss.Channel().GetChannelUnread(c1.Id, uid)

	require.NoError(t, nErr, nErr)
	require.Equal(t, c1.Id, ch.ChannelId, "Wrong channel id")
	require.Equal(t, teamId1, ch.TeamId, "Wrong team id for channel 1")
	require.NotNil(t, ch.NotifyProps, "wrong props for channel 1")
	require.EqualValues(t, 0, ch.MentionCount, "wrong MentionCount for channel 1")
	require.EqualValues(t, 10, ch.MsgCount, "wrong MsgCount for channel 1")
	require.EqualValues(t, 19, ch.MsgCountRoot, "wrong MsgCountRoot for channel 1")
	// Check for Channel 2
	ch2, nErr := ss.Channel().GetChannelUnread(c2.Id, uid)

	require.NoError(t, nErr, nErr)
	require.Equal(t, c2.Id, ch2.ChannelId, "Wrong channel id")
	require.Equal(t, teamId2, ch2.TeamId, "Wrong team id")
	require.EqualValues(t, 5, ch2.MentionCount, "wrong MentionCount for channel 2")
	require.EqualValues(t, model.NewInt64(1), ch2.MentionCountRoot, "wrong MentionCountRoot for channel 2")
	require.EqualValues(t, 10, ch2.MsgCount, "wrong MsgCount for channel 2")
}

func testChannelStoreGet(t *testing.T, ss store.Store, s SqlStore) {
	o1 := model.Channel{}
	o1.TeamId = model.NewId()
	o1.DisplayName = "Name"
	o1.Name = "zz" + model.NewId() + "b"
	o1.Type = model.CHANNEL_OPEN
	_, nErr := ss.Channel().Save(&o1, -1)
	require.NoError(t, nErr)

	c1 := &model.Channel{}
	c1, err := ss.Channel().Get(o1.Id, false)
	require.NoError(t, err, err)
	require.Equal(t, o1.ToJson(), c1.ToJson(), "invalid returned channel")

	_, err = ss.Channel().Get("", false)
	require.Error(t, err, "missing id should have failed")

	u1 := &model.User{}
	u1.Email = MakeEmail()
	u1.Nickname = model.NewId()
	_, err = ss.User().Save(u1)
	require.NoError(t, err)
	_, nErr = ss.Team().SaveMember(&model.TeamMember{TeamId: model.NewId(), UserId: u1.Id}, -1)
	require.NoError(t, nErr)

	u2 := model.User{}
	u2.Email = MakeEmail()
	u2.Nickname = model.NewId()
	_, err = ss.User().Save(&u2)
	require.NoError(t, err)
	_, nErr = ss.Team().SaveMember(&model.TeamMember{TeamId: model.NewId(), UserId: u2.Id}, -1)
	require.NoError(t, nErr)

	o2 := model.Channel{}
	o2.TeamId = model.NewId()
	o2.DisplayName = "Direct Name"
	o2.Name = "zz" + model.NewId() + "b"
	o2.Type = model.CHANNEL_DIRECT

	m1 := model.ChannelMember{}
	m1.ChannelId = o2.Id
	m1.UserId = u1.Id
	m1.NotifyProps = model.GetDefaultChannelNotifyProps()

	m2 := model.ChannelMember{}
	m2.ChannelId = o2.Id
	m2.UserId = u2.Id
	m2.NotifyProps = model.GetDefaultChannelNotifyProps()

	_, nErr = ss.Channel().SaveDirectChannel(&o2, &m1, &m2)
	require.NoError(t, nErr)

	c2, err := ss.Channel().Get(o2.Id, false)
	require.NoError(t, err, err)
	require.Equal(t, o2.ToJson(), c2.ToJson(), "invalid returned channel")

	c4, err := ss.Channel().Get(o2.Id, true)
	require.NoError(t, err, err)
	require.Equal(t, o2.ToJson(), c4.ToJson(), "invalid returned channel")

	channels, chanErr := ss.Channel().GetAll(o1.TeamId)
	require.NoError(t, chanErr, chanErr)
	require.Greater(t, len(channels), 0, "too little")

	channelsTeam, err := ss.Channel().GetTeamChannels(o1.TeamId)
	require.NoError(t, err, err)
	require.Greater(t, len(*channelsTeam), 0, "too little")

	// Manually truncate Channels table until testlib can handle cleanups
	s.GetMaster().Exec("TRUNCATE Channels")
}

func testChannelStoreGetChannelsByIds(t *testing.T, ss store.Store) {
	o1 := model.Channel{}
	o1.TeamId = model.NewId()
	o1.DisplayName = "Name"
	o1.Name = "aa" + model.NewId() + "b"
	o1.Type = model.CHANNEL_OPEN
	_, nErr := ss.Channel().Save(&o1, -1)
	require.NoError(t, nErr)

	u1 := &model.User{}
	u1.Email = MakeEmail()
	u1.Nickname = model.NewId()
	_, err := ss.User().Save(u1)
	require.NoError(t, err)
	_, nErr = ss.Team().SaveMember(&model.TeamMember{TeamId: model.NewId(), UserId: u1.Id}, -1)
	require.NoError(t, nErr)

	u2 := model.User{}
	u2.Email = MakeEmail()
	u2.Nickname = model.NewId()
	_, err = ss.User().Save(&u2)
	require.NoError(t, err)
	_, nErr = ss.Team().SaveMember(&model.TeamMember{TeamId: model.NewId(), UserId: u2.Id}, -1)
	require.NoError(t, nErr)

	o2 := model.Channel{}
	o2.TeamId = model.NewId()
	o2.DisplayName = "Direct Name"
	o2.Name = "bb" + model.NewId() + "b"
	o2.Type = model.CHANNEL_DIRECT

	o3 := model.Channel{}
	o3.TeamId = model.NewId()
	o3.DisplayName = "Deleted channel"
	o3.Name = "cc" + model.NewId() + "b"
	o3.Type = model.CHANNEL_OPEN
	_, nErr = ss.Channel().Save(&o3, -1)
	require.NoError(t, nErr)
	nErr = ss.Channel().Delete(o3.Id, 123)
	require.NoError(t, nErr)
	o3.DeleteAt = 123
	o3.UpdateAt = 123

	m1 := model.ChannelMember{}
	m1.ChannelId = o2.Id
	m1.UserId = u1.Id
	m1.NotifyProps = model.GetDefaultChannelNotifyProps()

	m2 := model.ChannelMember{}
	m2.ChannelId = o2.Id
	m2.UserId = u2.Id
	m2.NotifyProps = model.GetDefaultChannelNotifyProps()

	_, nErr = ss.Channel().SaveDirectChannel(&o2, &m1, &m2)
	require.NoError(t, nErr)

	t.Run("Get 2 existing channels", func(t *testing.T) {
		r1, err := ss.Channel().GetChannelsByIds([]string{o1.Id, o2.Id}, false)
		require.NoError(t, err, err)
		require.Len(t, r1, 2, "invalid returned channels, exepected 2 and got "+strconv.Itoa(len(r1)))
		require.Equal(t, o1.ToJson(), r1[0].ToJson())
		require.Equal(t, o2.ToJson(), r1[1].ToJson())
	})

	t.Run("Get 1 existing and 1 not existing channel", func(t *testing.T) {
		nonexistentId := "abcd1234"
		r2, err := ss.Channel().GetChannelsByIds([]string{o1.Id, nonexistentId}, false)
		require.NoError(t, err, err)
		require.Len(t, r2, 1, "invalid returned channels, expected 1 and got "+strconv.Itoa(len(r2)))
		require.Equal(t, o1.ToJson(), r2[0].ToJson(), "invalid returned channel")
	})

	t.Run("Get 2 existing and 1 deleted channel", func(t *testing.T) {
		r1, err := ss.Channel().GetChannelsByIds([]string{o1.Id, o2.Id, o3.Id}, true)
		require.NoError(t, err, err)
		require.Len(t, r1, 3, "invalid returned channels, exepected 3 and got "+strconv.Itoa(len(r1)))
		require.Equal(t, o1.ToJson(), r1[0].ToJson())
		require.Equal(t, o2.ToJson(), r1[1].ToJson())
		require.Equal(t, o3.ToJson(), r1[2].ToJson())
	})
}

func testChannelStoreGetForPost(t *testing.T, ss store.Store) {

	ch := &model.Channel{
		TeamId:      model.NewId(),
		DisplayName: "Name",
		Name:        "zz" + model.NewId() + "b",
		Type:        model.CHANNEL_OPEN,
	}
	o1, nErr := ss.Channel().Save(ch, -1)
	require.NoError(t, nErr)

	p1, err := ss.Post().Save(&model.Post{
		UserId:    model.NewId(),
		ChannelId: o1.Id,
		Message:   "test",
	})
	require.NoError(t, err)

	channel, chanErr := ss.Channel().GetForPost(p1.Id)
	require.NoError(t, chanErr, chanErr)
	require.Equal(t, o1.Id, channel.Id, "incorrect channel returned")
}

func testChannelStoreRestore(t *testing.T, ss store.Store) {
	o1 := model.Channel{}
	o1.TeamId = model.NewId()
	o1.DisplayName = "Channel1"
	o1.Name = "zz" + model.NewId() + "b"
	o1.Type = model.CHANNEL_OPEN
	_, nErr := ss.Channel().Save(&o1, -1)
	require.NoError(t, nErr)

	err := ss.Channel().Delete(o1.Id, model.GetMillis())
	require.NoError(t, err, err)

	c, _ := ss.Channel().Get(o1.Id, false)
	require.NotEqual(t, 0, c.DeleteAt, "should have been deleted")

	err = ss.Channel().Restore(o1.Id, model.GetMillis())
	require.NoError(t, err, err)

	c, _ = ss.Channel().Get(o1.Id, false)
	require.EqualValues(t, 0, c.DeleteAt, "should have been restored")
}

func testChannelStoreDelete(t *testing.T, ss store.Store) {
	o1 := model.Channel{}
	o1.TeamId = model.NewId()
	o1.DisplayName = "Channel1"
	o1.Name = "zz" + model.NewId() + "b"
	o1.Type = model.CHANNEL_OPEN
	_, nErr := ss.Channel().Save(&o1, -1)
	require.NoError(t, nErr)

	o2 := model.Channel{}
	o2.TeamId = o1.TeamId
	o2.DisplayName = "Channel2"
	o2.Name = "zz" + model.NewId() + "b"
	o2.Type = model.CHANNEL_OPEN
	_, nErr = ss.Channel().Save(&o2, -1)
	require.NoError(t, nErr)

	o3 := model.Channel{}
	o3.TeamId = o1.TeamId
	o3.DisplayName = "Channel3"
	o3.Name = "zz" + model.NewId() + "b"
	o3.Type = model.CHANNEL_OPEN
	_, nErr = ss.Channel().Save(&o3, -1)
	require.NoError(t, nErr)

	o4 := model.Channel{}
	o4.TeamId = o1.TeamId
	o4.DisplayName = "Channel4"
	o4.Name = "zz" + model.NewId() + "b"
	o4.Type = model.CHANNEL_OPEN
	_, nErr = ss.Channel().Save(&o4, -1)
	require.NoError(t, nErr)

	m1 := model.ChannelMember{}
	m1.ChannelId = o1.Id
	m1.UserId = model.NewId()
	m1.NotifyProps = model.GetDefaultChannelNotifyProps()
	_, err := ss.Channel().SaveMember(&m1)
	require.NoError(t, err)

	m2 := model.ChannelMember{}
	m2.ChannelId = o2.Id
	m2.UserId = m1.UserId
	m2.NotifyProps = model.GetDefaultChannelNotifyProps()
	_, err = ss.Channel().SaveMember(&m2)
	require.NoError(t, err)

	nErr = ss.Channel().Delete(o1.Id, model.GetMillis())
	require.NoError(t, nErr, nErr)

	c, _ := ss.Channel().Get(o1.Id, false)
	require.NotEqual(t, 0, c.DeleteAt, "should have been deleted")

	nErr = ss.Channel().Delete(o3.Id, model.GetMillis())
	require.NoError(t, nErr, nErr)

	list, nErr := ss.Channel().GetChannels(o1.TeamId, m1.UserId, false, 0)
	require.NoError(t, nErr)
	require.Len(t, *list, 1, "invalid number of channels")

	list, nErr = ss.Channel().GetMoreChannels(o1.TeamId, m1.UserId, 0, 100)
	require.NoError(t, nErr)
	require.Len(t, *list, 1, "invalid number of channels")

	cresult := ss.Channel().PermanentDelete(o2.Id)
	require.NoError(t, cresult)

	list, nErr = ss.Channel().GetChannels(o1.TeamId, m1.UserId, false, 0)
	if assert.Error(t, nErr) {
		var nfErr *store.ErrNotFound
		require.True(t, errors.As(nErr, &nfErr))
	} else {
		require.Equal(t, &model.ChannelList{}, list)
	}

	nErr = ss.Channel().PermanentDeleteByTeam(o1.TeamId)
	require.NoError(t, nErr, nErr)
}

func testChannelStoreGetByName(t *testing.T, ss store.Store) {
	o1 := model.Channel{}
	o1.TeamId = model.NewId()
	o1.DisplayName = "Name"
	o1.Name = "zz" + model.NewId() + "b"
	o1.Type = model.CHANNEL_OPEN
	_, nErr := ss.Channel().Save(&o1, -1)
	require.NoError(t, nErr)

	result, err := ss.Channel().GetByName(o1.TeamId, o1.Name, true)
	require.NoError(t, err)
	require.Equal(t, o1.ToJson(), result.ToJson(), "invalid returned channel")

	channelID := result.Id

	result, err = ss.Channel().GetByName(o1.TeamId, "", true)
	require.Error(t, err, "Missing id should have failed")

	result, err = ss.Channel().GetByName(o1.TeamId, o1.Name, false)
	require.NoError(t, err)
	require.Equal(t, o1.ToJson(), result.ToJson(), "invalid returned channel")

	result, err = ss.Channel().GetByName(o1.TeamId, "", false)
	require.Error(t, err, "Missing id should have failed")

	nErr = ss.Channel().Delete(channelID, model.GetMillis())
	require.NoError(t, nErr, "channel should have been deleted")

	result, err = ss.Channel().GetByName(o1.TeamId, o1.Name, false)
	require.Error(t, err, "Deleted channel should not be returned by GetByName()")
}

func testChannelStoreGetByNames(t *testing.T, ss store.Store) {
	o1 := model.Channel{
		TeamId:      model.NewId(),
		DisplayName: "Name",
		Name:        "zz" + model.NewId() + "b",
		Type:        model.CHANNEL_OPEN,
	}
	_, nErr := ss.Channel().Save(&o1, -1)
	require.NoError(t, nErr)

	o2 := model.Channel{
		TeamId:      o1.TeamId,
		DisplayName: "Name",
		Name:        "zz" + model.NewId() + "b",
		Type:        model.CHANNEL_OPEN,
	}
	_, nErr = ss.Channel().Save(&o2, -1)
	require.NoError(t, nErr)

	for index, tc := range []struct {
		TeamId      string
		Names       []string
		ExpectedIds []string
	}{
		{o1.TeamId, []string{o1.Name}, []string{o1.Id}},
		{o1.TeamId, []string{o1.Name, o2.Name}, []string{o1.Id, o2.Id}},
		{o1.TeamId, nil, nil},
		{o1.TeamId, []string{"foo"}, nil},
		{o1.TeamId, []string{o1.Name, "foo", o2.Name, o2.Name}, []string{o1.Id, o2.Id}},
		{"", []string{o1.Name, "foo", o2.Name, o2.Name}, []string{o1.Id, o2.Id}},
		{"asd", []string{o1.Name, "foo", o2.Name, o2.Name}, nil},
	} {
		var channels []*model.Channel
		channels, err := ss.Channel().GetByNames(tc.TeamId, tc.Names, true)
		require.NoError(t, err)
		var ids []string
		for _, channel := range channels {
			ids = append(ids, channel.Id)
		}
		sort.Strings(ids)
		sort.Strings(tc.ExpectedIds)
		assert.Equal(t, tc.ExpectedIds, ids, "tc %v", index)
	}

	err := ss.Channel().Delete(o1.Id, model.GetMillis())
	require.NoError(t, err, "channel should have been deleted")

	err = ss.Channel().Delete(o2.Id, model.GetMillis())
	require.NoError(t, err, "channel should have been deleted")

	channels, nErr := ss.Channel().GetByNames(o1.TeamId, []string{o1.Name}, false)
	require.NoError(t, nErr)
	assert.Empty(t, channels)
}

func testChannelStoreGetDeletedByName(t *testing.T, ss store.Store) {
	o1 := &model.Channel{}
	o1.TeamId = model.NewId()
	o1.DisplayName = "Name"
	o1.Name = "zz" + model.NewId() + "b"
	o1.Type = model.CHANNEL_OPEN
	_, nErr := ss.Channel().Save(o1, -1)
	require.NoError(t, nErr)

	now := model.GetMillis()
	err := ss.Channel().Delete(o1.Id, now)
	require.NoError(t, err, "channel should have been deleted")
	o1.DeleteAt = now
	o1.UpdateAt = now

	r1, nErr := ss.Channel().GetDeletedByName(o1.TeamId, o1.Name)
	require.NoError(t, nErr)
	require.Equal(t, o1, r1)

	_, nErr = ss.Channel().GetDeletedByName(o1.TeamId, "")
	require.Error(t, nErr, "missing id should have failed")
}

func testChannelStoreGetDeleted(t *testing.T, ss store.Store) {
	o1 := model.Channel{}
	o1.TeamId = model.NewId()
	o1.DisplayName = "Channel1"
	o1.Name = "zz" + model.NewId() + "b"
	o1.Type = model.CHANNEL_OPEN

	userId := model.NewId()

	_, nErr := ss.Channel().Save(&o1, -1)
	require.NoError(t, nErr)

	err := ss.Channel().Delete(o1.Id, model.GetMillis())
	require.NoError(t, err, "channel should have been deleted")

	list, nErr := ss.Channel().GetDeleted(o1.TeamId, 0, 100, userId)
	require.NoError(t, nErr, nErr)
	require.Len(t, *list, 1, "wrong list")
	require.Equal(t, o1.Name, (*list)[0].Name, "missing channel")

	o2 := model.Channel{}
	o2.TeamId = o1.TeamId
	o2.DisplayName = "Channel2"
	o2.Name = "zz" + model.NewId() + "b"
	o2.Type = model.CHANNEL_OPEN
	_, nErr = ss.Channel().Save(&o2, -1)
	require.NoError(t, nErr)

	list, nErr = ss.Channel().GetDeleted(o1.TeamId, 0, 100, userId)
	require.NoError(t, nErr, nErr)
	require.Len(t, *list, 1, "wrong list")

	o3 := model.Channel{}
	o3.TeamId = o1.TeamId
	o3.DisplayName = "Channel3"
	o3.Name = "zz" + model.NewId() + "b"
	o3.Type = model.CHANNEL_OPEN

	_, nErr = ss.Channel().Save(&o3, -1)
	require.NoError(t, nErr)

	err = ss.Channel().Delete(o3.Id, model.GetMillis())
	require.NoError(t, err, "channel should have been deleted")

	list, nErr = ss.Channel().GetDeleted(o1.TeamId, 0, 100, userId)
	require.NoError(t, nErr, nErr)
	require.Len(t, *list, 2, "wrong list length")

	list, nErr = ss.Channel().GetDeleted(o1.TeamId, 0, 1, userId)
	require.NoError(t, nErr, nErr)
	require.Len(t, *list, 1, "wrong list length")

	list, nErr = ss.Channel().GetDeleted(o1.TeamId, 1, 1, userId)
	require.NoError(t, nErr, nErr)
	require.Len(t, *list, 1, "wrong list length")

}

func testChannelMemberStore(t *testing.T, ss store.Store) {
	c1 := &model.Channel{}
	c1.TeamId = model.NewId()
	c1.DisplayName = "NameName"
	c1.Name = "zz" + model.NewId() + "b"
	c1.Type = model.CHANNEL_OPEN
	c1, nErr := ss.Channel().Save(c1, -1)
	require.NoError(t, nErr)

	c1t1, _ := ss.Channel().Get(c1.Id, false)
	assert.EqualValues(t, 0, c1t1.ExtraUpdateAt, "ExtraUpdateAt should be 0")

	u1 := model.User{}
	u1.Email = MakeEmail()
	u1.Nickname = model.NewId()
	_, err := ss.User().Save(&u1)
	require.NoError(t, err)
	_, nErr = ss.Team().SaveMember(&model.TeamMember{TeamId: model.NewId(), UserId: u1.Id}, -1)
	require.NoError(t, nErr)

	u2 := model.User{}
	u2.Email = MakeEmail()
	u2.Nickname = model.NewId()
	_, err = ss.User().Save(&u2)
	require.NoError(t, err)
	_, nErr = ss.Team().SaveMember(&model.TeamMember{TeamId: model.NewId(), UserId: u2.Id}, -1)
	require.NoError(t, nErr)

	o1 := model.ChannelMember{}
	o1.ChannelId = c1.Id
	o1.UserId = u1.Id
	o1.NotifyProps = model.GetDefaultChannelNotifyProps()
	_, nErr = ss.Channel().SaveMember(&o1)
	require.NoError(t, nErr)

	o2 := model.ChannelMember{}
	o2.ChannelId = c1.Id
	o2.UserId = u2.Id
	o2.NotifyProps = model.GetDefaultChannelNotifyProps()
	_, nErr = ss.Channel().SaveMember(&o2)
	require.NoError(t, nErr)

	c1t2, _ := ss.Channel().Get(c1.Id, false)
	assert.EqualValues(t, 0, c1t2.ExtraUpdateAt, "ExtraUpdateAt should be 0")

	count, nErr := ss.Channel().GetMemberCount(o1.ChannelId, true)
	require.NoError(t, nErr)
	require.EqualValues(t, 2, count, "should have saved 2 members")

	count, nErr = ss.Channel().GetMemberCount(o1.ChannelId, true)
	require.NoError(t, nErr)
	require.EqualValues(t, 2, count, "should have saved 2 members")
	require.EqualValues(
		t,
		2,
		ss.Channel().GetMemberCountFromCache(o1.ChannelId),
		"should have saved 2 members")

	require.EqualValues(
		t,
		0,
		ss.Channel().GetMemberCountFromCache("junk"),
		"should have saved 0 members")

	count, nErr = ss.Channel().GetMemberCount(o1.ChannelId, false)
	require.NoError(t, nErr)
	require.EqualValues(t, 2, count, "should have saved 2 members")

	nErr = ss.Channel().RemoveMember(o2.ChannelId, o2.UserId)
	require.NoError(t, nErr)

	count, nErr = ss.Channel().GetMemberCount(o1.ChannelId, false)
	require.NoError(t, nErr)
	require.EqualValues(t, 1, count, "should have removed 1 member")

	c1t3, _ := ss.Channel().Get(c1.Id, false)
	assert.EqualValues(t, 0, c1t3.ExtraUpdateAt, "ExtraUpdateAt should be 0")

	member, _ := ss.Channel().GetMember(o1.ChannelId, o1.UserId)
	require.Equal(t, o1.ChannelId, member.ChannelId, "should have go member")

	_, nErr = ss.Channel().SaveMember(&o1)
	require.Error(t, nErr, "should have been a duplicate")

	c1t4, _ := ss.Channel().Get(c1.Id, false)
	assert.EqualValues(t, 0, c1t4.ExtraUpdateAt, "ExtraUpdateAt should be 0")
}

func testChannelSaveMember(t *testing.T, ss store.Store) {
	u1, err := ss.User().Save(&model.User{Username: model.NewId(), Email: MakeEmail()})
	require.NoError(t, err)
	defaultNotifyProps := model.GetDefaultChannelNotifyProps()

	t.Run("not valid channel member", func(t *testing.T) {
		member := &model.ChannelMember{ChannelId: "wrong", UserId: u1.Id, NotifyProps: defaultNotifyProps}
		_, nErr := ss.Channel().SaveMember(member)
		require.Error(t, nErr)
		var appErr *model.AppError
		require.True(t, errors.As(nErr, &appErr))
		require.Equal(t, "model.channel_member.is_valid.channel_id.app_error", appErr.Id)
	})

	t.Run("duplicated entries should fail", func(t *testing.T) {
		channelID1 := model.NewId()
		m1 := &model.ChannelMember{ChannelId: channelID1, UserId: u1.Id, NotifyProps: defaultNotifyProps}
		_, nErr := ss.Channel().SaveMember(m1)
		require.NoError(t, nErr)
		m2 := &model.ChannelMember{ChannelId: channelID1, UserId: u1.Id, NotifyProps: defaultNotifyProps}
		_, nErr = ss.Channel().SaveMember(m2)
		require.Error(t, nErr)
		require.IsType(t, &store.ErrConflict{}, nErr)
	})

	t.Run("insert member correctly (in channel without channel scheme and team without scheme)", func(t *testing.T) {
		team := &model.Team{
			DisplayName: "Name",
			Name:        "zz" + model.NewId(),
			Email:       MakeEmail(),
			Type:        model.TEAM_OPEN,
		}

		team, nErr := ss.Team().Save(team)
		require.NoError(t, nErr)

		channel := &model.Channel{
			DisplayName: "DisplayName",
			Name:        "z-z-z" + model.NewId() + "b",
			Type:        model.CHANNEL_OPEN,
			TeamId:      team.Id,
		}
		channel, nErr = ss.Channel().Save(channel, -1)
		require.NoError(t, nErr)
		defer func() { ss.Channel().PermanentDelete(channel.Id) }()

		testCases := []struct {
			Name                  string
			SchemeGuest           bool
			SchemeUser            bool
			SchemeAdmin           bool
			ExplicitRoles         string
			ExpectedRoles         string
			ExpectedExplicitRoles string
			ExpectedSchemeGuest   bool
			ExpectedSchemeUser    bool
			ExpectedSchemeAdmin   bool
		}{
			{
				Name:               "channel user implicit",
				SchemeUser:         true,
				ExpectedRoles:      "channel_user",
				ExpectedSchemeUser: true,
			},
			{
				Name:               "channel user explicit",
				ExplicitRoles:      "channel_user",
				ExpectedRoles:      "channel_user",
				ExpectedSchemeUser: true,
			},
			{
				Name:                "channel guest implicit",
				SchemeGuest:         true,
				ExpectedRoles:       "channel_guest",
				ExpectedSchemeGuest: true,
			},
			{
				Name:                "channel guest explicit",
				ExplicitRoles:       "channel_guest",
				ExpectedRoles:       "channel_guest",
				ExpectedSchemeGuest: true,
			},
			{
				Name:                "channel admin implicit",
				SchemeUser:          true,
				SchemeAdmin:         true,
				ExpectedRoles:       "channel_user channel_admin",
				ExpectedSchemeUser:  true,
				ExpectedSchemeAdmin: true,
			},
			{
				Name:                "channel admin explicit",
				ExplicitRoles:       "channel_user channel_admin",
				ExpectedRoles:       "channel_user channel_admin",
				ExpectedSchemeUser:  true,
				ExpectedSchemeAdmin: true,
			},
			{
				Name:                  "channel user implicit and explicit custom role",
				SchemeUser:            true,
				ExplicitRoles:         "test",
				ExpectedRoles:         "test channel_user",
				ExpectedExplicitRoles: "test",
				ExpectedSchemeUser:    true,
			},
			{
				Name:                  "channel user explicit and explicit custom role",
				ExplicitRoles:         "channel_user test",
				ExpectedRoles:         "test channel_user",
				ExpectedExplicitRoles: "test",
				ExpectedSchemeUser:    true,
			},
			{
				Name:                  "channel guest implicit and explicit custom role",
				SchemeGuest:           true,
				ExplicitRoles:         "test",
				ExpectedRoles:         "test channel_guest",
				ExpectedExplicitRoles: "test",
				ExpectedSchemeGuest:   true,
			},
			{
				Name:                  "channel guest explicit and explicit custom role",
				ExplicitRoles:         "channel_guest test",
				ExpectedRoles:         "test channel_guest",
				ExpectedExplicitRoles: "test",
				ExpectedSchemeGuest:   true,
			},
			{
				Name:                  "channel admin implicit and explicit custom role",
				SchemeUser:            true,
				SchemeAdmin:           true,
				ExplicitRoles:         "test",
				ExpectedRoles:         "test channel_user channel_admin",
				ExpectedExplicitRoles: "test",
				ExpectedSchemeUser:    true,
				ExpectedSchemeAdmin:   true,
			},
			{
				Name:                  "channel admin explicit and explicit custom role",
				ExplicitRoles:         "channel_user channel_admin test",
				ExpectedRoles:         "test channel_user channel_admin",
				ExpectedExplicitRoles: "test",
				ExpectedSchemeUser:    true,
				ExpectedSchemeAdmin:   true,
			},
			{
				Name:                  "channel member with only explicit custom roles",
				ExplicitRoles:         "test test2",
				ExpectedRoles:         "test test2",
				ExpectedExplicitRoles: "test test2",
			},
		}

		for _, tc := range testCases {
			t.Run(tc.Name, func(t *testing.T) {
				member := &model.ChannelMember{
					ChannelId:     channel.Id,
					UserId:        u1.Id,
					SchemeGuest:   tc.SchemeGuest,
					SchemeUser:    tc.SchemeUser,
					SchemeAdmin:   tc.SchemeAdmin,
					ExplicitRoles: tc.ExplicitRoles,
					NotifyProps:   defaultNotifyProps,
				}
				member, nErr = ss.Channel().SaveMember(member)
				require.NoError(t, nErr)
				defer ss.Channel().RemoveMember(channel.Id, u1.Id)
				assert.Equal(t, tc.ExpectedRoles, member.Roles)
				assert.Equal(t, tc.ExpectedExplicitRoles, member.ExplicitRoles)
				assert.Equal(t, tc.ExpectedSchemeGuest, member.SchemeGuest)
				assert.Equal(t, tc.ExpectedSchemeUser, member.SchemeUser)
				assert.Equal(t, tc.ExpectedSchemeAdmin, member.SchemeAdmin)
			})
		}
	})

	t.Run("insert member correctly (in channel without scheme and team with scheme)", func(t *testing.T) {
		ts := &model.Scheme{
			Name:        model.NewId(),
			DisplayName: model.NewId(),
			Description: model.NewId(),
			Scope:       model.SCHEME_SCOPE_TEAM,
		}
		ts, nErr := ss.Scheme().Save(ts)
		require.NoError(t, nErr)

		team := &model.Team{
			DisplayName: "Name",
			Name:        "zz" + model.NewId(),
			Email:       MakeEmail(),
			Type:        model.TEAM_OPEN,
			SchemeId:    &ts.Id,
		}

		team, nErr = ss.Team().Save(team)
		require.NoError(t, nErr)

		channel := &model.Channel{
			DisplayName: "DisplayName",
			Name:        "z-z-z" + model.NewId() + "b",
			Type:        model.CHANNEL_OPEN,
			TeamId:      team.Id,
		}
		channel, nErr = ss.Channel().Save(channel, -1)
		require.NoError(t, nErr)
		defer func() { ss.Channel().PermanentDelete(channel.Id) }()

		testCases := []struct {
			Name                  string
			SchemeGuest           bool
			SchemeUser            bool
			SchemeAdmin           bool
			ExplicitRoles         string
			ExpectedRoles         string
			ExpectedExplicitRoles string
			ExpectedSchemeGuest   bool
			ExpectedSchemeUser    bool
			ExpectedSchemeAdmin   bool
		}{
			{
				Name:               "channel user implicit",
				SchemeUser:         true,
				ExpectedRoles:      ts.DefaultChannelUserRole,
				ExpectedSchemeUser: true,
			},
			{
				Name:               "channel user explicit",
				ExplicitRoles:      "channel_user",
				ExpectedRoles:      ts.DefaultChannelUserRole,
				ExpectedSchemeUser: true,
			},
			{
				Name:                "channel guest implicit",
				SchemeGuest:         true,
				ExpectedRoles:       ts.DefaultChannelGuestRole,
				ExpectedSchemeGuest: true,
			},
			{
				Name:                "channel guest explicit",
				ExplicitRoles:       "channel_guest",
				ExpectedRoles:       ts.DefaultChannelGuestRole,
				ExpectedSchemeGuest: true,
			},
			{
				Name:                "channel admin implicit",
				SchemeUser:          true,
				SchemeAdmin:         true,
				ExpectedRoles:       ts.DefaultChannelUserRole + " " + ts.DefaultChannelAdminRole,
				ExpectedSchemeUser:  true,
				ExpectedSchemeAdmin: true,
			},
			{
				Name:                "channel admin explicit",
				ExplicitRoles:       "channel_user channel_admin",
				ExpectedRoles:       ts.DefaultChannelUserRole + " " + ts.DefaultChannelAdminRole,
				ExpectedSchemeUser:  true,
				ExpectedSchemeAdmin: true,
			},
			{
				Name:                  "channel user implicit and explicit custom role",
				SchemeUser:            true,
				ExplicitRoles:         "test",
				ExpectedRoles:         "test " + ts.DefaultChannelUserRole,
				ExpectedExplicitRoles: "test",
				ExpectedSchemeUser:    true,
			},
			{
				Name:                  "channel user explicit and explicit custom role",
				ExplicitRoles:         "channel_user test",
				ExpectedRoles:         "test " + ts.DefaultChannelUserRole,
				ExpectedExplicitRoles: "test",
				ExpectedSchemeUser:    true,
			},
			{
				Name:                  "channel guest implicit and explicit custom role",
				SchemeGuest:           true,
				ExplicitRoles:         "test",
				ExpectedRoles:         "test " + ts.DefaultChannelGuestRole,
				ExpectedExplicitRoles: "test",
				ExpectedSchemeGuest:   true,
			},
			{
				Name:                  "channel guest explicit and explicit custom role",
				ExplicitRoles:         "channel_guest test",
				ExpectedRoles:         "test " + ts.DefaultChannelGuestRole,
				ExpectedExplicitRoles: "test",
				ExpectedSchemeGuest:   true,
			},
			{
				Name:                  "channel admin implicit and explicit custom role",
				SchemeUser:            true,
				SchemeAdmin:           true,
				ExplicitRoles:         "test",
				ExpectedRoles:         "test " + ts.DefaultChannelUserRole + " " + ts.DefaultChannelAdminRole,
				ExpectedExplicitRoles: "test",
				ExpectedSchemeUser:    true,
				ExpectedSchemeAdmin:   true,
			},
			{
				Name:                  "channel admin explicit and explicit custom role",
				ExplicitRoles:         "channel_user channel_admin test",
				ExpectedRoles:         "test " + ts.DefaultChannelUserRole + " " + ts.DefaultChannelAdminRole,
				ExpectedExplicitRoles: "test",
				ExpectedSchemeUser:    true,
				ExpectedSchemeAdmin:   true,
			},
			{
				Name:                  "channel member with only explicit custom roles",
				ExplicitRoles:         "test test2",
				ExpectedRoles:         "test test2",
				ExpectedExplicitRoles: "test test2",
			},
		}

		for _, tc := range testCases {
			t.Run(tc.Name, func(t *testing.T) {
				member := &model.ChannelMember{
					ChannelId:     channel.Id,
					UserId:        u1.Id,
					SchemeGuest:   tc.SchemeGuest,
					SchemeUser:    tc.SchemeUser,
					SchemeAdmin:   tc.SchemeAdmin,
					ExplicitRoles: tc.ExplicitRoles,
					NotifyProps:   defaultNotifyProps,
				}
				member, nErr = ss.Channel().SaveMember(member)
				require.NoError(t, nErr)
				defer ss.Channel().RemoveMember(channel.Id, u1.Id)
				assert.Equal(t, tc.ExpectedRoles, member.Roles)
				assert.Equal(t, tc.ExpectedExplicitRoles, member.ExplicitRoles)
				assert.Equal(t, tc.ExpectedSchemeGuest, member.SchemeGuest)
				assert.Equal(t, tc.ExpectedSchemeUser, member.SchemeUser)
				assert.Equal(t, tc.ExpectedSchemeAdmin, member.SchemeAdmin)
			})
		}
	})

	t.Run("insert member correctly (in channel with channel scheme)", func(t *testing.T) {
		cs := &model.Scheme{
			Name:        model.NewId(),
			DisplayName: model.NewId(),
			Description: model.NewId(),
			Scope:       model.SCHEME_SCOPE_CHANNEL,
		}
		cs, nErr := ss.Scheme().Save(cs)
		require.NoError(t, nErr)

		team := &model.Team{
			DisplayName: "Name",
			Name:        "zz" + model.NewId(),
			Email:       MakeEmail(),
			Type:        model.TEAM_OPEN,
		}

		team, nErr = ss.Team().Save(team)
		require.NoError(t, nErr)

		channel, nErr := ss.Channel().Save(&model.Channel{
			DisplayName: "DisplayName",
			Name:        "z-z-z" + model.NewId() + "b",
			Type:        model.CHANNEL_OPEN,
			TeamId:      team.Id,
			SchemeId:    &cs.Id,
		}, -1)
		require.NoError(t, nErr)
		defer func() { ss.Channel().PermanentDelete(channel.Id) }()

		testCases := []struct {
			Name                  string
			SchemeGuest           bool
			SchemeUser            bool
			SchemeAdmin           bool
			ExplicitRoles         string
			ExpectedRoles         string
			ExpectedExplicitRoles string
			ExpectedSchemeGuest   bool
			ExpectedSchemeUser    bool
			ExpectedSchemeAdmin   bool
		}{
			{
				Name:               "channel user implicit",
				SchemeUser:         true,
				ExpectedRoles:      cs.DefaultChannelUserRole,
				ExpectedSchemeUser: true,
			},
			{
				Name:               "channel user explicit",
				ExplicitRoles:      "channel_user",
				ExpectedRoles:      cs.DefaultChannelUserRole,
				ExpectedSchemeUser: true,
			},
			{
				Name:                "channel guest implicit",
				SchemeGuest:         true,
				ExpectedRoles:       cs.DefaultChannelGuestRole,
				ExpectedSchemeGuest: true,
			},
			{
				Name:                "channel guest explicit",
				ExplicitRoles:       "channel_guest",
				ExpectedRoles:       cs.DefaultChannelGuestRole,
				ExpectedSchemeGuest: true,
			},
			{
				Name:                "channel admin implicit",
				SchemeUser:          true,
				SchemeAdmin:         true,
				ExpectedRoles:       cs.DefaultChannelUserRole + " " + cs.DefaultChannelAdminRole,
				ExpectedSchemeUser:  true,
				ExpectedSchemeAdmin: true,
			},
			{
				Name:                "channel admin explicit",
				ExplicitRoles:       "channel_user channel_admin",
				ExpectedRoles:       cs.DefaultChannelUserRole + " " + cs.DefaultChannelAdminRole,
				ExpectedSchemeUser:  true,
				ExpectedSchemeAdmin: true,
			},
			{
				Name:                  "channel user implicit and explicit custom role",
				SchemeUser:            true,
				ExplicitRoles:         "test",
				ExpectedRoles:         "test " + cs.DefaultChannelUserRole,
				ExpectedExplicitRoles: "test",
				ExpectedSchemeUser:    true,
			},
			{
				Name:                  "channel user explicit and explicit custom role",
				ExplicitRoles:         "channel_user test",
				ExpectedRoles:         "test " + cs.DefaultChannelUserRole,
				ExpectedExplicitRoles: "test",
				ExpectedSchemeUser:    true,
			},
			{
				Name:                  "channel guest implicit and explicit custom role",
				SchemeGuest:           true,
				ExplicitRoles:         "test",
				ExpectedRoles:         "test " + cs.DefaultChannelGuestRole,
				ExpectedExplicitRoles: "test",
				ExpectedSchemeGuest:   true,
			},
			{
				Name:                  "channel guest explicit and explicit custom role",
				ExplicitRoles:         "channel_guest test",
				ExpectedRoles:         "test " + cs.DefaultChannelGuestRole,
				ExpectedExplicitRoles: "test",
				ExpectedSchemeGuest:   true,
			},
			{
				Name:                  "channel admin implicit and explicit custom role",
				SchemeUser:            true,
				SchemeAdmin:           true,
				ExplicitRoles:         "test",
				ExpectedRoles:         "test " + cs.DefaultChannelUserRole + " " + cs.DefaultChannelAdminRole,
				ExpectedExplicitRoles: "test",
				ExpectedSchemeUser:    true,
				ExpectedSchemeAdmin:   true,
			},
			{
				Name:                  "channel admin explicit and explicit custom role",
				ExplicitRoles:         "channel_user channel_admin test",
				ExpectedRoles:         "test " + cs.DefaultChannelUserRole + " " + cs.DefaultChannelAdminRole,
				ExpectedExplicitRoles: "test",
				ExpectedSchemeUser:    true,
				ExpectedSchemeAdmin:   true,
			},
			{
				Name:                  "channel member with only explicit custom roles",
				ExplicitRoles:         "test test2",
				ExpectedRoles:         "test test2",
				ExpectedExplicitRoles: "test test2",
			},
		}

		for _, tc := range testCases {
			t.Run(tc.Name, func(t *testing.T) {
				member := &model.ChannelMember{
					ChannelId:     channel.Id,
					UserId:        u1.Id,
					SchemeGuest:   tc.SchemeGuest,
					SchemeUser:    tc.SchemeUser,
					SchemeAdmin:   tc.SchemeAdmin,
					ExplicitRoles: tc.ExplicitRoles,
					NotifyProps:   defaultNotifyProps,
				}
				member, nErr = ss.Channel().SaveMember(member)
				require.NoError(t, nErr)
				defer ss.Channel().RemoveMember(channel.Id, u1.Id)
				assert.Equal(t, tc.ExpectedRoles, member.Roles)
				assert.Equal(t, tc.ExpectedExplicitRoles, member.ExplicitRoles)
				assert.Equal(t, tc.ExpectedSchemeGuest, member.SchemeGuest)
				assert.Equal(t, tc.ExpectedSchemeUser, member.SchemeUser)
				assert.Equal(t, tc.ExpectedSchemeAdmin, member.SchemeAdmin)
			})
		}
	})
}

func testChannelSaveMultipleMembers(t *testing.T, ss store.Store) {
	u1, err := ss.User().Save(&model.User{Username: model.NewId(), Email: MakeEmail()})
	require.NoError(t, err)
	u2, err := ss.User().Save(&model.User{Username: model.NewId(), Email: MakeEmail()})
	require.NoError(t, err)
	defaultNotifyProps := model.GetDefaultChannelNotifyProps()

	t.Run("any not valid channel member", func(t *testing.T) {
		m1 := &model.ChannelMember{ChannelId: "wrong", UserId: u1.Id, NotifyProps: defaultNotifyProps}
		m2 := &model.ChannelMember{ChannelId: model.NewId(), UserId: u2.Id, NotifyProps: defaultNotifyProps}
		_, nErr := ss.Channel().SaveMultipleMembers([]*model.ChannelMember{m1, m2})
		require.Error(t, nErr)
		var appErr *model.AppError
		require.True(t, errors.As(nErr, &appErr))
		require.Equal(t, "model.channel_member.is_valid.channel_id.app_error", appErr.Id)
	})

	t.Run("duplicated entries should fail", func(t *testing.T) {
		channelID1 := model.NewId()
		m1 := &model.ChannelMember{ChannelId: channelID1, UserId: u1.Id, NotifyProps: defaultNotifyProps}
		m2 := &model.ChannelMember{ChannelId: channelID1, UserId: u1.Id, NotifyProps: defaultNotifyProps}
		_, nErr := ss.Channel().SaveMultipleMembers([]*model.ChannelMember{m1, m2})
		require.Error(t, nErr)
		require.IsType(t, &store.ErrConflict{}, nErr)
	})

	t.Run("insert members correctly (in channel without channel scheme and team without scheme)", func(t *testing.T) {
		team := &model.Team{
			DisplayName: "Name",
			Name:        "zz" + model.NewId(),
			Email:       MakeEmail(),
			Type:        model.TEAM_OPEN,
		}

		team, nErr := ss.Team().Save(team)
		require.NoError(t, nErr)

		channel := &model.Channel{
			DisplayName: "DisplayName",
			Name:        "z-z-z" + model.NewId() + "b",
			Type:        model.CHANNEL_OPEN,
			TeamId:      team.Id,
		}
		channel, nErr = ss.Channel().Save(channel, -1)
		require.NoError(t, nErr)
		defer func() { ss.Channel().PermanentDelete(channel.Id) }()

		testCases := []struct {
			Name                  string
			SchemeGuest           bool
			SchemeUser            bool
			SchemeAdmin           bool
			ExplicitRoles         string
			ExpectedRoles         string
			ExpectedExplicitRoles string
			ExpectedSchemeGuest   bool
			ExpectedSchemeUser    bool
			ExpectedSchemeAdmin   bool
		}{
			{
				Name:               "channel user implicit",
				SchemeUser:         true,
				ExpectedRoles:      "channel_user",
				ExpectedSchemeUser: true,
			},
			{
				Name:               "channel user explicit",
				ExplicitRoles:      "channel_user",
				ExpectedRoles:      "channel_user",
				ExpectedSchemeUser: true,
			},
			{
				Name:                "channel guest implicit",
				SchemeGuest:         true,
				ExpectedRoles:       "channel_guest",
				ExpectedSchemeGuest: true,
			},
			{
				Name:                "channel guest explicit",
				ExplicitRoles:       "channel_guest",
				ExpectedRoles:       "channel_guest",
				ExpectedSchemeGuest: true,
			},
			{
				Name:                "channel admin implicit",
				SchemeUser:          true,
				SchemeAdmin:         true,
				ExpectedRoles:       "channel_user channel_admin",
				ExpectedSchemeUser:  true,
				ExpectedSchemeAdmin: true,
			},
			{
				Name:                "channel admin explicit",
				ExplicitRoles:       "channel_user channel_admin",
				ExpectedRoles:       "channel_user channel_admin",
				ExpectedSchemeUser:  true,
				ExpectedSchemeAdmin: true,
			},
			{
				Name:                  "channel user implicit and explicit custom role",
				SchemeUser:            true,
				ExplicitRoles:         "test",
				ExpectedRoles:         "test channel_user",
				ExpectedExplicitRoles: "test",
				ExpectedSchemeUser:    true,
			},
			{
				Name:                  "channel user explicit and explicit custom role",
				ExplicitRoles:         "channel_user test",
				ExpectedRoles:         "test channel_user",
				ExpectedExplicitRoles: "test",
				ExpectedSchemeUser:    true,
			},
			{
				Name:                  "channel guest implicit and explicit custom role",
				SchemeGuest:           true,
				ExplicitRoles:         "test",
				ExpectedRoles:         "test channel_guest",
				ExpectedExplicitRoles: "test",
				ExpectedSchemeGuest:   true,
			},
			{
				Name:                  "channel guest explicit and explicit custom role",
				ExplicitRoles:         "channel_guest test",
				ExpectedRoles:         "test channel_guest",
				ExpectedExplicitRoles: "test",
				ExpectedSchemeGuest:   true,
			},
			{
				Name:                  "channel admin implicit and explicit custom role",
				SchemeUser:            true,
				SchemeAdmin:           true,
				ExplicitRoles:         "test",
				ExpectedRoles:         "test channel_user channel_admin",
				ExpectedExplicitRoles: "test",
				ExpectedSchemeUser:    true,
				ExpectedSchemeAdmin:   true,
			},
			{
				Name:                  "channel admin explicit and explicit custom role",
				ExplicitRoles:         "channel_user channel_admin test",
				ExpectedRoles:         "test channel_user channel_admin",
				ExpectedExplicitRoles: "test",
				ExpectedSchemeUser:    true,
				ExpectedSchemeAdmin:   true,
			},
			{
				Name:                  "channel member with only explicit custom roles",
				ExplicitRoles:         "test test2",
				ExpectedRoles:         "test test2",
				ExpectedExplicitRoles: "test test2",
			},
		}

		for _, tc := range testCases {
			t.Run(tc.Name, func(t *testing.T) {
				member := &model.ChannelMember{
					ChannelId:     channel.Id,
					UserId:        u1.Id,
					SchemeGuest:   tc.SchemeGuest,
					SchemeUser:    tc.SchemeUser,
					SchemeAdmin:   tc.SchemeAdmin,
					ExplicitRoles: tc.ExplicitRoles,
					NotifyProps:   defaultNotifyProps,
				}
				otherMember := &model.ChannelMember{
					ChannelId:     channel.Id,
					UserId:        u2.Id,
					SchemeGuest:   tc.SchemeGuest,
					SchemeUser:    tc.SchemeUser,
					SchemeAdmin:   tc.SchemeAdmin,
					ExplicitRoles: tc.ExplicitRoles,
					NotifyProps:   defaultNotifyProps,
				}
				var members []*model.ChannelMember
				members, nErr = ss.Channel().SaveMultipleMembers([]*model.ChannelMember{member, otherMember})
				require.NoError(t, nErr)
				require.Len(t, members, 2)
				member = members[0]
				defer ss.Channel().RemoveMember(channel.Id, u1.Id)
				defer ss.Channel().RemoveMember(channel.Id, u2.Id)

				assert.Equal(t, tc.ExpectedRoles, member.Roles)
				assert.Equal(t, tc.ExpectedExplicitRoles, member.ExplicitRoles)
				assert.Equal(t, tc.ExpectedSchemeGuest, member.SchemeGuest)
				assert.Equal(t, tc.ExpectedSchemeUser, member.SchemeUser)
				assert.Equal(t, tc.ExpectedSchemeAdmin, member.SchemeAdmin)
			})
		}
	})

	t.Run("insert members correctly (in channel without scheme and team with scheme)", func(t *testing.T) {
		ts := &model.Scheme{
			Name:        model.NewId(),
			DisplayName: model.NewId(),
			Description: model.NewId(),
			Scope:       model.SCHEME_SCOPE_TEAM,
		}
		ts, nErr := ss.Scheme().Save(ts)
		require.NoError(t, nErr)

		team := &model.Team{
			DisplayName: "Name",
			Name:        "zz" + model.NewId(),
			Email:       MakeEmail(),
			Type:        model.TEAM_OPEN,
			SchemeId:    &ts.Id,
		}

		team, nErr = ss.Team().Save(team)
		require.NoError(t, nErr)

		channel := &model.Channel{
			DisplayName: "DisplayName",
			Name:        "z-z-z" + model.NewId() + "b",
			Type:        model.CHANNEL_OPEN,
			TeamId:      team.Id,
		}
		channel, nErr = ss.Channel().Save(channel, -1)
		require.NoError(t, nErr)
		defer func() { ss.Channel().PermanentDelete(channel.Id) }()

		testCases := []struct {
			Name                  string
			SchemeGuest           bool
			SchemeUser            bool
			SchemeAdmin           bool
			ExplicitRoles         string
			ExpectedRoles         string
			ExpectedExplicitRoles string
			ExpectedSchemeGuest   bool
			ExpectedSchemeUser    bool
			ExpectedSchemeAdmin   bool
		}{
			{
				Name:               "channel user implicit",
				SchemeUser:         true,
				ExpectedRoles:      ts.DefaultChannelUserRole,
				ExpectedSchemeUser: true,
			},
			{
				Name:               "channel user explicit",
				ExplicitRoles:      "channel_user",
				ExpectedRoles:      ts.DefaultChannelUserRole,
				ExpectedSchemeUser: true,
			},
			{
				Name:                "channel guest implicit",
				SchemeGuest:         true,
				ExpectedRoles:       ts.DefaultChannelGuestRole,
				ExpectedSchemeGuest: true,
			},
			{
				Name:                "channel guest explicit",
				ExplicitRoles:       "channel_guest",
				ExpectedRoles:       ts.DefaultChannelGuestRole,
				ExpectedSchemeGuest: true,
			},
			{
				Name:                "channel admin implicit",
				SchemeUser:          true,
				SchemeAdmin:         true,
				ExpectedRoles:       ts.DefaultChannelUserRole + " " + ts.DefaultChannelAdminRole,
				ExpectedSchemeUser:  true,
				ExpectedSchemeAdmin: true,
			},
			{
				Name:                "channel admin explicit",
				ExplicitRoles:       "channel_user channel_admin",
				ExpectedRoles:       ts.DefaultChannelUserRole + " " + ts.DefaultChannelAdminRole,
				ExpectedSchemeUser:  true,
				ExpectedSchemeAdmin: true,
			},
			{
				Name:                  "channel user implicit and explicit custom role",
				SchemeUser:            true,
				ExplicitRoles:         "test",
				ExpectedRoles:         "test " + ts.DefaultChannelUserRole,
				ExpectedExplicitRoles: "test",
				ExpectedSchemeUser:    true,
			},
			{
				Name:                  "channel user explicit and explicit custom role",
				ExplicitRoles:         "channel_user test",
				ExpectedRoles:         "test " + ts.DefaultChannelUserRole,
				ExpectedExplicitRoles: "test",
				ExpectedSchemeUser:    true,
			},
			{
				Name:                  "channel guest implicit and explicit custom role",
				SchemeGuest:           true,
				ExplicitRoles:         "test",
				ExpectedRoles:         "test " + ts.DefaultChannelGuestRole,
				ExpectedExplicitRoles: "test",
				ExpectedSchemeGuest:   true,
			},
			{
				Name:                  "channel guest explicit and explicit custom role",
				ExplicitRoles:         "channel_guest test",
				ExpectedRoles:         "test " + ts.DefaultChannelGuestRole,
				ExpectedExplicitRoles: "test",
				ExpectedSchemeGuest:   true,
			},
			{
				Name:                  "channel admin implicit and explicit custom role",
				SchemeUser:            true,
				SchemeAdmin:           true,
				ExplicitRoles:         "test",
				ExpectedRoles:         "test " + ts.DefaultChannelUserRole + " " + ts.DefaultChannelAdminRole,
				ExpectedExplicitRoles: "test",
				ExpectedSchemeUser:    true,
				ExpectedSchemeAdmin:   true,
			},
			{
				Name:                  "channel admin explicit and explicit custom role",
				ExplicitRoles:         "channel_user channel_admin test",
				ExpectedRoles:         "test " + ts.DefaultChannelUserRole + " " + ts.DefaultChannelAdminRole,
				ExpectedExplicitRoles: "test",
				ExpectedSchemeUser:    true,
				ExpectedSchemeAdmin:   true,
			},
			{
				Name:                  "channel member with only explicit custom roles",
				ExplicitRoles:         "test test2",
				ExpectedRoles:         "test test2",
				ExpectedExplicitRoles: "test test2",
			},
		}

		for _, tc := range testCases {
			t.Run(tc.Name, func(t *testing.T) {
				member := &model.ChannelMember{
					ChannelId:     channel.Id,
					UserId:        u1.Id,
					SchemeGuest:   tc.SchemeGuest,
					SchemeUser:    tc.SchemeUser,
					SchemeAdmin:   tc.SchemeAdmin,
					ExplicitRoles: tc.ExplicitRoles,
					NotifyProps:   defaultNotifyProps,
				}
				otherMember := &model.ChannelMember{
					ChannelId:     channel.Id,
					UserId:        u2.Id,
					SchemeGuest:   tc.SchemeGuest,
					SchemeUser:    tc.SchemeUser,
					SchemeAdmin:   tc.SchemeAdmin,
					ExplicitRoles: tc.ExplicitRoles,
					NotifyProps:   defaultNotifyProps,
				}
				var members []*model.ChannelMember
				members, nErr = ss.Channel().SaveMultipleMembers([]*model.ChannelMember{member, otherMember})
				require.NoError(t, nErr)
				require.Len(t, members, 2)
				member = members[0]
				defer ss.Channel().RemoveMember(channel.Id, u1.Id)
				defer ss.Channel().RemoveMember(channel.Id, u2.Id)

				assert.Equal(t, tc.ExpectedRoles, member.Roles)
				assert.Equal(t, tc.ExpectedExplicitRoles, member.ExplicitRoles)
				assert.Equal(t, tc.ExpectedSchemeGuest, member.SchemeGuest)
				assert.Equal(t, tc.ExpectedSchemeUser, member.SchemeUser)
				assert.Equal(t, tc.ExpectedSchemeAdmin, member.SchemeAdmin)
			})
		}
	})

	t.Run("insert members correctly (in channel with channel scheme)", func(t *testing.T) {
		cs := &model.Scheme{
			Name:        model.NewId(),
			DisplayName: model.NewId(),
			Description: model.NewId(),
			Scope:       model.SCHEME_SCOPE_CHANNEL,
		}
		cs, nErr := ss.Scheme().Save(cs)
		require.NoError(t, nErr)

		team := &model.Team{
			DisplayName: "Name",
			Name:        "zz" + model.NewId(),
			Email:       MakeEmail(),
			Type:        model.TEAM_OPEN,
		}

		team, nErr = ss.Team().Save(team)
		require.NoError(t, nErr)

		channel, nErr := ss.Channel().Save(&model.Channel{
			DisplayName: "DisplayName",
			Name:        "z-z-z" + model.NewId() + "b",
			Type:        model.CHANNEL_OPEN,
			TeamId:      team.Id,
			SchemeId:    &cs.Id,
		}, -1)
		require.NoError(t, nErr)
		defer func() { ss.Channel().PermanentDelete(channel.Id) }()

		testCases := []struct {
			Name                  string
			SchemeGuest           bool
			SchemeUser            bool
			SchemeAdmin           bool
			ExplicitRoles         string
			ExpectedRoles         string
			ExpectedExplicitRoles string
			ExpectedSchemeGuest   bool
			ExpectedSchemeUser    bool
			ExpectedSchemeAdmin   bool
		}{
			{
				Name:               "channel user implicit",
				SchemeUser:         true,
				ExpectedRoles:      cs.DefaultChannelUserRole,
				ExpectedSchemeUser: true,
			},
			{
				Name:               "channel user explicit",
				ExplicitRoles:      "channel_user",
				ExpectedRoles:      cs.DefaultChannelUserRole,
				ExpectedSchemeUser: true,
			},
			{
				Name:                "channel guest implicit",
				SchemeGuest:         true,
				ExpectedRoles:       cs.DefaultChannelGuestRole,
				ExpectedSchemeGuest: true,
			},
			{
				Name:                "channel guest explicit",
				ExplicitRoles:       "channel_guest",
				ExpectedRoles:       cs.DefaultChannelGuestRole,
				ExpectedSchemeGuest: true,
			},
			{
				Name:                "channel admin implicit",
				SchemeUser:          true,
				SchemeAdmin:         true,
				ExpectedRoles:       cs.DefaultChannelUserRole + " " + cs.DefaultChannelAdminRole,
				ExpectedSchemeUser:  true,
				ExpectedSchemeAdmin: true,
			},
			{
				Name:                "channel admin explicit",
				ExplicitRoles:       "channel_user channel_admin",
				ExpectedRoles:       cs.DefaultChannelUserRole + " " + cs.DefaultChannelAdminRole,
				ExpectedSchemeUser:  true,
				ExpectedSchemeAdmin: true,
			},
			{
				Name:                  "channel user implicit and explicit custom role",
				SchemeUser:            true,
				ExplicitRoles:         "test",
				ExpectedRoles:         "test " + cs.DefaultChannelUserRole,
				ExpectedExplicitRoles: "test",
				ExpectedSchemeUser:    true,
			},
			{
				Name:                  "channel user explicit and explicit custom role",
				ExplicitRoles:         "channel_user test",
				ExpectedRoles:         "test " + cs.DefaultChannelUserRole,
				ExpectedExplicitRoles: "test",
				ExpectedSchemeUser:    true,
			},
			{
				Name:                  "channel guest implicit and explicit custom role",
				SchemeGuest:           true,
				ExplicitRoles:         "test",
				ExpectedRoles:         "test " + cs.DefaultChannelGuestRole,
				ExpectedExplicitRoles: "test",
				ExpectedSchemeGuest:   true,
			},
			{
				Name:                  "channel guest explicit and explicit custom role",
				ExplicitRoles:         "channel_guest test",
				ExpectedRoles:         "test " + cs.DefaultChannelGuestRole,
				ExpectedExplicitRoles: "test",
				ExpectedSchemeGuest:   true,
			},
			{
				Name:                  "channel admin implicit and explicit custom role",
				SchemeUser:            true,
				SchemeAdmin:           true,
				ExplicitRoles:         "test",
				ExpectedRoles:         "test " + cs.DefaultChannelUserRole + " " + cs.DefaultChannelAdminRole,
				ExpectedExplicitRoles: "test",
				ExpectedSchemeUser:    true,
				ExpectedSchemeAdmin:   true,
			},
			{
				Name:                  "channel admin explicit and explicit custom role",
				ExplicitRoles:         "channel_user channel_admin test",
				ExpectedRoles:         "test " + cs.DefaultChannelUserRole + " " + cs.DefaultChannelAdminRole,
				ExpectedExplicitRoles: "test",
				ExpectedSchemeUser:    true,
				ExpectedSchemeAdmin:   true,
			},
			{
				Name:                  "channel member with only explicit custom roles",
				ExplicitRoles:         "test test2",
				ExpectedRoles:         "test test2",
				ExpectedExplicitRoles: "test test2",
			},
		}

		for _, tc := range testCases {
			t.Run(tc.Name, func(t *testing.T) {
				member := &model.ChannelMember{
					ChannelId:     channel.Id,
					UserId:        u1.Id,
					SchemeGuest:   tc.SchemeGuest,
					SchemeUser:    tc.SchemeUser,
					SchemeAdmin:   tc.SchemeAdmin,
					ExplicitRoles: tc.ExplicitRoles,
					NotifyProps:   defaultNotifyProps,
				}
				otherMember := &model.ChannelMember{
					ChannelId:     channel.Id,
					UserId:        u2.Id,
					SchemeGuest:   tc.SchemeGuest,
					SchemeUser:    tc.SchemeUser,
					SchemeAdmin:   tc.SchemeAdmin,
					ExplicitRoles: tc.ExplicitRoles,
					NotifyProps:   defaultNotifyProps,
				}
				members, err := ss.Channel().SaveMultipleMembers([]*model.ChannelMember{member, otherMember})
				require.NoError(t, err)
				require.Len(t, members, 2)
				member = members[0]
				defer ss.Channel().RemoveMember(channel.Id, u1.Id)
				defer ss.Channel().RemoveMember(channel.Id, u2.Id)

				assert.Equal(t, tc.ExpectedRoles, member.Roles)
				assert.Equal(t, tc.ExpectedExplicitRoles, member.ExplicitRoles)
				assert.Equal(t, tc.ExpectedSchemeGuest, member.SchemeGuest)
				assert.Equal(t, tc.ExpectedSchemeUser, member.SchemeUser)
				assert.Equal(t, tc.ExpectedSchemeAdmin, member.SchemeAdmin)
			})
		}
	})
}

func testChannelUpdateMember(t *testing.T, ss store.Store) {
	u1, err := ss.User().Save(&model.User{Username: model.NewId(), Email: MakeEmail()})
	require.NoError(t, err)
	defaultNotifyProps := model.GetDefaultChannelNotifyProps()

	t.Run("not valid channel member", func(t *testing.T) {
		member := &model.ChannelMember{ChannelId: "wrong", UserId: u1.Id, NotifyProps: defaultNotifyProps}
		_, nErr := ss.Channel().UpdateMember(member)
		require.Error(t, nErr)
		var appErr *model.AppError
		require.True(t, errors.As(nErr, &appErr))
		require.Equal(t, "model.channel_member.is_valid.channel_id.app_error", appErr.Id)
	})

	t.Run("insert member correctly (in channel without channel scheme and team without scheme)", func(t *testing.T) {
		team := &model.Team{
			DisplayName: "Name",
			Name:        "zz" + model.NewId(),
			Email:       MakeEmail(),
			Type:        model.TEAM_OPEN,
		}

		team, nErr := ss.Team().Save(team)
		require.NoError(t, nErr)

		channel := &model.Channel{
			DisplayName: "DisplayName",
			Name:        "z-z-z" + model.NewId() + "b",
			Type:        model.CHANNEL_OPEN,
			TeamId:      team.Id,
		}
		channel, nErr = ss.Channel().Save(channel, -1)
		require.NoError(t, nErr)
		defer func() { ss.Channel().PermanentDelete(channel.Id) }()

		member := &model.ChannelMember{
			ChannelId:   channel.Id,
			UserId:      u1.Id,
			NotifyProps: defaultNotifyProps,
		}
		member, nErr = ss.Channel().SaveMember(member)
		require.NoError(t, nErr)

		testCases := []struct {
			Name                  string
			SchemeGuest           bool
			SchemeUser            bool
			SchemeAdmin           bool
			ExplicitRoles         string
			ExpectedRoles         string
			ExpectedExplicitRoles string
			ExpectedSchemeGuest   bool
			ExpectedSchemeUser    bool
			ExpectedSchemeAdmin   bool
		}{
			{
				Name:               "channel user implicit",
				SchemeUser:         true,
				ExpectedRoles:      "channel_user",
				ExpectedSchemeUser: true,
			},
			{
				Name:               "channel user explicit",
				ExplicitRoles:      "channel_user",
				ExpectedRoles:      "channel_user",
				ExpectedSchemeUser: true,
			},
			{
				Name:                "channel guest implicit",
				SchemeGuest:         true,
				ExpectedRoles:       "channel_guest",
				ExpectedSchemeGuest: true,
			},
			{
				Name:                "channel guest explicit",
				ExplicitRoles:       "channel_guest",
				ExpectedRoles:       "channel_guest",
				ExpectedSchemeGuest: true,
			},
			{
				Name:                "channel admin implicit",
				SchemeUser:          true,
				SchemeAdmin:         true,
				ExpectedRoles:       "channel_user channel_admin",
				ExpectedSchemeUser:  true,
				ExpectedSchemeAdmin: true,
			},
			{
				Name:                "channel admin explicit",
				ExplicitRoles:       "channel_user channel_admin",
				ExpectedRoles:       "channel_user channel_admin",
				ExpectedSchemeUser:  true,
				ExpectedSchemeAdmin: true,
			},
			{
				Name:                  "channel user implicit and explicit custom role",
				SchemeUser:            true,
				ExplicitRoles:         "test",
				ExpectedRoles:         "test channel_user",
				ExpectedExplicitRoles: "test",
				ExpectedSchemeUser:    true,
			},
			{
				Name:                  "channel user explicit and explicit custom role",
				ExplicitRoles:         "channel_user test",
				ExpectedRoles:         "test channel_user",
				ExpectedExplicitRoles: "test",
				ExpectedSchemeUser:    true,
			},
			{
				Name:                  "channel guest implicit and explicit custom role",
				SchemeGuest:           true,
				ExplicitRoles:         "test",
				ExpectedRoles:         "test channel_guest",
				ExpectedExplicitRoles: "test",
				ExpectedSchemeGuest:   true,
			},
			{
				Name:                  "channel guest explicit and explicit custom role",
				ExplicitRoles:         "channel_guest test",
				ExpectedRoles:         "test channel_guest",
				ExpectedExplicitRoles: "test",
				ExpectedSchemeGuest:   true,
			},
			{
				Name:                  "channel admin implicit and explicit custom role",
				SchemeUser:            true,
				SchemeAdmin:           true,
				ExplicitRoles:         "test",
				ExpectedRoles:         "test channel_user channel_admin",
				ExpectedExplicitRoles: "test",
				ExpectedSchemeUser:    true,
				ExpectedSchemeAdmin:   true,
			},
			{
				Name:                  "channel admin explicit and explicit custom role",
				ExplicitRoles:         "channel_user channel_admin test",
				ExpectedRoles:         "test channel_user channel_admin",
				ExpectedExplicitRoles: "test",
				ExpectedSchemeUser:    true,
				ExpectedSchemeAdmin:   true,
			},
			{
				Name:                  "channel member with only explicit custom roles",
				ExplicitRoles:         "test test2",
				ExpectedRoles:         "test test2",
				ExpectedExplicitRoles: "test test2",
			},
		}

		for _, tc := range testCases {
			t.Run(tc.Name, func(t *testing.T) {
				member.SchemeGuest = tc.SchemeGuest
				member.SchemeUser = tc.SchemeUser
				member.SchemeAdmin = tc.SchemeAdmin
				member.ExplicitRoles = tc.ExplicitRoles
				member, nErr = ss.Channel().UpdateMember(member)
				require.NoError(t, nErr)
				assert.Equal(t, tc.ExpectedRoles, member.Roles)
				assert.Equal(t, tc.ExpectedExplicitRoles, member.ExplicitRoles)
				assert.Equal(t, tc.ExpectedSchemeGuest, member.SchemeGuest)
				assert.Equal(t, tc.ExpectedSchemeUser, member.SchemeUser)
				assert.Equal(t, tc.ExpectedSchemeAdmin, member.SchemeAdmin)
			})
		}
	})

	t.Run("insert member correctly (in channel without scheme and team with scheme)", func(t *testing.T) {
		ts := &model.Scheme{
			Name:        model.NewId(),
			DisplayName: model.NewId(),
			Description: model.NewId(),
			Scope:       model.SCHEME_SCOPE_TEAM,
		}
		ts, nErr := ss.Scheme().Save(ts)
		require.NoError(t, nErr)

		team := &model.Team{
			DisplayName: "Name",
			Name:        "zz" + model.NewId(),
			Email:       MakeEmail(),
			Type:        model.TEAM_OPEN,
			SchemeId:    &ts.Id,
		}

		team, nErr = ss.Team().Save(team)
		require.NoError(t, nErr)

		channel := &model.Channel{
			DisplayName: "DisplayName",
			Name:        "z-z-z" + model.NewId() + "b",
			Type:        model.CHANNEL_OPEN,
			TeamId:      team.Id,
		}
		channel, nErr = ss.Channel().Save(channel, -1)
		require.NoError(t, nErr)
		defer func() { ss.Channel().PermanentDelete(channel.Id) }()

		member := &model.ChannelMember{
			ChannelId:   channel.Id,
			UserId:      u1.Id,
			NotifyProps: defaultNotifyProps,
		}
		member, nErr = ss.Channel().SaveMember(member)
		require.NoError(t, nErr)

		testCases := []struct {
			Name                  string
			SchemeGuest           bool
			SchemeUser            bool
			SchemeAdmin           bool
			ExplicitRoles         string
			ExpectedRoles         string
			ExpectedExplicitRoles string
			ExpectedSchemeGuest   bool
			ExpectedSchemeUser    bool
			ExpectedSchemeAdmin   bool
		}{
			{
				Name:               "channel user implicit",
				SchemeUser:         true,
				ExpectedRoles:      ts.DefaultChannelUserRole,
				ExpectedSchemeUser: true,
			},
			{
				Name:               "channel user explicit",
				ExplicitRoles:      "channel_user",
				ExpectedRoles:      ts.DefaultChannelUserRole,
				ExpectedSchemeUser: true,
			},
			{
				Name:                "channel guest implicit",
				SchemeGuest:         true,
				ExpectedRoles:       ts.DefaultChannelGuestRole,
				ExpectedSchemeGuest: true,
			},
			{
				Name:                "channel guest explicit",
				ExplicitRoles:       "channel_guest",
				ExpectedRoles:       ts.DefaultChannelGuestRole,
				ExpectedSchemeGuest: true,
			},
			{
				Name:                "channel admin implicit",
				SchemeUser:          true,
				SchemeAdmin:         true,
				ExpectedRoles:       ts.DefaultChannelUserRole + " " + ts.DefaultChannelAdminRole,
				ExpectedSchemeUser:  true,
				ExpectedSchemeAdmin: true,
			},
			{
				Name:                "channel admin explicit",
				ExplicitRoles:       "channel_user channel_admin",
				ExpectedRoles:       ts.DefaultChannelUserRole + " " + ts.DefaultChannelAdminRole,
				ExpectedSchemeUser:  true,
				ExpectedSchemeAdmin: true,
			},
			{
				Name:                  "channel user implicit and explicit custom role",
				SchemeUser:            true,
				ExplicitRoles:         "test",
				ExpectedRoles:         "test " + ts.DefaultChannelUserRole,
				ExpectedExplicitRoles: "test",
				ExpectedSchemeUser:    true,
			},
			{
				Name:                  "channel user explicit and explicit custom role",
				ExplicitRoles:         "channel_user test",
				ExpectedRoles:         "test " + ts.DefaultChannelUserRole,
				ExpectedExplicitRoles: "test",
				ExpectedSchemeUser:    true,
			},
			{
				Name:                  "channel guest implicit and explicit custom role",
				SchemeGuest:           true,
				ExplicitRoles:         "test",
				ExpectedRoles:         "test " + ts.DefaultChannelGuestRole,
				ExpectedExplicitRoles: "test",
				ExpectedSchemeGuest:   true,
			},
			{
				Name:                  "channel guest explicit and explicit custom role",
				ExplicitRoles:         "channel_guest test",
				ExpectedRoles:         "test " + ts.DefaultChannelGuestRole,
				ExpectedExplicitRoles: "test",
				ExpectedSchemeGuest:   true,
			},
			{
				Name:                  "channel admin implicit and explicit custom role",
				SchemeUser:            true,
				SchemeAdmin:           true,
				ExplicitRoles:         "test",
				ExpectedRoles:         "test " + ts.DefaultChannelUserRole + " " + ts.DefaultChannelAdminRole,
				ExpectedExplicitRoles: "test",
				ExpectedSchemeUser:    true,
				ExpectedSchemeAdmin:   true,
			},
			{
				Name:                  "channel admin explicit and explicit custom role",
				ExplicitRoles:         "channel_user channel_admin test",
				ExpectedRoles:         "test " + ts.DefaultChannelUserRole + " " + ts.DefaultChannelAdminRole,
				ExpectedExplicitRoles: "test",
				ExpectedSchemeUser:    true,
				ExpectedSchemeAdmin:   true,
			},
			{
				Name:                  "channel member with only explicit custom roles",
				ExplicitRoles:         "test test2",
				ExpectedRoles:         "test test2",
				ExpectedExplicitRoles: "test test2",
			},
		}

		for _, tc := range testCases {
			t.Run(tc.Name, func(t *testing.T) {
				member.SchemeGuest = tc.SchemeGuest
				member.SchemeUser = tc.SchemeUser
				member.SchemeAdmin = tc.SchemeAdmin
				member.ExplicitRoles = tc.ExplicitRoles
				member, nErr = ss.Channel().UpdateMember(member)
				require.NoError(t, nErr)
				assert.Equal(t, tc.ExpectedRoles, member.Roles)
				assert.Equal(t, tc.ExpectedExplicitRoles, member.ExplicitRoles)
				assert.Equal(t, tc.ExpectedSchemeGuest, member.SchemeGuest)
				assert.Equal(t, tc.ExpectedSchemeUser, member.SchemeUser)
				assert.Equal(t, tc.ExpectedSchemeAdmin, member.SchemeAdmin)
			})
		}
	})

	t.Run("insert member correctly (in channel with channel scheme)", func(t *testing.T) {
		cs := &model.Scheme{
			Name:        model.NewId(),
			DisplayName: model.NewId(),
			Description: model.NewId(),
			Scope:       model.SCHEME_SCOPE_CHANNEL,
		}
		cs, nErr := ss.Scheme().Save(cs)
		require.NoError(t, nErr)

		team := &model.Team{
			DisplayName: "Name",
			Name:        "zz" + model.NewId(),
			Email:       MakeEmail(),
			Type:        model.TEAM_OPEN,
		}

		team, nErr = ss.Team().Save(team)
		require.NoError(t, nErr)

		channel, nErr := ss.Channel().Save(&model.Channel{
			DisplayName: "DisplayName",
			Name:        "z-z-z" + model.NewId() + "b",
			Type:        model.CHANNEL_OPEN,
			TeamId:      team.Id,
			SchemeId:    &cs.Id,
		}, -1)
		require.NoError(t, nErr)
		defer func() { ss.Channel().PermanentDelete(channel.Id) }()

		member := &model.ChannelMember{
			ChannelId:   channel.Id,
			UserId:      u1.Id,
			NotifyProps: defaultNotifyProps,
		}
		member, nErr = ss.Channel().SaveMember(member)
		require.NoError(t, nErr)

		testCases := []struct {
			Name                  string
			SchemeGuest           bool
			SchemeUser            bool
			SchemeAdmin           bool
			ExplicitRoles         string
			ExpectedRoles         string
			ExpectedExplicitRoles string
			ExpectedSchemeGuest   bool
			ExpectedSchemeUser    bool
			ExpectedSchemeAdmin   bool
		}{
			{
				Name:               "channel user implicit",
				SchemeUser:         true,
				ExpectedRoles:      cs.DefaultChannelUserRole,
				ExpectedSchemeUser: true,
			},
			{
				Name:               "channel user explicit",
				ExplicitRoles:      "channel_user",
				ExpectedRoles:      cs.DefaultChannelUserRole,
				ExpectedSchemeUser: true,
			},
			{
				Name:                "channel guest implicit",
				SchemeGuest:         true,
				ExpectedRoles:       cs.DefaultChannelGuestRole,
				ExpectedSchemeGuest: true,
			},
			{
				Name:                "channel guest explicit",
				ExplicitRoles:       "channel_guest",
				ExpectedRoles:       cs.DefaultChannelGuestRole,
				ExpectedSchemeGuest: true,
			},
			{
				Name:                "channel admin implicit",
				SchemeUser:          true,
				SchemeAdmin:         true,
				ExpectedRoles:       cs.DefaultChannelUserRole + " " + cs.DefaultChannelAdminRole,
				ExpectedSchemeUser:  true,
				ExpectedSchemeAdmin: true,
			},
			{
				Name:                "channel admin explicit",
				ExplicitRoles:       "channel_user channel_admin",
				ExpectedRoles:       cs.DefaultChannelUserRole + " " + cs.DefaultChannelAdminRole,
				ExpectedSchemeUser:  true,
				ExpectedSchemeAdmin: true,
			},
			{
				Name:                  "channel user implicit and explicit custom role",
				SchemeUser:            true,
				ExplicitRoles:         "test",
				ExpectedRoles:         "test " + cs.DefaultChannelUserRole,
				ExpectedExplicitRoles: "test",
				ExpectedSchemeUser:    true,
			},
			{
				Name:                  "channel user explicit and explicit custom role",
				ExplicitRoles:         "channel_user test",
				ExpectedRoles:         "test " + cs.DefaultChannelUserRole,
				ExpectedExplicitRoles: "test",
				ExpectedSchemeUser:    true,
			},
			{
				Name:                  "channel guest implicit and explicit custom role",
				SchemeGuest:           true,
				ExplicitRoles:         "test",
				ExpectedRoles:         "test " + cs.DefaultChannelGuestRole,
				ExpectedExplicitRoles: "test",
				ExpectedSchemeGuest:   true,
			},
			{
				Name:                  "channel guest explicit and explicit custom role",
				ExplicitRoles:         "channel_guest test",
				ExpectedRoles:         "test " + cs.DefaultChannelGuestRole,
				ExpectedExplicitRoles: "test",
				ExpectedSchemeGuest:   true,
			},
			{
				Name:                  "channel admin implicit and explicit custom role",
				SchemeUser:            true,
				SchemeAdmin:           true,
				ExplicitRoles:         "test",
				ExpectedRoles:         "test " + cs.DefaultChannelUserRole + " " + cs.DefaultChannelAdminRole,
				ExpectedExplicitRoles: "test",
				ExpectedSchemeUser:    true,
				ExpectedSchemeAdmin:   true,
			},
			{
				Name:                  "channel admin explicit and explicit custom role",
				ExplicitRoles:         "channel_user channel_admin test",
				ExpectedRoles:         "test " + cs.DefaultChannelUserRole + " " + cs.DefaultChannelAdminRole,
				ExpectedExplicitRoles: "test",
				ExpectedSchemeUser:    true,
				ExpectedSchemeAdmin:   true,
			},
			{
				Name:                  "channel member with only explicit custom roles",
				ExplicitRoles:         "test test2",
				ExpectedRoles:         "test test2",
				ExpectedExplicitRoles: "test test2",
			},
		}

		for _, tc := range testCases {
			t.Run(tc.Name, func(t *testing.T) {
				member.SchemeGuest = tc.SchemeGuest
				member.SchemeUser = tc.SchemeUser
				member.SchemeAdmin = tc.SchemeAdmin
				member.ExplicitRoles = tc.ExplicitRoles
				member, nErr = ss.Channel().UpdateMember(member)
				require.NoError(t, nErr)
				assert.Equal(t, tc.ExpectedRoles, member.Roles)
				assert.Equal(t, tc.ExpectedExplicitRoles, member.ExplicitRoles)
				assert.Equal(t, tc.ExpectedSchemeGuest, member.SchemeGuest)
				assert.Equal(t, tc.ExpectedSchemeUser, member.SchemeUser)
				assert.Equal(t, tc.ExpectedSchemeAdmin, member.SchemeAdmin)
			})
		}
	})
}

func testChannelUpdateMultipleMembers(t *testing.T, ss store.Store) {
	u1, err := ss.User().Save(&model.User{Username: model.NewId(), Email: MakeEmail()})
	require.NoError(t, err)
	u2, err := ss.User().Save(&model.User{Username: model.NewId(), Email: MakeEmail()})
	require.NoError(t, err)
	defaultNotifyProps := model.GetDefaultChannelNotifyProps()

	t.Run("any not valid channel member", func(t *testing.T) {
		m1 := &model.ChannelMember{ChannelId: "wrong", UserId: u1.Id, NotifyProps: defaultNotifyProps}
		m2 := &model.ChannelMember{ChannelId: model.NewId(), UserId: u2.Id, NotifyProps: defaultNotifyProps}
		_, nErr := ss.Channel().SaveMultipleMembers([]*model.ChannelMember{m1, m2})
		require.Error(t, nErr)
		var appErr *model.AppError
		require.True(t, errors.As(nErr, &appErr))
		require.Equal(t, "model.channel_member.is_valid.channel_id.app_error", appErr.Id)
	})

	t.Run("duplicated entries should fail", func(t *testing.T) {
		channelID1 := model.NewId()
		m1 := &model.ChannelMember{ChannelId: channelID1, UserId: u1.Id, NotifyProps: defaultNotifyProps}
		m2 := &model.ChannelMember{ChannelId: channelID1, UserId: u1.Id, NotifyProps: defaultNotifyProps}
		_, nErr := ss.Channel().SaveMultipleMembers([]*model.ChannelMember{m1, m2})
		require.Error(t, nErr)
		require.IsType(t, &store.ErrConflict{}, nErr)
	})

	t.Run("insert members correctly (in channel without channel scheme and team without scheme)", func(t *testing.T) {
		team := &model.Team{
			DisplayName: "Name",
			Name:        "zz" + model.NewId(),
			Email:       MakeEmail(),
			Type:        model.TEAM_OPEN,
		}

		team, nErr := ss.Team().Save(team)
		require.NoError(t, nErr)

		channel := &model.Channel{
			DisplayName: "DisplayName",
			Name:        "z-z-z" + model.NewId() + "b",
			Type:        model.CHANNEL_OPEN,
			TeamId:      team.Id,
		}
		channel, nErr = ss.Channel().Save(channel, -1)
		require.NoError(t, nErr)
		defer func() { ss.Channel().PermanentDelete(channel.Id) }()

		member := &model.ChannelMember{ChannelId: channel.Id, UserId: u1.Id, NotifyProps: defaultNotifyProps}
		otherMember := &model.ChannelMember{ChannelId: channel.Id, UserId: u2.Id, NotifyProps: defaultNotifyProps}
		var members []*model.ChannelMember
		members, nErr = ss.Channel().SaveMultipleMembers([]*model.ChannelMember{member, otherMember})
		require.NoError(t, nErr)
		defer ss.Channel().RemoveMember(channel.Id, u1.Id)
		defer ss.Channel().RemoveMember(channel.Id, u2.Id)
		require.Len(t, members, 2)
		member = members[0]
		otherMember = members[1]

		testCases := []struct {
			Name                  string
			SchemeGuest           bool
			SchemeUser            bool
			SchemeAdmin           bool
			ExplicitRoles         string
			ExpectedRoles         string
			ExpectedExplicitRoles string
			ExpectedSchemeGuest   bool
			ExpectedSchemeUser    bool
			ExpectedSchemeAdmin   bool
		}{
			{
				Name:               "channel user implicit",
				SchemeUser:         true,
				ExpectedRoles:      "channel_user",
				ExpectedSchemeUser: true,
			},
			{
				Name:               "channel user explicit",
				ExplicitRoles:      "channel_user",
				ExpectedRoles:      "channel_user",
				ExpectedSchemeUser: true,
			},
			{
				Name:                "channel guest implicit",
				SchemeGuest:         true,
				ExpectedRoles:       "channel_guest",
				ExpectedSchemeGuest: true,
			},
			{
				Name:                "channel guest explicit",
				ExplicitRoles:       "channel_guest",
				ExpectedRoles:       "channel_guest",
				ExpectedSchemeGuest: true,
			},
			{
				Name:                "channel admin implicit",
				SchemeUser:          true,
				SchemeAdmin:         true,
				ExpectedRoles:       "channel_user channel_admin",
				ExpectedSchemeUser:  true,
				ExpectedSchemeAdmin: true,
			},
			{
				Name:                "channel admin explicit",
				ExplicitRoles:       "channel_user channel_admin",
				ExpectedRoles:       "channel_user channel_admin",
				ExpectedSchemeUser:  true,
				ExpectedSchemeAdmin: true,
			},
			{
				Name:                  "channel user implicit and explicit custom role",
				SchemeUser:            true,
				ExplicitRoles:         "test",
				ExpectedRoles:         "test channel_user",
				ExpectedExplicitRoles: "test",
				ExpectedSchemeUser:    true,
			},
			{
				Name:                  "channel user explicit and explicit custom role",
				ExplicitRoles:         "channel_user test",
				ExpectedRoles:         "test channel_user",
				ExpectedExplicitRoles: "test",
				ExpectedSchemeUser:    true,
			},
			{
				Name:                  "channel guest implicit and explicit custom role",
				SchemeGuest:           true,
				ExplicitRoles:         "test",
				ExpectedRoles:         "test channel_guest",
				ExpectedExplicitRoles: "test",
				ExpectedSchemeGuest:   true,
			},
			{
				Name:                  "channel guest explicit and explicit custom role",
				ExplicitRoles:         "channel_guest test",
				ExpectedRoles:         "test channel_guest",
				ExpectedExplicitRoles: "test",
				ExpectedSchemeGuest:   true,
			},
			{
				Name:                  "channel admin implicit and explicit custom role",
				SchemeUser:            true,
				SchemeAdmin:           true,
				ExplicitRoles:         "test",
				ExpectedRoles:         "test channel_user channel_admin",
				ExpectedExplicitRoles: "test",
				ExpectedSchemeUser:    true,
				ExpectedSchemeAdmin:   true,
			},
			{
				Name:                  "channel admin explicit and explicit custom role",
				ExplicitRoles:         "channel_user channel_admin test",
				ExpectedRoles:         "test channel_user channel_admin",
				ExpectedExplicitRoles: "test",
				ExpectedSchemeUser:    true,
				ExpectedSchemeAdmin:   true,
			},
			{
				Name:                  "channel member with only explicit custom roles",
				ExplicitRoles:         "test test2",
				ExpectedRoles:         "test test2",
				ExpectedExplicitRoles: "test test2",
			},
		}

		for _, tc := range testCases {
			t.Run(tc.Name, func(t *testing.T) {
				member.SchemeGuest = tc.SchemeGuest
				member.SchemeUser = tc.SchemeUser
				member.SchemeAdmin = tc.SchemeAdmin
				member.ExplicitRoles = tc.ExplicitRoles
				var members []*model.ChannelMember
				members, nErr = ss.Channel().UpdateMultipleMembers([]*model.ChannelMember{member, otherMember})
				require.NoError(t, nErr)
				require.Len(t, members, 2)
				member = members[0]

				assert.Equal(t, tc.ExpectedRoles, member.Roles)
				assert.Equal(t, tc.ExpectedExplicitRoles, member.ExplicitRoles)
				assert.Equal(t, tc.ExpectedSchemeGuest, member.SchemeGuest)
				assert.Equal(t, tc.ExpectedSchemeUser, member.SchemeUser)
				assert.Equal(t, tc.ExpectedSchemeAdmin, member.SchemeAdmin)
			})
		}
	})

	t.Run("insert members correctly (in channel without scheme and team with scheme)", func(t *testing.T) {
		ts := &model.Scheme{
			Name:        model.NewId(),
			DisplayName: model.NewId(),
			Description: model.NewId(),
			Scope:       model.SCHEME_SCOPE_TEAM,
		}
		ts, nErr := ss.Scheme().Save(ts)
		require.NoError(t, nErr)

		team := &model.Team{
			DisplayName: "Name",
			Name:        "zz" + model.NewId(),
			Email:       MakeEmail(),
			Type:        model.TEAM_OPEN,
			SchemeId:    &ts.Id,
		}

		team, nErr = ss.Team().Save(team)
		require.NoError(t, nErr)

		channel := &model.Channel{
			DisplayName: "DisplayName",
			Name:        "z-z-z" + model.NewId() + "b",
			Type:        model.CHANNEL_OPEN,
			TeamId:      team.Id,
		}
		channel, nErr = ss.Channel().Save(channel, -1)
		require.NoError(t, nErr)
		defer func() { ss.Channel().PermanentDelete(channel.Id) }()

		member := &model.ChannelMember{ChannelId: channel.Id, UserId: u1.Id, NotifyProps: defaultNotifyProps}
		otherMember := &model.ChannelMember{ChannelId: channel.Id, UserId: u2.Id, NotifyProps: defaultNotifyProps}
		var members []*model.ChannelMember
		members, nErr = ss.Channel().SaveMultipleMembers([]*model.ChannelMember{member, otherMember})
		require.NoError(t, nErr)
		defer ss.Channel().RemoveMember(channel.Id, u1.Id)
		defer ss.Channel().RemoveMember(channel.Id, u2.Id)
		require.Len(t, members, 2)
		member = members[0]
		otherMember = members[1]

		testCases := []struct {
			Name                  string
			SchemeGuest           bool
			SchemeUser            bool
			SchemeAdmin           bool
			ExplicitRoles         string
			ExpectedRoles         string
			ExpectedExplicitRoles string
			ExpectedSchemeGuest   bool
			ExpectedSchemeUser    bool
			ExpectedSchemeAdmin   bool
		}{
			{
				Name:               "channel user implicit",
				SchemeUser:         true,
				ExpectedRoles:      ts.DefaultChannelUserRole,
				ExpectedSchemeUser: true,
			},
			{
				Name:               "channel user explicit",
				ExplicitRoles:      "channel_user",
				ExpectedRoles:      ts.DefaultChannelUserRole,
				ExpectedSchemeUser: true,
			},
			{
				Name:                "channel guest implicit",
				SchemeGuest:         true,
				ExpectedRoles:       ts.DefaultChannelGuestRole,
				ExpectedSchemeGuest: true,
			},
			{
				Name:                "channel guest explicit",
				ExplicitRoles:       "channel_guest",
				ExpectedRoles:       ts.DefaultChannelGuestRole,
				ExpectedSchemeGuest: true,
			},
			{
				Name:                "channel admin implicit",
				SchemeUser:          true,
				SchemeAdmin:         true,
				ExpectedRoles:       ts.DefaultChannelUserRole + " " + ts.DefaultChannelAdminRole,
				ExpectedSchemeUser:  true,
				ExpectedSchemeAdmin: true,
			},
			{
				Name:                "channel admin explicit",
				ExplicitRoles:       "channel_user channel_admin",
				ExpectedRoles:       ts.DefaultChannelUserRole + " " + ts.DefaultChannelAdminRole,
				ExpectedSchemeUser:  true,
				ExpectedSchemeAdmin: true,
			},
			{
				Name:                  "channel user implicit and explicit custom role",
				SchemeUser:            true,
				ExplicitRoles:         "test",
				ExpectedRoles:         "test " + ts.DefaultChannelUserRole,
				ExpectedExplicitRoles: "test",
				ExpectedSchemeUser:    true,
			},
			{
				Name:                  "channel user explicit and explicit custom role",
				ExplicitRoles:         "channel_user test",
				ExpectedRoles:         "test " + ts.DefaultChannelUserRole,
				ExpectedExplicitRoles: "test",
				ExpectedSchemeUser:    true,
			},
			{
				Name:                  "channel guest implicit and explicit custom role",
				SchemeGuest:           true,
				ExplicitRoles:         "test",
				ExpectedRoles:         "test " + ts.DefaultChannelGuestRole,
				ExpectedExplicitRoles: "test",
				ExpectedSchemeGuest:   true,
			},
			{
				Name:                  "channel guest explicit and explicit custom role",
				ExplicitRoles:         "channel_guest test",
				ExpectedRoles:         "test " + ts.DefaultChannelGuestRole,
				ExpectedExplicitRoles: "test",
				ExpectedSchemeGuest:   true,
			},
			{
				Name:                  "channel admin implicit and explicit custom role",
				SchemeUser:            true,
				SchemeAdmin:           true,
				ExplicitRoles:         "test",
				ExpectedRoles:         "test " + ts.DefaultChannelUserRole + " " + ts.DefaultChannelAdminRole,
				ExpectedExplicitRoles: "test",
				ExpectedSchemeUser:    true,
				ExpectedSchemeAdmin:   true,
			},
			{
				Name:                  "channel admin explicit and explicit custom role",
				ExplicitRoles:         "channel_user channel_admin test",
				ExpectedRoles:         "test " + ts.DefaultChannelUserRole + " " + ts.DefaultChannelAdminRole,
				ExpectedExplicitRoles: "test",
				ExpectedSchemeUser:    true,
				ExpectedSchemeAdmin:   true,
			},
			{
				Name:                  "channel member with only explicit custom roles",
				ExplicitRoles:         "test test2",
				ExpectedRoles:         "test test2",
				ExpectedExplicitRoles: "test test2",
			},
		}

		for _, tc := range testCases {
			t.Run(tc.Name, func(t *testing.T) {
				member.SchemeGuest = tc.SchemeGuest
				member.SchemeUser = tc.SchemeUser
				member.SchemeAdmin = tc.SchemeAdmin
				member.ExplicitRoles = tc.ExplicitRoles
				var members []*model.ChannelMember
				members, nErr = ss.Channel().UpdateMultipleMembers([]*model.ChannelMember{member, otherMember})
				require.NoError(t, nErr)
				require.Len(t, members, 2)
				member = members[0]

				assert.Equal(t, tc.ExpectedRoles, member.Roles)
				assert.Equal(t, tc.ExpectedExplicitRoles, member.ExplicitRoles)
				assert.Equal(t, tc.ExpectedSchemeGuest, member.SchemeGuest)
				assert.Equal(t, tc.ExpectedSchemeUser, member.SchemeUser)
				assert.Equal(t, tc.ExpectedSchemeAdmin, member.SchemeAdmin)
			})
		}
	})

	t.Run("insert members correctly (in channel with channel scheme)", func(t *testing.T) {
		cs := &model.Scheme{
			Name:        model.NewId(),
			DisplayName: model.NewId(),
			Description: model.NewId(),
			Scope:       model.SCHEME_SCOPE_CHANNEL,
		}
		cs, nErr := ss.Scheme().Save(cs)
		require.NoError(t, nErr)

		team := &model.Team{
			DisplayName: "Name",
			Name:        "zz" + model.NewId(),
			Email:       MakeEmail(),
			Type:        model.TEAM_OPEN,
		}

		team, nErr = ss.Team().Save(team)
		require.NoError(t, nErr)

		channel, nErr := ss.Channel().Save(&model.Channel{
			DisplayName: "DisplayName",
			Name:        "z-z-z" + model.NewId() + "b",
			Type:        model.CHANNEL_OPEN,
			TeamId:      team.Id,
			SchemeId:    &cs.Id,
		}, -1)
		require.NoError(t, nErr)
		defer func() { ss.Channel().PermanentDelete(channel.Id) }()

		member := &model.ChannelMember{ChannelId: channel.Id, UserId: u1.Id, NotifyProps: defaultNotifyProps}
		otherMember := &model.ChannelMember{ChannelId: channel.Id, UserId: u2.Id, NotifyProps: defaultNotifyProps}
		members, err := ss.Channel().SaveMultipleMembers([]*model.ChannelMember{member, otherMember})
		require.NoError(t, err)
		defer ss.Channel().RemoveMember(channel.Id, u1.Id)
		defer ss.Channel().RemoveMember(channel.Id, u2.Id)
		require.Len(t, members, 2)
		member = members[0]
		otherMember = members[1]

		testCases := []struct {
			Name                  string
			SchemeGuest           bool
			SchemeUser            bool
			SchemeAdmin           bool
			ExplicitRoles         string
			ExpectedRoles         string
			ExpectedExplicitRoles string
			ExpectedSchemeGuest   bool
			ExpectedSchemeUser    bool
			ExpectedSchemeAdmin   bool
		}{
			{
				Name:               "channel user implicit",
				SchemeUser:         true,
				ExpectedRoles:      cs.DefaultChannelUserRole,
				ExpectedSchemeUser: true,
			},
			{
				Name:               "channel user explicit",
				ExplicitRoles:      "channel_user",
				ExpectedRoles:      cs.DefaultChannelUserRole,
				ExpectedSchemeUser: true,
			},
			{
				Name:                "channel guest implicit",
				SchemeGuest:         true,
				ExpectedRoles:       cs.DefaultChannelGuestRole,
				ExpectedSchemeGuest: true,
			},
			{
				Name:                "channel guest explicit",
				ExplicitRoles:       "channel_guest",
				ExpectedRoles:       cs.DefaultChannelGuestRole,
				ExpectedSchemeGuest: true,
			},
			{
				Name:                "channel admin implicit",
				SchemeUser:          true,
				SchemeAdmin:         true,
				ExpectedRoles:       cs.DefaultChannelUserRole + " " + cs.DefaultChannelAdminRole,
				ExpectedSchemeUser:  true,
				ExpectedSchemeAdmin: true,
			},
			{
				Name:                "channel admin explicit",
				ExplicitRoles:       "channel_user channel_admin",
				ExpectedRoles:       cs.DefaultChannelUserRole + " " + cs.DefaultChannelAdminRole,
				ExpectedSchemeUser:  true,
				ExpectedSchemeAdmin: true,
			},
			{
				Name:                  "channel user implicit and explicit custom role",
				SchemeUser:            true,
				ExplicitRoles:         "test",
				ExpectedRoles:         "test " + cs.DefaultChannelUserRole,
				ExpectedExplicitRoles: "test",
				ExpectedSchemeUser:    true,
			},
			{
				Name:                  "channel user explicit and explicit custom role",
				ExplicitRoles:         "channel_user test",
				ExpectedRoles:         "test " + cs.DefaultChannelUserRole,
				ExpectedExplicitRoles: "test",
				ExpectedSchemeUser:    true,
			},
			{
				Name:                  "channel guest implicit and explicit custom role",
				SchemeGuest:           true,
				ExplicitRoles:         "test",
				ExpectedRoles:         "test " + cs.DefaultChannelGuestRole,
				ExpectedExplicitRoles: "test",
				ExpectedSchemeGuest:   true,
			},
			{
				Name:                  "channel guest explicit and explicit custom role",
				ExplicitRoles:         "channel_guest test",
				ExpectedRoles:         "test " + cs.DefaultChannelGuestRole,
				ExpectedExplicitRoles: "test",
				ExpectedSchemeGuest:   true,
			},
			{
				Name:                  "channel admin implicit and explicit custom role",
				SchemeUser:            true,
				SchemeAdmin:           true,
				ExplicitRoles:         "test",
				ExpectedRoles:         "test " + cs.DefaultChannelUserRole + " " + cs.DefaultChannelAdminRole,
				ExpectedExplicitRoles: "test",
				ExpectedSchemeUser:    true,
				ExpectedSchemeAdmin:   true,
			},
			{
				Name:                  "channel admin explicit and explicit custom role",
				ExplicitRoles:         "channel_user channel_admin test",
				ExpectedRoles:         "test " + cs.DefaultChannelUserRole + " " + cs.DefaultChannelAdminRole,
				ExpectedExplicitRoles: "test",
				ExpectedSchemeUser:    true,
				ExpectedSchemeAdmin:   true,
			},
			{
				Name:                  "channel member with only explicit custom roles",
				ExplicitRoles:         "test test2",
				ExpectedRoles:         "test test2",
				ExpectedExplicitRoles: "test test2",
			},
		}

		for _, tc := range testCases {
			t.Run(tc.Name, func(t *testing.T) {
				member.SchemeGuest = tc.SchemeGuest
				member.SchemeUser = tc.SchemeUser
				member.SchemeAdmin = tc.SchemeAdmin
				member.ExplicitRoles = tc.ExplicitRoles
				members, err := ss.Channel().UpdateMultipleMembers([]*model.ChannelMember{member, otherMember})
				require.NoError(t, err)
				require.Len(t, members, 2)
				member = members[0]

				assert.Equal(t, tc.ExpectedRoles, member.Roles)
				assert.Equal(t, tc.ExpectedExplicitRoles, member.ExplicitRoles)
				assert.Equal(t, tc.ExpectedSchemeGuest, member.SchemeGuest)
				assert.Equal(t, tc.ExpectedSchemeUser, member.SchemeUser)
				assert.Equal(t, tc.ExpectedSchemeAdmin, member.SchemeAdmin)
			})
		}
	})
}

func testChannelRemoveMember(t *testing.T, ss store.Store) {
	u1, err := ss.User().Save(&model.User{Username: model.NewId(), Email: MakeEmail()})
	require.NoError(t, err)
	u2, err := ss.User().Save(&model.User{Username: model.NewId(), Email: MakeEmail()})
	require.NoError(t, err)
	u3, err := ss.User().Save(&model.User{Username: model.NewId(), Email: MakeEmail()})
	require.NoError(t, err)
	u4, err := ss.User().Save(&model.User{Username: model.NewId(), Email: MakeEmail()})
	require.NoError(t, err)
	channelID := model.NewId()
	defaultNotifyProps := model.GetDefaultChannelNotifyProps()
	m1 := &model.ChannelMember{ChannelId: channelID, UserId: u1.Id, NotifyProps: defaultNotifyProps}
	m2 := &model.ChannelMember{ChannelId: channelID, UserId: u2.Id, NotifyProps: defaultNotifyProps}
	m3 := &model.ChannelMember{ChannelId: channelID, UserId: u3.Id, NotifyProps: defaultNotifyProps}
	m4 := &model.ChannelMember{ChannelId: channelID, UserId: u4.Id, NotifyProps: defaultNotifyProps}
	_, nErr := ss.Channel().SaveMultipleMembers([]*model.ChannelMember{m1, m2, m3, m4})
	require.NoError(t, nErr)

	t.Run("remove member from not existing channel", func(t *testing.T) {
		nErr = ss.Channel().RemoveMember("not-existing-channel", u1.Id)
		require.NoError(t, nErr)
		var membersCount int64
		membersCount, nErr = ss.Channel().GetMemberCount(channelID, false)
		require.NoError(t, nErr)
		require.Equal(t, int64(4), membersCount)
	})

	t.Run("remove not existing member from an existing channel", func(t *testing.T) {
		nErr = ss.Channel().RemoveMember(channelID, model.NewId())
		require.NoError(t, nErr)
		var membersCount int64
		membersCount, nErr = ss.Channel().GetMemberCount(channelID, false)
		require.NoError(t, nErr)
		require.Equal(t, int64(4), membersCount)
	})

	t.Run("remove existing member from an existing channel", func(t *testing.T) {
		nErr = ss.Channel().RemoveMember(channelID, u1.Id)
		require.NoError(t, nErr)
		defer ss.Channel().SaveMember(m1)
		var membersCount int64
		membersCount, nErr = ss.Channel().GetMemberCount(channelID, false)
		require.NoError(t, nErr)
		require.Equal(t, int64(3), membersCount)
	})
}

func testChannelRemoveMembers(t *testing.T, ss store.Store) {
	u1, err := ss.User().Save(&model.User{Username: model.NewId(), Email: MakeEmail()})
	require.NoError(t, err)
	u2, err := ss.User().Save(&model.User{Username: model.NewId(), Email: MakeEmail()})
	require.NoError(t, err)
	u3, err := ss.User().Save(&model.User{Username: model.NewId(), Email: MakeEmail()})
	require.NoError(t, err)
	u4, err := ss.User().Save(&model.User{Username: model.NewId(), Email: MakeEmail()})
	require.NoError(t, err)
	channelID := model.NewId()
	defaultNotifyProps := model.GetDefaultChannelNotifyProps()
	m1 := &model.ChannelMember{ChannelId: channelID, UserId: u1.Id, NotifyProps: defaultNotifyProps}
	m2 := &model.ChannelMember{ChannelId: channelID, UserId: u2.Id, NotifyProps: defaultNotifyProps}
	m3 := &model.ChannelMember{ChannelId: channelID, UserId: u3.Id, NotifyProps: defaultNotifyProps}
	m4 := &model.ChannelMember{ChannelId: channelID, UserId: u4.Id, NotifyProps: defaultNotifyProps}
	_, nErr := ss.Channel().SaveMultipleMembers([]*model.ChannelMember{m1, m2, m3, m4})
	require.NoError(t, nErr)

	t.Run("remove members from not existing channel", func(t *testing.T) {
		nErr = ss.Channel().RemoveMembers("not-existing-channel", []string{u1.Id, u2.Id, u3.Id, u4.Id})
		require.NoError(t, nErr)
		var membersCount int64
		membersCount, nErr = ss.Channel().GetMemberCount(channelID, false)
		require.NoError(t, nErr)
		require.Equal(t, int64(4), membersCount)
	})

	t.Run("remove not existing members from an existing channel", func(t *testing.T) {
		nErr = ss.Channel().RemoveMembers(channelID, []string{model.NewId(), model.NewId()})
		require.NoError(t, nErr)
		var membersCount int64
		membersCount, nErr = ss.Channel().GetMemberCount(channelID, false)
		require.NoError(t, nErr)
		require.Equal(t, int64(4), membersCount)
	})

	t.Run("remove not existing and not existing members from an existing channel", func(t *testing.T) {
		nErr = ss.Channel().RemoveMembers(channelID, []string{u1.Id, u2.Id, model.NewId(), model.NewId()})
		require.NoError(t, nErr)
		defer ss.Channel().SaveMultipleMembers([]*model.ChannelMember{m1, m2})
		var membersCount int64
		membersCount, nErr = ss.Channel().GetMemberCount(channelID, false)
		require.NoError(t, nErr)
		require.Equal(t, int64(2), membersCount)
	})
	t.Run("remove existing members from an existing channel", func(t *testing.T) {
		nErr = ss.Channel().RemoveMembers(channelID, []string{u1.Id, u2.Id, u3.Id})
		require.NoError(t, nErr)
		defer ss.Channel().SaveMultipleMembers([]*model.ChannelMember{m1, m2, m3})
		membersCount, err := ss.Channel().GetMemberCount(channelID, false)
		require.NoError(t, err)
		require.Equal(t, int64(1), membersCount)
	})
}

func testChannelDeleteMemberStore(t *testing.T, ss store.Store) {
	c1 := &model.Channel{}
	c1.TeamId = model.NewId()
	c1.DisplayName = "NameName"
	c1.Name = "zz" + model.NewId() + "b"
	c1.Type = model.CHANNEL_OPEN
	c1, nErr := ss.Channel().Save(c1, -1)
	require.NoError(t, nErr)

	c1t1, _ := ss.Channel().Get(c1.Id, false)
	assert.EqualValues(t, 0, c1t1.ExtraUpdateAt, "ExtraUpdateAt should be 0")

	u1 := model.User{}
	u1.Email = MakeEmail()
	u1.Nickname = model.NewId()
	_, err := ss.User().Save(&u1)
	require.NoError(t, err)
	_, nErr = ss.Team().SaveMember(&model.TeamMember{TeamId: model.NewId(), UserId: u1.Id}, -1)
	require.NoError(t, nErr)

	u2 := model.User{}
	u2.Email = MakeEmail()
	u2.Nickname = model.NewId()
	_, err = ss.User().Save(&u2)
	require.NoError(t, err)
	_, nErr = ss.Team().SaveMember(&model.TeamMember{TeamId: model.NewId(), UserId: u2.Id}, -1)
	require.NoError(t, nErr)

	o1 := model.ChannelMember{}
	o1.ChannelId = c1.Id
	o1.UserId = u1.Id
	o1.NotifyProps = model.GetDefaultChannelNotifyProps()
	_, nErr = ss.Channel().SaveMember(&o1)
	require.NoError(t, nErr)

	o2 := model.ChannelMember{}
	o2.ChannelId = c1.Id
	o2.UserId = u2.Id
	o2.NotifyProps = model.GetDefaultChannelNotifyProps()
	_, nErr = ss.Channel().SaveMember(&o2)
	require.NoError(t, nErr)

	c1t2, _ := ss.Channel().Get(c1.Id, false)
	assert.EqualValues(t, 0, c1t2.ExtraUpdateAt, "ExtraUpdateAt should be 0")

	count, nErr := ss.Channel().GetMemberCount(o1.ChannelId, false)
	require.NoError(t, nErr)
	require.EqualValues(t, 2, count, "should have saved 2 members")

	nErr = ss.Channel().PermanentDeleteMembersByUser(o2.UserId)
	require.NoError(t, nErr)

	count, nErr = ss.Channel().GetMemberCount(o1.ChannelId, false)
	require.NoError(t, nErr)
	require.EqualValues(t, 1, count, "should have removed 1 member")

	nErr = ss.Channel().PermanentDeleteMembersByChannel(o1.ChannelId)
	require.NoError(t, nErr)

	count, nErr = ss.Channel().GetMemberCount(o1.ChannelId, false)
	require.NoError(t, nErr)
	require.EqualValues(t, 0, count, "should have removed all members")
}

func testChannelStoreGetChannels(t *testing.T, ss store.Store) {
	team := model.NewId()
	o1 := model.Channel{}
	o1.TeamId = team
	o1.DisplayName = "Channel1"
	o1.Name = "zz" + model.NewId() + "b"
	o1.Type = model.CHANNEL_OPEN
	_, nErr := ss.Channel().Save(&o1, -1)
	require.NoError(t, nErr)

	o2 := model.Channel{}
	o2.TeamId = team
	o2.DisplayName = "Channel2"
	o2.Name = "zz" + model.NewId() + "b"
	o2.Type = model.CHANNEL_OPEN
	_, nErr = ss.Channel().Save(&o2, -1)
	require.NoError(t, nErr)

	o3 := model.Channel{}
	o3.TeamId = team
	o3.DisplayName = "Channel3"
	o3.Name = "zz" + model.NewId() + "b"
	o3.Type = model.CHANNEL_OPEN
	_, nErr = ss.Channel().Save(&o3, -1)
	require.NoError(t, nErr)

	m1 := model.ChannelMember{}
	m1.ChannelId = o1.Id
	m1.UserId = model.NewId()
	m1.NotifyProps = model.GetDefaultChannelNotifyProps()
	_, err := ss.Channel().SaveMember(&m1)
	require.NoError(t, err)

	m2 := model.ChannelMember{}
	m2.ChannelId = o1.Id
	m2.UserId = model.NewId()
	m2.NotifyProps = model.GetDefaultChannelNotifyProps()
	_, err = ss.Channel().SaveMember(&m2)
	require.NoError(t, err)

	m3 := model.ChannelMember{}
	m3.ChannelId = o2.Id
	m3.UserId = m1.UserId
	m3.NotifyProps = model.GetDefaultChannelNotifyProps()
	_, err = ss.Channel().SaveMember(&m3)
	require.NoError(t, err)

	m4 := model.ChannelMember{}
	m4.ChannelId = o3.Id
	m4.UserId = m1.UserId
	m4.NotifyProps = model.GetDefaultChannelNotifyProps()
	_, err = ss.Channel().SaveMember(&m4)
	require.NoError(t, err)

	list, nErr := ss.Channel().GetChannels(o1.TeamId, m1.UserId, false, 0)
	require.NoError(t, nErr)
	require.Len(t, *list, 3)
	require.Equal(t, o1.Id, (*list)[0].Id, "missing channel")
	require.Equal(t, o2.Id, (*list)[1].Id, "missing channel")
	require.Equal(t, o3.Id, (*list)[2].Id, "missing channel")

	ids, err := ss.Channel().GetAllChannelMembersForUser(m1.UserId, false, false)
	require.NoError(t, err)
	_, ok := ids[o1.Id]
	require.True(t, ok, "missing channel")

	ids2, err := ss.Channel().GetAllChannelMembersForUser(m1.UserId, true, false)
	require.NoError(t, err)
	_, ok = ids2[o1.Id]
	require.True(t, ok, "missing channel")

	ids3, err := ss.Channel().GetAllChannelMembersForUser(m1.UserId, true, false)
	require.NoError(t, err)
	_, ok = ids3[o1.Id]
	require.True(t, ok, "missing channel")

	ids4, err := ss.Channel().GetAllChannelMembersForUser(m1.UserId, true, true)
	require.NoError(t, err)
	_, ok = ids4[o1.Id]
	require.True(t, ok, "missing channel")

	nErr = ss.Channel().Delete(o2.Id, 10)
	require.NoError(t, nErr)

	nErr = ss.Channel().Delete(o3.Id, 20)
	require.NoError(t, nErr)

	// should return 1
	list, nErr = ss.Channel().GetChannels(o1.TeamId, m1.UserId, false, 0)
	require.NoError(t, nErr)
	require.Len(t, *list, 1)
	require.Equal(t, o1.Id, (*list)[0].Id, "missing channel")

	// Should return all
	list, nErr = ss.Channel().GetChannels(o1.TeamId, m1.UserId, true, 0)
	require.NoError(t, nErr)
	require.Len(t, *list, 3)
	require.Equal(t, o1.Id, (*list)[0].Id, "missing channel")
	require.Equal(t, o2.Id, (*list)[1].Id, "missing channel")
	require.Equal(t, o3.Id, (*list)[2].Id, "missing channel")

	// Should still return all
	list, nErr = ss.Channel().GetChannels(o1.TeamId, m1.UserId, true, 10)
	require.NoError(t, nErr)
	require.Len(t, *list, 3)
	require.Equal(t, o1.Id, (*list)[0].Id, "missing channel")
	require.Equal(t, o2.Id, (*list)[1].Id, "missing channel")
	require.Equal(t, o3.Id, (*list)[2].Id, "missing channel")

	// Should return 2
	list, nErr = ss.Channel().GetChannels(o1.TeamId, m1.UserId, true, 20)
	require.NoError(t, nErr)
	require.Len(t, *list, 2)
	require.Equal(t, o1.Id, (*list)[0].Id, "missing channel")
	require.Equal(t, o3.Id, (*list)[1].Id, "missing channel")

	require.True(
		t,
		ss.Channel().IsUserInChannelUseCache(m1.UserId, o1.Id),
		"missing channel")
	require.True(
		t,
		ss.Channel().IsUserInChannelUseCache(m1.UserId, o2.Id),
		"missing channel")

	require.False(
		t,
		ss.Channel().IsUserInChannelUseCache(m1.UserId, "blahblah"),
		"missing channel")

	require.False(
		t,
		ss.Channel().IsUserInChannelUseCache("blahblah", "blahblah"),
		"missing channel")

	ss.Channel().InvalidateAllChannelMembersForUser(m1.UserId)
}

func testChannelStoreGetAllChannels(t *testing.T, ss store.Store, s SqlStore) {
	cleanupChannels(t, ss)

	t1 := model.Team{}
	t1.DisplayName = "Name"
	t1.Name = "zz" + model.NewId()
	t1.Email = MakeEmail()
	t1.Type = model.TEAM_OPEN
	_, err := ss.Team().Save(&t1)
	require.NoError(t, err)

	t2 := model.Team{}
	t2.DisplayName = "Name2"
	t2.Name = "zz" + model.NewId()
	t2.Email = MakeEmail()
	t2.Type = model.TEAM_OPEN
	_, err = ss.Team().Save(&t2)
	require.NoError(t, err)

	c1 := model.Channel{}
	c1.TeamId = t1.Id
	c1.DisplayName = "Channel1" + model.NewId()
	c1.Name = "zz" + model.NewId() + "b"
	c1.Type = model.CHANNEL_OPEN
	_, nErr := ss.Channel().Save(&c1, -1)
	require.NoError(t, nErr)

	group := &model.Group{
		Name:        model.NewString(model.NewId()),
		DisplayName: model.NewId(),
		Source:      model.GroupSourceLdap,
		RemoteId:    model.NewId(),
	}
	_, err = ss.Group().Create(group)
	require.NoError(t, err)

	_, err = ss.Group().CreateGroupSyncable(model.NewGroupChannel(group.Id, c1.Id, true))
	require.NoError(t, err)

	c2 := model.Channel{}
	c2.TeamId = t1.Id
	c2.DisplayName = "Channel2" + model.NewId()
	c2.Name = "zz" + model.NewId() + "b"
	c2.Type = model.CHANNEL_OPEN
	_, nErr = ss.Channel().Save(&c2, -1)
	require.NoError(t, nErr)
	c2.DeleteAt = model.GetMillis()
	c2.UpdateAt = c2.DeleteAt
	nErr = ss.Channel().Delete(c2.Id, c2.DeleteAt)
	require.NoError(t, nErr, "channel should have been deleted")

	c3 := model.Channel{}
	c3.TeamId = t2.Id
	c3.DisplayName = "Channel3" + model.NewId()
	c3.Name = "zz" + model.NewId() + "b"
	c3.Type = model.CHANNEL_PRIVATE
	_, nErr = ss.Channel().Save(&c3, -1)
	require.NoError(t, nErr)

	u1 := model.User{Id: model.NewId()}
	u2 := model.User{Id: model.NewId()}
	_, nErr = ss.Channel().CreateDirectChannel(&u1, &u2)
	require.NoError(t, nErr)

	userIds := []string{model.NewId(), model.NewId(), model.NewId()}

	c5 := model.Channel{}
	c5.Name = model.GetGroupNameFromUserIds(userIds)
	c5.DisplayName = "GroupChannel" + model.NewId()
	c5.Name = "zz" + model.NewId() + "b"
	c5.Type = model.CHANNEL_GROUP
	_, nErr = ss.Channel().Save(&c5, -1)
	require.NoError(t, nErr)

	list, nErr := ss.Channel().GetAllChannels(0, 10, store.ChannelSearchOpts{})
	require.NoError(t, nErr)
	assert.Len(t, *list, 2)
	assert.Equal(t, c1.Id, (*list)[0].Id)
	assert.Equal(t, "Name", (*list)[0].TeamDisplayName)
	assert.Equal(t, c3.Id, (*list)[1].Id)
	assert.Equal(t, "Name2", (*list)[1].TeamDisplayName)

	count1, nErr := ss.Channel().GetAllChannelsCount(store.ChannelSearchOpts{})
	require.NoError(t, nErr)

	list, nErr = ss.Channel().GetAllChannels(0, 10, store.ChannelSearchOpts{IncludeDeleted: true})
	require.NoError(t, nErr)
	assert.Len(t, *list, 3)
	assert.Equal(t, c1.Id, (*list)[0].Id)
	assert.Equal(t, "Name", (*list)[0].TeamDisplayName)
	assert.Equal(t, c2.Id, (*list)[1].Id)
	assert.Equal(t, c3.Id, (*list)[2].Id)

	count2, nErr := ss.Channel().GetAllChannelsCount(store.ChannelSearchOpts{IncludeDeleted: true})
	require.NoError(t, nErr)
	require.True(t, func() bool {
		return count2 > count1
	}())

	list, nErr = ss.Channel().GetAllChannels(0, 1, store.ChannelSearchOpts{IncludeDeleted: true})
	require.NoError(t, nErr)
	assert.Len(t, *list, 1)
	assert.Equal(t, c1.Id, (*list)[0].Id)
	assert.Equal(t, "Name", (*list)[0].TeamDisplayName)

	// Not associated to group
	list, nErr = ss.Channel().GetAllChannels(0, 10, store.ChannelSearchOpts{NotAssociatedToGroup: group.Id})
	require.NoError(t, nErr)
	assert.Len(t, *list, 1)

	// Exclude channel names
	list, nErr = ss.Channel().GetAllChannels(0, 10, store.ChannelSearchOpts{ExcludeChannelNames: []string{c1.Name}})
	require.NoError(t, nErr)
	assert.Len(t, *list, 1)

	// Manually truncate Channels table until testlib can handle cleanups
	s.GetMaster().Exec("TRUNCATE Channels")
}

func testChannelStoreGetMoreChannels(t *testing.T, ss store.Store) {
	teamId := model.NewId()
	otherTeamId := model.NewId()
	userId := model.NewId()
	otherUserId1 := model.NewId()
	otherUserId2 := model.NewId()

	// o1 is a channel on the team to which the user (and the other user 1) belongs
	o1 := model.Channel{
		TeamId:      teamId,
		DisplayName: "Channel1",
		Name:        "zz" + model.NewId() + "b",
		Type:        model.CHANNEL_OPEN,
	}
	_, nErr := ss.Channel().Save(&o1, -1)
	require.NoError(t, nErr)

	_, err := ss.Channel().SaveMember(&model.ChannelMember{
		ChannelId:   o1.Id,
		UserId:      userId,
		NotifyProps: model.GetDefaultChannelNotifyProps(),
	})
	require.NoError(t, err)

	_, err = ss.Channel().SaveMember(&model.ChannelMember{
		ChannelId:   o1.Id,
		UserId:      otherUserId1,
		NotifyProps: model.GetDefaultChannelNotifyProps(),
	})
	require.NoError(t, err)

	// o2 is a channel on the other team to which the user belongs
	o2 := model.Channel{
		TeamId:      otherTeamId,
		DisplayName: "Channel2",
		Name:        "zz" + model.NewId() + "b",
		Type:        model.CHANNEL_OPEN,
	}
	_, nErr = ss.Channel().Save(&o2, -1)
	require.NoError(t, nErr)

	_, err = ss.Channel().SaveMember(&model.ChannelMember{
		ChannelId:   o2.Id,
		UserId:      otherUserId2,
		NotifyProps: model.GetDefaultChannelNotifyProps(),
	})
	require.NoError(t, err)

	// o3 is a channel on the team to which the user does not belong, and thus should show up
	// in "more channels"
	o3 := model.Channel{
		TeamId:      teamId,
		DisplayName: "ChannelA",
		Name:        "zz" + model.NewId() + "b",
		Type:        model.CHANNEL_OPEN,
	}
	_, nErr = ss.Channel().Save(&o3, -1)
	require.NoError(t, nErr)

	// o4 is a private channel on the team to which the user does not belong
	o4 := model.Channel{
		TeamId:      teamId,
		DisplayName: "ChannelB",
		Name:        "zz" + model.NewId() + "b",
		Type:        model.CHANNEL_PRIVATE,
	}
	_, nErr = ss.Channel().Save(&o4, -1)
	require.NoError(t, nErr)

	// o5 is another private channel on the team to which the user does belong
	o5 := model.Channel{
		TeamId:      teamId,
		DisplayName: "ChannelC",
		Name:        "zz" + model.NewId() + "b",
		Type:        model.CHANNEL_PRIVATE,
	}
	_, nErr = ss.Channel().Save(&o5, -1)
	require.NoError(t, nErr)

	_, err = ss.Channel().SaveMember(&model.ChannelMember{
		ChannelId:   o5.Id,
		UserId:      userId,
		NotifyProps: model.GetDefaultChannelNotifyProps(),
	})
	require.NoError(t, err)

	t.Run("only o3 listed in more channels", func(t *testing.T) {
		list, channelErr := ss.Channel().GetMoreChannels(teamId, userId, 0, 100)
		require.NoError(t, channelErr)
		require.Equal(t, &model.ChannelList{&o3}, list)
	})

	// o6 is another channel on the team to which the user does not belong, and would thus
	// start showing up in "more channels".
	o6 := model.Channel{
		TeamId:      teamId,
		DisplayName: "ChannelD",
		Name:        "zz" + model.NewId() + "b",
		Type:        model.CHANNEL_OPEN,
	}
	_, nErr = ss.Channel().Save(&o6, -1)
	require.NoError(t, nErr)

	// o7 is another channel on the team to which the user does not belong, but is deleted,
	// and thus would not start showing up in "more channels"
	o7 := model.Channel{
		TeamId:      teamId,
		DisplayName: "ChannelD",
		Name:        "zz" + model.NewId() + "b",
		Type:        model.CHANNEL_OPEN,
	}
	_, nErr = ss.Channel().Save(&o7, -1)
	require.NoError(t, nErr)

	nErr = ss.Channel().Delete(o7.Id, model.GetMillis())
	require.NoError(t, nErr, "channel should have been deleted")

	t.Run("both o3 and o6 listed in more channels", func(t *testing.T) {
		list, err := ss.Channel().GetMoreChannels(teamId, userId, 0, 100)
		require.NoError(t, err)
		require.Equal(t, &model.ChannelList{&o3, &o6}, list)
	})

	t.Run("only o3 listed in more channels with offset 0, limit 1", func(t *testing.T) {
		list, err := ss.Channel().GetMoreChannels(teamId, userId, 0, 1)
		require.NoError(t, err)
		require.Equal(t, &model.ChannelList{&o3}, list)
	})

	t.Run("only o6 listed in more channels with offset 1, limit 1", func(t *testing.T) {
		list, err := ss.Channel().GetMoreChannels(teamId, userId, 1, 1)
		require.NoError(t, err)
		require.Equal(t, &model.ChannelList{&o6}, list)
	})

	t.Run("verify analytics for open channels", func(t *testing.T) {
		count, err := ss.Channel().AnalyticsTypeCount(teamId, model.CHANNEL_OPEN)
		require.NoError(t, err)
		require.EqualValues(t, 4, count)
	})

	t.Run("verify analytics for private channels", func(t *testing.T) {
		count, err := ss.Channel().AnalyticsTypeCount(teamId, model.CHANNEL_PRIVATE)
		require.NoError(t, err)
		require.EqualValues(t, 2, count)
	})
}

func testChannelStoreGetPrivateChannelsForTeam(t *testing.T, ss store.Store) {
	teamId := model.NewId()

	// p1 is a private channel on the team
	p1 := model.Channel{
		TeamId:      teamId,
		DisplayName: "PrivateChannel1Team1",
		Name:        "zz" + model.NewId() + "b",
		Type:        model.CHANNEL_PRIVATE,
	}
	_, nErr := ss.Channel().Save(&p1, -1)
	require.NoError(t, nErr)

	// p2 is a private channel on another team
	p2 := model.Channel{
		TeamId:      model.NewId(),
		DisplayName: "PrivateChannel1Team2",
		Name:        "zz" + model.NewId() + "b",
		Type:        model.CHANNEL_PRIVATE,
	}
	_, nErr = ss.Channel().Save(&p2, -1)
	require.NoError(t, nErr)

	// o1 is a public channel on the team
	o1 := model.Channel{
		TeamId:      teamId,
		DisplayName: "OpenChannel1Team1",
		Name:        "zz" + model.NewId() + "b",
		Type:        model.CHANNEL_OPEN,
	}
	_, nErr = ss.Channel().Save(&o1, -1)
	require.NoError(t, nErr)

	t.Run("only p1 initially listed in private channels", func(t *testing.T) {
		list, channelErr := ss.Channel().GetPrivateChannelsForTeam(teamId, 0, 100)
		require.NoError(t, channelErr)
		require.Equal(t, &model.ChannelList{&p1}, list)
	})

	// p3 is another private channel on the team
	p3 := model.Channel{
		TeamId:      teamId,
		DisplayName: "PrivateChannel2Team1",
		Name:        "zz" + model.NewId() + "b",
		Type:        model.CHANNEL_PRIVATE,
	}
	_, nErr = ss.Channel().Save(&p3, -1)
	require.NoError(t, nErr)

	// p4 is another private, but deleted channel on the team
	p4 := model.Channel{
		TeamId:      teamId,
		DisplayName: "PrivateChannel3Team1",
		Name:        "zz" + model.NewId() + "b",
		Type:        model.CHANNEL_PRIVATE,
	}
	_, nErr = ss.Channel().Save(&p4, -1)
	require.NoError(t, nErr)
	err := ss.Channel().Delete(p4.Id, model.GetMillis())
	require.NoError(t, err, "channel should have been deleted")

	t.Run("both p1 and p3 listed in private channels", func(t *testing.T) {
		list, err := ss.Channel().GetPrivateChannelsForTeam(teamId, 0, 100)
		require.NoError(t, err)
		require.Equal(t, &model.ChannelList{&p1, &p3}, list)
	})

	t.Run("only p1 listed in private channels with offset 0, limit 1", func(t *testing.T) {
		list, err := ss.Channel().GetPrivateChannelsForTeam(teamId, 0, 1)
		require.NoError(t, err)
		require.Equal(t, &model.ChannelList{&p1}, list)
	})

	t.Run("only p3 listed in private channels with offset 1, limit 1", func(t *testing.T) {
		list, err := ss.Channel().GetPrivateChannelsForTeam(teamId, 1, 1)
		require.NoError(t, err)
		require.Equal(t, &model.ChannelList{&p3}, list)
	})

	t.Run("verify analytics for private channels", func(t *testing.T) {
		count, err := ss.Channel().AnalyticsTypeCount(teamId, model.CHANNEL_PRIVATE)
		require.NoError(t, err)
		require.EqualValues(t, 3, count)
	})

	t.Run("verify analytics for open open channels", func(t *testing.T) {
		count, err := ss.Channel().AnalyticsTypeCount(teamId, model.CHANNEL_OPEN)
		require.NoError(t, err)
		require.EqualValues(t, 1, count)
	})
}

func testChannelStoreGetPublicChannelsForTeam(t *testing.T, ss store.Store) {
	teamId := model.NewId()

	// o1 is a public channel on the team
	o1 := model.Channel{
		TeamId:      teamId,
		DisplayName: "OpenChannel1Team1",
		Name:        "zz" + model.NewId() + "b",
		Type:        model.CHANNEL_OPEN,
	}
	_, nErr := ss.Channel().Save(&o1, -1)
	require.NoError(t, nErr)

	// o2 is a public channel on another team
	o2 := model.Channel{
		TeamId:      model.NewId(),
		DisplayName: "OpenChannel1Team2",
		Name:        "zz" + model.NewId() + "b",
		Type:        model.CHANNEL_OPEN,
	}
	_, nErr = ss.Channel().Save(&o2, -1)
	require.NoError(t, nErr)

	// o3 is a private channel on the team
	o3 := model.Channel{
		TeamId:      teamId,
		DisplayName: "PrivateChannel1Team1",
		Name:        "zz" + model.NewId() + "b",
		Type:        model.CHANNEL_PRIVATE,
	}
	_, nErr = ss.Channel().Save(&o3, -1)
	require.NoError(t, nErr)

	t.Run("only o1 initially listed in public channels", func(t *testing.T) {
		list, channelErr := ss.Channel().GetPublicChannelsForTeam(teamId, 0, 100)
		require.NoError(t, channelErr)
		require.Equal(t, &model.ChannelList{&o1}, list)
	})

	// o4 is another public channel on the team
	o4 := model.Channel{
		TeamId:      teamId,
		DisplayName: "OpenChannel2Team1",
		Name:        "zz" + model.NewId() + "b",
		Type:        model.CHANNEL_OPEN,
	}
	_, nErr = ss.Channel().Save(&o4, -1)
	require.NoError(t, nErr)

	// o5 is another public, but deleted channel on the team
	o5 := model.Channel{
		TeamId:      teamId,
		DisplayName: "OpenChannel3Team1",
		Name:        "zz" + model.NewId() + "b",
		Type:        model.CHANNEL_OPEN,
	}
	_, nErr = ss.Channel().Save(&o5, -1)
	require.NoError(t, nErr)
	err := ss.Channel().Delete(o5.Id, model.GetMillis())
	require.NoError(t, err, "channel should have been deleted")

	t.Run("both o1 and o4 listed in public channels", func(t *testing.T) {
		list, err := ss.Channel().GetPublicChannelsForTeam(teamId, 0, 100)
		require.NoError(t, err)
		require.Equal(t, &model.ChannelList{&o1, &o4}, list)
	})

	t.Run("only o1 listed in public channels with offset 0, limit 1", func(t *testing.T) {
		list, err := ss.Channel().GetPublicChannelsForTeam(teamId, 0, 1)
		require.NoError(t, err)
		require.Equal(t, &model.ChannelList{&o1}, list)
	})

	t.Run("only o4 listed in public channels with offset 1, limit 1", func(t *testing.T) {
		list, err := ss.Channel().GetPublicChannelsForTeam(teamId, 1, 1)
		require.NoError(t, err)
		require.Equal(t, &model.ChannelList{&o4}, list)
	})

	t.Run("verify analytics for open channels", func(t *testing.T) {
		count, err := ss.Channel().AnalyticsTypeCount(teamId, model.CHANNEL_OPEN)
		require.NoError(t, err)
		require.EqualValues(t, 3, count)
	})

	t.Run("verify analytics for private channels", func(t *testing.T) {
		count, err := ss.Channel().AnalyticsTypeCount(teamId, model.CHANNEL_PRIVATE)
		require.NoError(t, err)
		require.EqualValues(t, 1, count)
	})
}

func testChannelStoreGetPublicChannelsByIdsForTeam(t *testing.T, ss store.Store) {
	teamId := model.NewId()

	// oc1 is a public channel on the team
	oc1 := model.Channel{
		TeamId:      teamId,
		DisplayName: "OpenChannel1Team1",
		Name:        "zz" + model.NewId() + "b",
		Type:        model.CHANNEL_OPEN,
	}
	_, nErr := ss.Channel().Save(&oc1, -1)
	require.NoError(t, nErr)

	// oc2 is a public channel on another team
	oc2 := model.Channel{
		TeamId:      model.NewId(),
		DisplayName: "OpenChannel2TeamOther",
		Name:        "zz" + model.NewId() + "b",
		Type:        model.CHANNEL_OPEN,
	}
	_, nErr = ss.Channel().Save(&oc2, -1)
	require.NoError(t, nErr)

	// pc3 is a private channel on the team
	pc3 := model.Channel{
		TeamId:      teamId,
		DisplayName: "PrivateChannel3Team1",
		Name:        "zz" + model.NewId() + "b",
		Type:        model.CHANNEL_PRIVATE,
	}
	_, nErr = ss.Channel().Save(&pc3, -1)
	require.NoError(t, nErr)

	t.Run("oc1 by itself should be found as a public channel in the team", func(t *testing.T) {
		list, channelErr := ss.Channel().GetPublicChannelsByIdsForTeam(teamId, []string{oc1.Id})
		require.NoError(t, channelErr)
		require.Equal(t, &model.ChannelList{&oc1}, list)
	})

	t.Run("only oc1, among others, should be found as a public channel in the team", func(t *testing.T) {
		list, channelErr := ss.Channel().GetPublicChannelsByIdsForTeam(teamId, []string{oc1.Id, oc2.Id, model.NewId(), pc3.Id})
		require.NoError(t, channelErr)
		require.Equal(t, &model.ChannelList{&oc1}, list)
	})

	// oc4 is another public channel on the team
	oc4 := model.Channel{
		TeamId:      teamId,
		DisplayName: "OpenChannel4Team1",
		Name:        "zz" + model.NewId() + "b",
		Type:        model.CHANNEL_OPEN,
	}
	_, nErr = ss.Channel().Save(&oc4, -1)
	require.NoError(t, nErr)

	// oc4 is another public, but deleted channel on the team
	oc5 := model.Channel{
		TeamId:      teamId,
		DisplayName: "OpenChannel4Team1",
		Name:        "zz" + model.NewId() + "b",
		Type:        model.CHANNEL_OPEN,
	}
	_, nErr = ss.Channel().Save(&oc5, -1)
	require.NoError(t, nErr)

	err := ss.Channel().Delete(oc5.Id, model.GetMillis())
	require.NoError(t, err, "channel should have been deleted")

	t.Run("only oc1 and oc4, among others, should be found as a public channel in the team", func(t *testing.T) {
		list, err := ss.Channel().GetPublicChannelsByIdsForTeam(teamId, []string{oc1.Id, oc2.Id, model.NewId(), pc3.Id, oc4.Id})
		require.NoError(t, err)
		require.Equal(t, &model.ChannelList{&oc1, &oc4}, list)
	})

	t.Run("random channel id should not be found as a public channel in the team", func(t *testing.T) {
		_, err := ss.Channel().GetPublicChannelsByIdsForTeam(teamId, []string{model.NewId()})
		require.Error(t, err)
		var nfErr *store.ErrNotFound
		require.True(t, errors.As(err, &nfErr))
	})
}

func testChannelStoreGetChannelCounts(t *testing.T, ss store.Store) {
	o2 := model.Channel{}
	o2.TeamId = model.NewId()
	o2.DisplayName = "Channel2"
	o2.Name = "zz" + model.NewId() + "b"
	o2.Type = model.CHANNEL_OPEN
	_, nErr := ss.Channel().Save(&o2, -1)
	require.NoError(t, nErr)

	o1 := model.Channel{}
	o1.TeamId = model.NewId()
	o1.DisplayName = "Channel1"
	o1.Name = "zz" + model.NewId() + "b"
	o1.Type = model.CHANNEL_OPEN
	_, nErr = ss.Channel().Save(&o1, -1)
	require.NoError(t, nErr)

	m1 := model.ChannelMember{}
	m1.ChannelId = o1.Id
	m1.UserId = model.NewId()
	m1.NotifyProps = model.GetDefaultChannelNotifyProps()
	_, err := ss.Channel().SaveMember(&m1)
	require.NoError(t, err)

	m2 := model.ChannelMember{}
	m2.ChannelId = o1.Id
	m2.UserId = model.NewId()
	m2.NotifyProps = model.GetDefaultChannelNotifyProps()
	_, err = ss.Channel().SaveMember(&m2)
	require.NoError(t, err)

	m3 := model.ChannelMember{}
	m3.ChannelId = o2.Id
	m3.UserId = model.NewId()
	m3.NotifyProps = model.GetDefaultChannelNotifyProps()
	_, err = ss.Channel().SaveMember(&m3)
	require.NoError(t, err)

	counts, _ := ss.Channel().GetChannelCounts(o1.TeamId, m1.UserId)

	require.Len(t, counts.Counts, 1, "wrong number of counts")
	require.Len(t, counts.UpdateTimes, 1, "wrong number of update times")
}

func testChannelStoreGetMembersForUser(t *testing.T, ss store.Store) {
	t1 := model.Team{}
	t1.DisplayName = "Name"
	t1.Name = "zz" + model.NewId()
	t1.Email = MakeEmail()
	t1.Type = model.TEAM_OPEN
	_, err := ss.Team().Save(&t1)
	require.NoError(t, err)

	o1 := model.Channel{}
	o1.TeamId = t1.Id
	o1.DisplayName = "Channel1"
	o1.Name = "zz" + model.NewId() + "b"
	o1.Type = model.CHANNEL_OPEN
	_, nErr := ss.Channel().Save(&o1, -1)
	require.NoError(t, nErr)

	o2 := model.Channel{}
	o2.TeamId = o1.TeamId
	o2.DisplayName = "Channel2"
	o2.Name = "zz" + model.NewId() + "b"
	o2.Type = model.CHANNEL_OPEN
	_, nErr = ss.Channel().Save(&o2, -1)
	require.NoError(t, nErr)

	m1 := model.ChannelMember{}
	m1.ChannelId = o1.Id
	m1.UserId = model.NewId()
	m1.NotifyProps = model.GetDefaultChannelNotifyProps()
	_, err = ss.Channel().SaveMember(&m1)
	require.NoError(t, err)

	m2 := model.ChannelMember{}
	m2.ChannelId = o2.Id
	m2.UserId = m1.UserId
	m2.NotifyProps = model.GetDefaultChannelNotifyProps()
	_, err = ss.Channel().SaveMember(&m2)
	require.NoError(t, err)

	t.Run("with channels", func(t *testing.T) {
		var members *model.ChannelMembers
		members, err = ss.Channel().GetMembersForUser(o1.TeamId, m1.UserId)
		require.NoError(t, err)

		assert.Len(t, *members, 2)
	})

	t.Run("with channels and direct messages", func(t *testing.T) {
		user := model.User{Id: m1.UserId}
		u1 := model.User{Id: model.NewId()}
		u2 := model.User{Id: model.NewId()}
		u3 := model.User{Id: model.NewId()}
		u4 := model.User{Id: model.NewId()}
		_, nErr = ss.Channel().CreateDirectChannel(&u1, &user)
		require.NoError(t, nErr)
		_, nErr = ss.Channel().CreateDirectChannel(&u2, &user)
		require.NoError(t, nErr)
		// other user direct message
		_, nErr = ss.Channel().CreateDirectChannel(&u3, &u4)
		require.NoError(t, nErr)

		var members *model.ChannelMembers
		members, err = ss.Channel().GetMembersForUser(o1.TeamId, m1.UserId)
		require.NoError(t, err)

		assert.Len(t, *members, 4)
	})

	t.Run("with channels, direct channels and group messages", func(t *testing.T) {
		userIds := []string{model.NewId(), model.NewId(), model.NewId(), m1.UserId}
		group := &model.Channel{
			Name:        model.GetGroupNameFromUserIds(userIds),
			DisplayName: "test",
			Type:        model.CHANNEL_GROUP,
		}
		var channel *model.Channel
		channel, nErr = ss.Channel().Save(group, 10000)
		require.NoError(t, nErr)
		for _, userId := range userIds {
			cm := &model.ChannelMember{
				UserId:      userId,
				ChannelId:   channel.Id,
				NotifyProps: model.GetDefaultChannelNotifyProps(),
				SchemeUser:  true,
			}

			_, err = ss.Channel().SaveMember(cm)
			require.NoError(t, err)
		}
		var members *model.ChannelMembers
		members, err = ss.Channel().GetMembersForUser(o1.TeamId, m1.UserId)
		require.NoError(t, err)

		assert.Len(t, *members, 5)
	})
}

func testChannelStoreGetMembersForUserWithPagination(t *testing.T, ss store.Store) {
	t1 := model.Team{}
	t1.DisplayName = "Name"
	t1.Name = "zz" + model.NewId()
	t1.Email = MakeEmail()
	t1.Type = model.TEAM_OPEN
	_, err := ss.Team().Save(&t1)
	require.NoError(t, err)

	o1 := model.Channel{}
	o1.TeamId = t1.Id
	o1.DisplayName = "Channel1"
	o1.Name = "zz" + model.NewId() + "b"
	o1.Type = model.CHANNEL_OPEN
	_, nErr := ss.Channel().Save(&o1, -1)
	require.NoError(t, nErr)

	o2 := model.Channel{}
	o2.TeamId = o1.TeamId
	o2.DisplayName = "Channel2"
	o2.Name = "zz" + model.NewId() + "b"
	o2.Type = model.CHANNEL_OPEN
	_, nErr = ss.Channel().Save(&o2, -1)
	require.NoError(t, nErr)

	m1 := model.ChannelMember{}
	m1.ChannelId = o1.Id
	m1.UserId = model.NewId()
	m1.NotifyProps = model.GetDefaultChannelNotifyProps()
	_, err = ss.Channel().SaveMember(&m1)
	require.NoError(t, err)

	m2 := model.ChannelMember{}
	m2.ChannelId = o2.Id
	m2.UserId = m1.UserId
	m2.NotifyProps = model.GetDefaultChannelNotifyProps()
	_, err = ss.Channel().SaveMember(&m2)
	require.NoError(t, err)

	members, err := ss.Channel().GetMembersForUserWithPagination(o1.TeamId, m1.UserId, 0, 1)
	require.NoError(t, err)
	assert.Len(t, *members, 1)

	members, err = ss.Channel().GetMembersForUserWithPagination(o1.TeamId, m1.UserId, 1, 1)
	require.NoError(t, err)
	assert.Len(t, *members, 1)
}

func testCountPostsAfter(t *testing.T, ss store.Store) {
	t.Run("should count all posts with or without the given user ID", func(t *testing.T) {
		userId1 := model.NewId()
		userId2 := model.NewId()

		channelId := model.NewId()

		p1, err := ss.Post().Save(&model.Post{
			UserId:    userId1,
			ChannelId: channelId,
			CreateAt:  1000,
		})
		require.NoError(t, err)

		_, err = ss.Post().Save(&model.Post{
			UserId:    userId1,
			ChannelId: channelId,
			CreateAt:  1001,
		})
		require.NoError(t, err)

		_, err = ss.Post().Save(&model.Post{
			UserId:    userId2,
			ChannelId: channelId,
			CreateAt:  1002,
		})
		require.NoError(t, err)

		count, _, err := ss.Channel().CountPostsAfter(channelId, p1.CreateAt-1, "")
		require.NoError(t, err)
		assert.Equal(t, 3, count)

		count, _, err = ss.Channel().CountPostsAfter(channelId, p1.CreateAt, "")
		require.NoError(t, err)
		assert.Equal(t, 2, count)

		count, _, err = ss.Channel().CountPostsAfter(channelId, p1.CreateAt-1, userId1)
		require.NoError(t, err)
		assert.Equal(t, 2, count)

		count, _, err = ss.Channel().CountPostsAfter(channelId, p1.CreateAt, userId1)
		require.NoError(t, err)
		assert.Equal(t, 1, count)
	})

	t.Run("should not count deleted posts", func(t *testing.T) {
		userId1 := model.NewId()

		channelId := model.NewId()

		p1, err := ss.Post().Save(&model.Post{
			UserId:    userId1,
			ChannelId: channelId,
			CreateAt:  1000,
		})
		require.NoError(t, err)

		_, err = ss.Post().Save(&model.Post{
			UserId:    userId1,
			ChannelId: channelId,
			CreateAt:  1001,
			DeleteAt:  1001,
		})
		require.NoError(t, err)

		count, _, err := ss.Channel().CountPostsAfter(channelId, p1.CreateAt-1, "")
		require.NoError(t, err)
		assert.Equal(t, 1, count)

		count, _, err = ss.Channel().CountPostsAfter(channelId, p1.CreateAt, "")
		require.NoError(t, err)
		assert.Equal(t, 0, count)
	})

	t.Run("should count system/bot messages, but not join/leave messages", func(t *testing.T) {
		userId1 := model.NewId()

		channelId := model.NewId()

		p1, err := ss.Post().Save(&model.Post{
			UserId:    userId1,
			ChannelId: channelId,
			CreateAt:  1000,
		})
		require.NoError(t, err)

		_, err = ss.Post().Save(&model.Post{
			UserId:    userId1,
			ChannelId: channelId,
			CreateAt:  1001,
			Type:      model.POST_JOIN_CHANNEL,
		})
		require.NoError(t, err)

		_, err = ss.Post().Save(&model.Post{
			UserId:    userId1,
			ChannelId: channelId,
			CreateAt:  1002,
			Type:      model.POST_REMOVE_FROM_CHANNEL,
		})
		require.NoError(t, err)

		_, err = ss.Post().Save(&model.Post{
			UserId:    userId1,
			ChannelId: channelId,
			CreateAt:  1003,
			Type:      model.POST_LEAVE_TEAM,
		})
		require.NoError(t, err)

		p5, err := ss.Post().Save(&model.Post{
			UserId:    userId1,
			ChannelId: channelId,
			CreateAt:  1004,
			Type:      model.POST_HEADER_CHANGE,
		})
		require.NoError(t, err)

		_, err = ss.Post().Save(&model.Post{
			UserId:    userId1,
			ChannelId: channelId,
			CreateAt:  1005,
			Type:      "custom_nps_survey",
		})
		require.NoError(t, err)

		count, _, err := ss.Channel().CountPostsAfter(channelId, p1.CreateAt-1, "")
		require.NoError(t, err)
		assert.Equal(t, 3, count)

		count, _, err = ss.Channel().CountPostsAfter(channelId, p1.CreateAt, "")
		require.NoError(t, err)
		assert.Equal(t, 2, count)

		count, _, err = ss.Channel().CountPostsAfter(channelId, p5.CreateAt-1, "")
		require.NoError(t, err)
		assert.Equal(t, 2, count)

		count, _, err = ss.Channel().CountPostsAfter(channelId, p5.CreateAt, "")
		require.NoError(t, err)
		assert.Equal(t, 1, count)
	})
}

func testChannelStoreUpdateLastViewedAt(t *testing.T, ss store.Store) {
	o1 := model.Channel{}
	o1.TeamId = model.NewId()
	o1.DisplayName = "Channel1"
	o1.Name = "zz" + model.NewId() + "b"
	o1.Type = model.CHANNEL_OPEN
	o1.TotalMsgCount = 25
	o1.LastPostAt = 12345
	_, nErr := ss.Channel().Save(&o1, -1)
	require.NoError(t, nErr)

	m1 := model.ChannelMember{}
	m1.ChannelId = o1.Id
	m1.UserId = model.NewId()
	m1.NotifyProps = model.GetDefaultChannelNotifyProps()
	_, err := ss.Channel().SaveMember(&m1)
	require.NoError(t, err)

	o2 := model.Channel{}
	o2.TeamId = model.NewId()
	o2.DisplayName = "Channel1"
	o2.Name = "zz" + model.NewId() + "c"
	o2.Type = model.CHANNEL_OPEN
	o2.TotalMsgCount = 26
	o2.LastPostAt = 123456
	_, nErr = ss.Channel().Save(&o2, -1)
	require.NoError(t, nErr)

	m2 := model.ChannelMember{}
	m2.ChannelId = o2.Id
	m2.UserId = m1.UserId
	m2.NotifyProps = model.GetDefaultChannelNotifyProps()
	_, err = ss.Channel().SaveMember(&m2)
	require.NoError(t, err)

	var times map[string]int64
	times, err = ss.Channel().UpdateLastViewedAt([]string{m1.ChannelId}, m1.UserId, false)
	require.NoError(t, err, "failed to update ", err)
	require.Equal(t, o1.LastPostAt, times[o1.Id], "last viewed at time incorrect")

	times, err = ss.Channel().UpdateLastViewedAt([]string{m1.ChannelId, m2.ChannelId}, m1.UserId, false)
	require.NoError(t, err, "failed to update ", err)
	require.Equal(t, o2.LastPostAt, times[o2.Id], "last viewed at time incorrect")

	rm1, err := ss.Channel().GetMember(m1.ChannelId, m1.UserId)
	assert.NoError(t, err)
	assert.Equal(t, o1.LastPostAt, rm1.LastViewedAt)
	assert.Equal(t, o1.LastPostAt, rm1.LastUpdateAt)
	assert.Equal(t, o1.TotalMsgCount, rm1.MsgCount)

	rm2, err := ss.Channel().GetMember(m2.ChannelId, m2.UserId)
	assert.NoError(t, err)
	assert.Equal(t, o2.LastPostAt, rm2.LastViewedAt)
	assert.Equal(t, o2.LastPostAt, rm2.LastUpdateAt)
	assert.Equal(t, o2.TotalMsgCount, rm2.MsgCount)

	_, err = ss.Channel().UpdateLastViewedAt([]string{m1.ChannelId}, "missing id", false)
	require.NoError(t, err, "failed to update")
}

func testChannelStoreIncrementMentionCount(t *testing.T, ss store.Store) {
	o1 := model.Channel{}
	o1.TeamId = model.NewId()
	o1.DisplayName = "Channel1"
	o1.Name = "zz" + model.NewId() + "b"
	o1.Type = model.CHANNEL_OPEN
	o1.TotalMsgCount = 25
	_, nErr := ss.Channel().Save(&o1, -1)
	require.NoError(t, nErr)

	m1 := model.ChannelMember{}
	m1.ChannelId = o1.Id
	m1.UserId = model.NewId()
	m1.NotifyProps = model.GetDefaultChannelNotifyProps()
	_, err := ss.Channel().SaveMember(&m1)
	require.NoError(t, err)

	err = ss.Channel().IncrementMentionCount(m1.ChannelId, m1.UserId, false, false)
	require.NoError(t, err, "failed to update")

	err = ss.Channel().IncrementMentionCount(m1.ChannelId, "missing id", false, false)
	require.NoError(t, err, "failed to update")

	err = ss.Channel().IncrementMentionCount("missing id", m1.UserId, false, false)
	require.NoError(t, err, "failed to update")

	err = ss.Channel().IncrementMentionCount("missing id", "missing id", false, false)
	require.NoError(t, err, "failed to update")
}

func testUpdateChannelMember(t *testing.T, ss store.Store) {
	userId := model.NewId()

	c1 := &model.Channel{
		TeamId:      model.NewId(),
		DisplayName: model.NewId(),
		Name:        model.NewId(),
		Type:        model.CHANNEL_OPEN,
	}
	_, nErr := ss.Channel().Save(c1, -1)
	require.NoError(t, nErr)

	m1 := &model.ChannelMember{
		ChannelId:   c1.Id,
		UserId:      userId,
		NotifyProps: model.GetDefaultChannelNotifyProps(),
	}
	_, err := ss.Channel().SaveMember(m1)
	require.NoError(t, err)

	m1.NotifyProps["test"] = "sometext"
	_, err = ss.Channel().UpdateMember(m1)
	require.NoError(t, err, err)

	m1.UserId = ""
	_, err = ss.Channel().UpdateMember(m1)
	require.Error(t, err, "bad user id - should fail")
}

func testGetMember(t *testing.T, ss store.Store) {
	userId := model.NewId()

	c1 := &model.Channel{
		TeamId:      model.NewId(),
		DisplayName: model.NewId(),
		Name:        model.NewId(),
		Type:        model.CHANNEL_OPEN,
	}
	_, nErr := ss.Channel().Save(c1, -1)
	require.NoError(t, nErr)

	c2 := &model.Channel{
		TeamId:      c1.TeamId,
		DisplayName: model.NewId(),
		Name:        model.NewId(),
		Type:        model.CHANNEL_OPEN,
	}
	_, nErr = ss.Channel().Save(c2, -1)
	require.NoError(t, nErr)

	m1 := &model.ChannelMember{
		ChannelId:   c1.Id,
		UserId:      userId,
		NotifyProps: model.GetDefaultChannelNotifyProps(),
	}
	_, err := ss.Channel().SaveMember(m1)
	require.NoError(t, err)

	m2 := &model.ChannelMember{
		ChannelId:   c2.Id,
		UserId:      userId,
		NotifyProps: model.GetDefaultChannelNotifyProps(),
	}
	_, err = ss.Channel().SaveMember(m2)
	require.NoError(t, err)

	_, err = ss.Channel().GetMember(model.NewId(), userId)
	require.Error(t, err, "should've failed to get member for non-existent channel")

	_, err = ss.Channel().GetMember(c1.Id, model.NewId())
	require.Error(t, err, "should've failed to get member for non-existent user")

	member, err := ss.Channel().GetMember(c1.Id, userId)
	require.NoError(t, err, "shouldn't have errored when getting member", err)
	require.Equal(t, c1.Id, member.ChannelId, "should've gotten member of channel 1")
	require.Equal(t, userId, member.UserId, "should've have gotten member for user")

	member, err = ss.Channel().GetMember(c2.Id, userId)
	require.NoError(t, err, "should'nt have errored when getting member", err)
	require.Equal(t, c2.Id, member.ChannelId, "should've gotten member of channel 2")
	require.Equal(t, userId, member.UserId, "should've gotten member for user")

	props, err := ss.Channel().GetAllChannelMembersNotifyPropsForChannel(c2.Id, false)
	require.NoError(t, err, err)
	require.NotEqual(t, 0, len(props), "should not be empty")

	props, err = ss.Channel().GetAllChannelMembersNotifyPropsForChannel(c2.Id, true)
	require.NoError(t, err, err)
	require.NotEqual(t, 0, len(props), "should not be empty")

	ss.Channel().InvalidateCacheForChannelMembersNotifyProps(c2.Id)
}

func testChannelStoreGetMemberForPost(t *testing.T, ss store.Store) {
	ch := &model.Channel{
		TeamId:      model.NewId(),
		DisplayName: "Name",
		Name:        "zz" + model.NewId() + "b",
		Type:        model.CHANNEL_OPEN,
	}

	o1, nErr := ss.Channel().Save(ch, -1)
	require.NoError(t, nErr)

	m1, err := ss.Channel().SaveMember(&model.ChannelMember{
		ChannelId:   o1.Id,
		UserId:      model.NewId(),
		NotifyProps: model.GetDefaultChannelNotifyProps(),
	})
	require.NoError(t, err)

	p1, nErr := ss.Post().Save(&model.Post{
		UserId:    model.NewId(),
		ChannelId: o1.Id,
		Message:   "test",
	})
	require.NoError(t, nErr)

	r1, err := ss.Channel().GetMemberForPost(p1.Id, m1.UserId)
	require.NoError(t, err, err)
	require.Equal(t, m1.ToJson(), r1.ToJson(), "invalid returned channel member")

	_, err = ss.Channel().GetMemberForPost(p1.Id, model.NewId())
	require.Error(t, err, "shouldn't have returned a member")
}

func testGetMemberCount(t *testing.T, ss store.Store) {
	teamId := model.NewId()

	c1 := model.Channel{
		TeamId:      teamId,
		DisplayName: "Channel1",
		Name:        "zz" + model.NewId() + "b",
		Type:        model.CHANNEL_OPEN,
	}
	_, nErr := ss.Channel().Save(&c1, -1)
	require.NoError(t, nErr)

	c2 := model.Channel{
		TeamId:      teamId,
		DisplayName: "Channel2",
		Name:        "zz" + model.NewId() + "b",
		Type:        model.CHANNEL_OPEN,
	}
	_, nErr = ss.Channel().Save(&c2, -1)
	require.NoError(t, nErr)

	u1 := &model.User{
		Email:    MakeEmail(),
		DeleteAt: 0,
	}
	_, err := ss.User().Save(u1)
	require.NoError(t, err)
	_, nErr = ss.Team().SaveMember(&model.TeamMember{TeamId: teamId, UserId: u1.Id}, -1)
	require.NoError(t, nErr)

	m1 := model.ChannelMember{
		ChannelId:   c1.Id,
		UserId:      u1.Id,
		NotifyProps: model.GetDefaultChannelNotifyProps(),
	}
	_, nErr = ss.Channel().SaveMember(&m1)
	require.NoError(t, nErr)

	count, channelErr := ss.Channel().GetMemberCount(c1.Id, false)
	require.NoError(t, channelErr, "failed to get member count", channelErr)
	require.EqualValuesf(t, 1, count, "got incorrect member count %v", count)

	u2 := model.User{
		Email:    MakeEmail(),
		DeleteAt: 0,
	}
	_, err = ss.User().Save(&u2)
	require.NoError(t, err)
	_, nErr = ss.Team().SaveMember(&model.TeamMember{TeamId: teamId, UserId: u2.Id}, -1)
	require.NoError(t, nErr)

	m2 := model.ChannelMember{
		ChannelId:   c1.Id,
		UserId:      u2.Id,
		NotifyProps: model.GetDefaultChannelNotifyProps(),
	}
	_, nErr = ss.Channel().SaveMember(&m2)
	require.NoError(t, nErr)

	count, channelErr = ss.Channel().GetMemberCount(c1.Id, false)
	require.NoErrorf(t, channelErr, "failed to get member count: %v", channelErr)
	require.EqualValuesf(t, 2, count, "got incorrect member count %v", count)

	// make sure members of other channels aren't counted
	u3 := model.User{
		Email:    MakeEmail(),
		DeleteAt: 0,
	}
	_, err = ss.User().Save(&u3)
	require.NoError(t, err)
	_, nErr = ss.Team().SaveMember(&model.TeamMember{TeamId: teamId, UserId: u3.Id}, -1)
	require.NoError(t, nErr)

	m3 := model.ChannelMember{
		ChannelId:   c2.Id,
		UserId:      u3.Id,
		NotifyProps: model.GetDefaultChannelNotifyProps(),
	}
	_, nErr = ss.Channel().SaveMember(&m3)
	require.NoError(t, nErr)

	count, channelErr = ss.Channel().GetMemberCount(c1.Id, false)
	require.NoErrorf(t, channelErr, "failed to get member count: %v", channelErr)
	require.EqualValuesf(t, 2, count, "got incorrect member count %v", count)

	// make sure inactive users aren't counted
	u4 := &model.User{
		Email:    MakeEmail(),
		DeleteAt: 10000,
	}
	_, err = ss.User().Save(u4)
	require.NoError(t, err)
	_, nErr = ss.Team().SaveMember(&model.TeamMember{TeamId: teamId, UserId: u4.Id}, -1)
	require.NoError(t, nErr)

	m4 := model.ChannelMember{
		ChannelId:   c1.Id,
		UserId:      u4.Id,
		NotifyProps: model.GetDefaultChannelNotifyProps(),
	}
	_, nErr = ss.Channel().SaveMember(&m4)
	require.NoError(t, nErr)

	count, nErr = ss.Channel().GetMemberCount(c1.Id, false)
	require.NoError(t, nErr, "failed to get member count", nErr)
	require.EqualValuesf(t, 2, count, "got incorrect member count %v", count)
}

func testGetMemberCountsByGroup(t *testing.T, ss store.Store) {
	var memberCounts []*model.ChannelMemberCountByGroup
	teamId := model.NewId()
	g1 := &model.Group{
		Name:        model.NewString(model.NewId()),
		DisplayName: model.NewId(),
		Source:      model.GroupSourceLdap,
		RemoteId:    model.NewId(),
	}
	_, err := ss.Group().Create(g1)
	require.NoError(t, err)

	c1 := model.Channel{
		TeamId:      teamId,
		DisplayName: "Channel1",
		Name:        "zz" + model.NewId() + "b",
		Type:        model.CHANNEL_OPEN,
	}
	_, nErr := ss.Channel().Save(&c1, -1)
	require.NoError(t, nErr)

	u1 := &model.User{
		Timezone: timezones.DefaultUserTimezone(),
		Email:    MakeEmail(),
		DeleteAt: 0,
	}
	_, nErr = ss.User().Save(u1)
	require.NoError(t, nErr)
	_, nErr = ss.Team().SaveMember(&model.TeamMember{TeamId: teamId, UserId: u1.Id}, -1)
	require.NoError(t, nErr)

	m1 := model.ChannelMember{
		ChannelId:   c1.Id,
		UserId:      u1.Id,
		NotifyProps: model.GetDefaultChannelNotifyProps(),
	}
	_, nErr = ss.Channel().SaveMember(&m1)
	require.NoError(t, nErr)

	t.Run("empty slice for channel with no groups", func(t *testing.T) {
		memberCounts, nErr = ss.Channel().GetMemberCountsByGroup(c1.Id, false)
		expectedMemberCounts := []*model.ChannelMemberCountByGroup{}
		require.NoError(t, nErr)
		require.Equal(t, expectedMemberCounts, memberCounts)
	})

	_, err = ss.Group().UpsertMember(g1.Id, u1.Id)
	require.NoError(t, err)

	t.Run("returns memberCountsByGroup without timezones", func(t *testing.T) {
		memberCounts, nErr = ss.Channel().GetMemberCountsByGroup(c1.Id, false)
		expectedMemberCounts := []*model.ChannelMemberCountByGroup{
			{
				GroupId:                     g1.Id,
				ChannelMemberCount:          1,
				ChannelMemberTimezonesCount: 0,
			},
		}
		require.NoError(t, nErr)
		require.Equal(t, expectedMemberCounts, memberCounts)
	})

	t.Run("returns memberCountsByGroup with timezones when no timezones set", func(t *testing.T) {
		memberCounts, nErr = ss.Channel().GetMemberCountsByGroup(c1.Id, true)
		expectedMemberCounts := []*model.ChannelMemberCountByGroup{
			{
				GroupId:                     g1.Id,
				ChannelMemberCount:          1,
				ChannelMemberTimezonesCount: 0,
			},
		}
		require.NoError(t, nErr)
		require.Equal(t, expectedMemberCounts, memberCounts)
	})

	g2 := &model.Group{
		Name:        model.NewString(model.NewId()),
		DisplayName: model.NewId(),
		Source:      model.GroupSourceLdap,
		RemoteId:    model.NewId(),
	}
	_, err = ss.Group().Create(g2)
	require.NoError(t, err)

	// create 5 different users with 2 different timezones for group 2
	for i := 1; i <= 5; i++ {
		timeZone := timezones.DefaultUserTimezone()
		if i == 1 {
			timeZone["manualTimezone"] = "EDT"
			timeZone["useAutomaticTimezone"] = "false"
		}

		u := &model.User{
			Timezone: timeZone,
			Email:    MakeEmail(),
			DeleteAt: 0,
		}
		_, nErr = ss.User().Save(u)
		require.NoError(t, nErr)
		_, nErr = ss.Team().SaveMember(&model.TeamMember{TeamId: teamId, UserId: u.Id}, -1)
		require.NoError(t, nErr)

		m := model.ChannelMember{
			ChannelId:   c1.Id,
			UserId:      u.Id,
			NotifyProps: model.GetDefaultChannelNotifyProps(),
		}
		_, nErr = ss.Channel().SaveMember(&m)
		require.NoError(t, nErr)

		_, err = ss.Group().UpsertMember(g2.Id, u.Id)
		require.NoError(t, err)
	}

	g3 := &model.Group{
		Name:        model.NewString(model.NewId()),
		DisplayName: model.NewId(),
		Source:      model.GroupSourceLdap,
		RemoteId:    model.NewId(),
	}

	_, err = ss.Group().Create(g3)
	require.NoError(t, err)

	// create 10 different users with 3 different timezones for group 3
	for i := 1; i <= 10; i++ {
		timeZone := timezones.DefaultUserTimezone()

		if i == 1 || i == 2 {
			timeZone["manualTimezone"] = "EDT"
			timeZone["useAutomaticTimezone"] = "false"
		} else if i == 3 || i == 4 {
			timeZone["manualTimezone"] = "PST"
			timeZone["useAutomaticTimezone"] = "false"
		} else if i == 5 || i == 6 {
			timeZone["autoTimezone"] = "PST"
			timeZone["useAutomaticTimezone"] = "true"
		} else {
			// Give every user with auto timezone set to true a random manual timezone to ensure that manual timezone is not looked at if auto is set
			timeZone["useAutomaticTimezone"] = "true"
			timeZone["manualTimezone"] = "PST" + utils.RandomName(utils.Range{Begin: 5, End: 5}, utils.ALPHANUMERIC)
		}

		u := &model.User{
			Timezone: timeZone,
			Email:    MakeEmail(),
			DeleteAt: 0,
		}
		_, nErr = ss.User().Save(u)
		require.NoError(t, nErr)
		_, nErr = ss.Team().SaveMember(&model.TeamMember{TeamId: teamId, UserId: u.Id}, -1)
		require.NoError(t, nErr)

		m := model.ChannelMember{
			ChannelId:   c1.Id,
			UserId:      u.Id,
			NotifyProps: model.GetDefaultChannelNotifyProps(),
		}
		_, nErr = ss.Channel().SaveMember(&m)
		require.NoError(t, nErr)

		_, err = ss.Group().UpsertMember(g3.Id, u.Id)
		require.NoError(t, err)
	}

	t.Run("returns memberCountsByGroup for multiple groups with lots of users without timezones", func(t *testing.T) {
		memberCounts, nErr = ss.Channel().GetMemberCountsByGroup(c1.Id, false)
		expectedMemberCounts := []*model.ChannelMemberCountByGroup{
			{
				GroupId:                     g1.Id,
				ChannelMemberCount:          1,
				ChannelMemberTimezonesCount: 0,
			},
			{
				GroupId:                     g2.Id,
				ChannelMemberCount:          5,
				ChannelMemberTimezonesCount: 0,
			},
			{
				GroupId:                     g3.Id,
				ChannelMemberCount:          10,
				ChannelMemberTimezonesCount: 0,
			},
		}
		require.NoError(t, nErr)
		require.ElementsMatch(t, expectedMemberCounts, memberCounts)
	})

	t.Run("returns memberCountsByGroup for multiple groups with lots of users with timezones", func(t *testing.T) {
		memberCounts, nErr = ss.Channel().GetMemberCountsByGroup(c1.Id, true)
		expectedMemberCounts := []*model.ChannelMemberCountByGroup{
			{
				GroupId:                     g1.Id,
				ChannelMemberCount:          1,
				ChannelMemberTimezonesCount: 0,
			},
			{
				GroupId:                     g2.Id,
				ChannelMemberCount:          5,
				ChannelMemberTimezonesCount: 1,
			},
			{
				GroupId:                     g3.Id,
				ChannelMemberCount:          10,
				ChannelMemberTimezonesCount: 3,
			},
		}
		require.NoError(t, nErr)
		require.ElementsMatch(t, expectedMemberCounts, memberCounts)
	})
}

func testGetGuestCount(t *testing.T, ss store.Store) {
	teamId := model.NewId()

	c1 := model.Channel{
		TeamId:      teamId,
		DisplayName: "Channel1",
		Name:        "zz" + model.NewId() + "b",
		Type:        model.CHANNEL_OPEN,
	}
	_, nErr := ss.Channel().Save(&c1, -1)
	require.NoError(t, nErr)

	c2 := model.Channel{
		TeamId:      teamId,
		DisplayName: "Channel2",
		Name:        "zz" + model.NewId() + "b",
		Type:        model.CHANNEL_OPEN,
	}
	_, nErr = ss.Channel().Save(&c2, -1)
	require.NoError(t, nErr)

	t.Run("Regular member doesn't count", func(t *testing.T) {
		u1 := &model.User{
			Email:    MakeEmail(),
			DeleteAt: 0,
			Roles:    model.SYSTEM_USER_ROLE_ID,
		}
		_, err := ss.User().Save(u1)
		require.NoError(t, err)
		_, nErr = ss.Team().SaveMember(&model.TeamMember{TeamId: teamId, UserId: u1.Id}, -1)
		require.NoError(t, nErr)

		m1 := model.ChannelMember{
			ChannelId:   c1.Id,
			UserId:      u1.Id,
			NotifyProps: model.GetDefaultChannelNotifyProps(),
			SchemeGuest: false,
		}
		_, nErr = ss.Channel().SaveMember(&m1)
		require.NoError(t, nErr)

		count, channelErr := ss.Channel().GetGuestCount(c1.Id, false)
		require.NoError(t, channelErr)
		require.Equal(t, int64(0), count)
	})

	t.Run("Guest member does count", func(t *testing.T) {
		u2 := model.User{
			Email:    MakeEmail(),
			DeleteAt: 0,
			Roles:    model.SYSTEM_GUEST_ROLE_ID,
		}
		_, err := ss.User().Save(&u2)
		require.NoError(t, err)
		_, nErr = ss.Team().SaveMember(&model.TeamMember{TeamId: teamId, UserId: u2.Id}, -1)
		require.NoError(t, nErr)

		m2 := model.ChannelMember{
			ChannelId:   c1.Id,
			UserId:      u2.Id,
			NotifyProps: model.GetDefaultChannelNotifyProps(),
			SchemeGuest: true,
		}
		_, nErr = ss.Channel().SaveMember(&m2)
		require.NoError(t, nErr)

		count, channelErr := ss.Channel().GetGuestCount(c1.Id, false)
		require.NoError(t, channelErr)
		require.Equal(t, int64(1), count)
	})

	t.Run("make sure members of other channels aren't counted", func(t *testing.T) {
		u3 := model.User{
			Email:    MakeEmail(),
			DeleteAt: 0,
			Roles:    model.SYSTEM_GUEST_ROLE_ID,
		}
		_, err := ss.User().Save(&u3)
		require.NoError(t, err)
		_, nErr = ss.Team().SaveMember(&model.TeamMember{TeamId: teamId, UserId: u3.Id}, -1)
		require.NoError(t, nErr)

		m3 := model.ChannelMember{
			ChannelId:   c2.Id,
			UserId:      u3.Id,
			NotifyProps: model.GetDefaultChannelNotifyProps(),
			SchemeGuest: true,
		}
		_, nErr = ss.Channel().SaveMember(&m3)
		require.NoError(t, nErr)

		count, channelErr := ss.Channel().GetGuestCount(c1.Id, false)
		require.NoError(t, channelErr)
		require.Equal(t, int64(1), count)
	})

	t.Run("make sure inactive users aren't counted", func(t *testing.T) {
		u4 := &model.User{
			Email:    MakeEmail(),
			DeleteAt: 10000,
			Roles:    model.SYSTEM_GUEST_ROLE_ID,
		}
		_, err := ss.User().Save(u4)
		require.NoError(t, err)
		_, nErr = ss.Team().SaveMember(&model.TeamMember{TeamId: teamId, UserId: u4.Id}, -1)
		require.NoError(t, nErr)

		m4 := model.ChannelMember{
			ChannelId:   c1.Id,
			UserId:      u4.Id,
			NotifyProps: model.GetDefaultChannelNotifyProps(),
			SchemeGuest: true,
		}
		_, nErr = ss.Channel().SaveMember(&m4)
		require.NoError(t, nErr)

		count, channelErr := ss.Channel().GetGuestCount(c1.Id, false)
		require.NoError(t, channelErr)
		require.Equal(t, int64(1), count)
	})
}

func testChannelStoreSearchMore(t *testing.T, ss store.Store) {
	teamId := model.NewId()
	otherTeamId := model.NewId()

	o1 := model.Channel{
		TeamId:      teamId,
		DisplayName: "ChannelA",
		Name:        "zz" + model.NewId() + "b",
		Type:        model.CHANNEL_OPEN,
	}
	_, nErr := ss.Channel().Save(&o1, -1)
	require.NoError(t, nErr)

	m1 := model.ChannelMember{
		ChannelId:   o1.Id,
		UserId:      model.NewId(),
		NotifyProps: model.GetDefaultChannelNotifyProps(),
	}
	_, err := ss.Channel().SaveMember(&m1)
	require.NoError(t, err)

	m2 := model.ChannelMember{
		ChannelId:   o1.Id,
		UserId:      model.NewId(),
		NotifyProps: model.GetDefaultChannelNotifyProps(),
	}
	_, err = ss.Channel().SaveMember(&m2)
	require.NoError(t, err)

	o2 := model.Channel{
		TeamId:      otherTeamId,
		DisplayName: "Channel2",
		Name:        "zz" + model.NewId() + "b",
		Type:        model.CHANNEL_OPEN,
	}
	_, nErr = ss.Channel().Save(&o2, -1)
	require.NoError(t, nErr)

	m3 := model.ChannelMember{
		ChannelId:   o2.Id,
		UserId:      model.NewId(),
		NotifyProps: model.GetDefaultChannelNotifyProps(),
	}
	_, err = ss.Channel().SaveMember(&m3)
	require.NoError(t, err)

	o3 := model.Channel{
		TeamId:      teamId,
		DisplayName: "ChannelA",
		Name:        "zz" + model.NewId() + "b",
		Type:        model.CHANNEL_OPEN,
	}
	_, nErr = ss.Channel().Save(&o3, -1)
	require.NoError(t, nErr)

	o4 := model.Channel{
		TeamId:      teamId,
		DisplayName: "ChannelB",
		Name:        "zz" + model.NewId() + "b",
		Type:        model.CHANNEL_PRIVATE,
	}
	_, nErr = ss.Channel().Save(&o4, -1)
	require.NoError(t, nErr)

	o5 := model.Channel{
		TeamId:      teamId,
		DisplayName: "ChannelC",
		Name:        "zz" + model.NewId() + "b",
		Type:        model.CHANNEL_PRIVATE,
	}
	_, nErr = ss.Channel().Save(&o5, -1)
	require.NoError(t, nErr)

	o6 := model.Channel{
		TeamId:      teamId,
		DisplayName: "Off-Topic",
		Name:        "off-topic",
		Type:        model.CHANNEL_OPEN,
	}
	_, nErr = ss.Channel().Save(&o6, -1)
	require.NoError(t, nErr)

	o7 := model.Channel{
		TeamId:      teamId,
		DisplayName: "Off-Set",
		Name:        "off-set",
		Type:        model.CHANNEL_OPEN,
	}
	_, nErr = ss.Channel().Save(&o7, -1)
	require.NoError(t, nErr)

	o8 := model.Channel{
		TeamId:      teamId,
		DisplayName: "Off-Limit",
		Name:        "off-limit",
		Type:        model.CHANNEL_PRIVATE,
	}
	_, nErr = ss.Channel().Save(&o8, -1)
	require.NoError(t, nErr)

	o9 := model.Channel{
		TeamId:      teamId,
		DisplayName: "Channel With Purpose",
		Purpose:     "This can now be searchable!",
		Name:        "with-purpose",
		Type:        model.CHANNEL_OPEN,
	}
	_, nErr = ss.Channel().Save(&o9, -1)
	require.NoError(t, nErr)

	o10 := model.Channel{
		TeamId:      teamId,
		DisplayName: "ChannelA",
		Name:        "channel-a-deleted",
		Type:        model.CHANNEL_OPEN,
	}
	_, nErr = ss.Channel().Save(&o10, -1)
	require.NoError(t, nErr)

	o10.DeleteAt = model.GetMillis()
	o10.UpdateAt = o10.DeleteAt
	nErr = ss.Channel().Delete(o10.Id, o10.DeleteAt)
	require.NoError(t, nErr, "channel should have been deleted")

	t.Run("three public channels matching 'ChannelA', but already a member of one and one deleted", func(t *testing.T) {
		channels, err := ss.Channel().SearchMore(m1.UserId, teamId, "ChannelA")
		require.NoError(t, err)
		require.Equal(t, &model.ChannelList{&o3}, channels)
	})

	t.Run("one public channels, but already a member", func(t *testing.T) {
		channels, err := ss.Channel().SearchMore(m1.UserId, teamId, o4.Name)
		require.NoError(t, err)
		require.Equal(t, &model.ChannelList{}, channels)
	})

	t.Run("three matching channels, but only two public", func(t *testing.T) {
		channels, err := ss.Channel().SearchMore(m1.UserId, teamId, "off-")
		require.NoError(t, err)
		require.Equal(t, &model.ChannelList{&o7, &o6}, channels)
	})

	t.Run("one channel matching 'off-topic'", func(t *testing.T) {
		channels, err := ss.Channel().SearchMore(m1.UserId, teamId, "off-topic")
		require.NoError(t, err)
		require.Equal(t, &model.ChannelList{&o6}, channels)
	})

	t.Run("search purpose", func(t *testing.T) {
		channels, err := ss.Channel().SearchMore(m1.UserId, teamId, "now searchable")
		require.NoError(t, err)
		require.Equal(t, &model.ChannelList{&o9}, channels)
	})
}

type ByChannelDisplayName model.ChannelList

func (s ByChannelDisplayName) Len() int { return len(s) }
func (s ByChannelDisplayName) Swap(i, j int) {
	s[i], s[j] = s[j], s[i]
}
func (s ByChannelDisplayName) Less(i, j int) bool {
	if s[i].DisplayName != s[j].DisplayName {
		return s[i].DisplayName < s[j].DisplayName
	}

	return s[i].Id < s[j].Id
}

func testChannelStoreSearchArchivedInTeam(t *testing.T, ss store.Store, s SqlStore) {
	teamId := model.NewId()
	userId := model.NewId()

	t.Run("empty result", func(t *testing.T) {
		list, err := ss.Channel().SearchArchivedInTeam(teamId, "term", userId)
		require.NoError(t, err)
		require.NotNil(t, list)
		require.Empty(t, list)
	})

	t.Run("error", func(t *testing.T) {
		// trigger a SQL error
		s.GetMaster().Exec("ALTER TABLE Channels RENAME TO Channels_renamed")
		defer s.GetMaster().Exec("ALTER TABLE Channels_renamed RENAME TO Channels")

		list, err := ss.Channel().SearchArchivedInTeam(teamId, "term", userId)
		require.Error(t, err)
		require.Nil(t, list)
	})
}

func testChannelStoreSearchInTeam(t *testing.T, ss store.Store) {
	teamId := model.NewId()
	otherTeamId := model.NewId()

	o1 := model.Channel{
		TeamId:      teamId,
		DisplayName: "ChannelA",
		Name:        "zz" + model.NewId() + "b",
		Type:        model.CHANNEL_OPEN,
	}
	_, nErr := ss.Channel().Save(&o1, -1)
	require.NoError(t, nErr)

	o2 := model.Channel{
		TeamId:      otherTeamId,
		DisplayName: "ChannelA",
		Name:        "zz" + model.NewId() + "b",
		Type:        model.CHANNEL_OPEN,
	}
	_, nErr = ss.Channel().Save(&o2, -1)
	require.NoError(t, nErr)

	m1 := model.ChannelMember{
		ChannelId:   o1.Id,
		UserId:      model.NewId(),
		NotifyProps: model.GetDefaultChannelNotifyProps(),
	}
	_, err := ss.Channel().SaveMember(&m1)
	require.NoError(t, err)

	m2 := model.ChannelMember{
		ChannelId:   o1.Id,
		UserId:      model.NewId(),
		NotifyProps: model.GetDefaultChannelNotifyProps(),
	}
	_, err = ss.Channel().SaveMember(&m2)
	require.NoError(t, err)

	m3 := model.ChannelMember{
		ChannelId:   o2.Id,
		UserId:      model.NewId(),
		NotifyProps: model.GetDefaultChannelNotifyProps(),
	}
	_, err = ss.Channel().SaveMember(&m3)
	require.NoError(t, err)

	o3 := model.Channel{
		TeamId:      teamId,
		DisplayName: "ChannelA (alternate)",
		Name:        "zz" + model.NewId() + "b",
		Type:        model.CHANNEL_OPEN,
	}
	_, nErr = ss.Channel().Save(&o3, -1)
	require.NoError(t, nErr)

	o4 := model.Channel{
		TeamId:      teamId,
		DisplayName: "Channel B",
		Name:        "zz" + model.NewId() + "b",
		Type:        model.CHANNEL_PRIVATE,
	}
	_, nErr = ss.Channel().Save(&o4, -1)
	require.NoError(t, nErr)

	o5 := model.Channel{
		TeamId:      teamId,
		DisplayName: "Channel C",
		Name:        "zz" + model.NewId() + "b",
		Type:        model.CHANNEL_PRIVATE,
	}
	_, nErr = ss.Channel().Save(&o5, -1)
	require.NoError(t, nErr)

	o6 := model.Channel{
		TeamId:      teamId,
		DisplayName: "Off-Topic",
		Name:        "off-topic",
		Type:        model.CHANNEL_OPEN,
	}
	_, nErr = ss.Channel().Save(&o6, -1)
	require.NoError(t, nErr)

	o7 := model.Channel{
		TeamId:      teamId,
		DisplayName: "Off-Set",
		Name:        "off-set",
		Type:        model.CHANNEL_OPEN,
	}
	_, nErr = ss.Channel().Save(&o7, -1)
	require.NoError(t, nErr)

	o8 := model.Channel{
		TeamId:      teamId,
		DisplayName: "Off-Limit",
		Name:        "off-limit",
		Type:        model.CHANNEL_PRIVATE,
	}
	_, nErr = ss.Channel().Save(&o8, -1)
	require.NoError(t, nErr)

	o9 := model.Channel{
		TeamId:      teamId,
		DisplayName: "Town Square",
		Name:        "town-square",
		Type:        model.CHANNEL_OPEN,
	}
	_, nErr = ss.Channel().Save(&o9, -1)
	require.NoError(t, nErr)

	o10 := model.Channel{
		TeamId:      teamId,
		DisplayName: "The",
		Name:        "thename",
		Type:        model.CHANNEL_OPEN,
	}
	_, nErr = ss.Channel().Save(&o10, -1)
	require.NoError(t, nErr)

	o11 := model.Channel{
		TeamId:      teamId,
		DisplayName: "Native Mobile Apps",
		Name:        "native-mobile-apps",
		Type:        model.CHANNEL_OPEN,
	}
	_, nErr = ss.Channel().Save(&o11, -1)
	require.NoError(t, nErr)

	o12 := model.Channel{
		TeamId:      teamId,
		DisplayName: "ChannelZ",
		Purpose:     "This can now be searchable!",
		Name:        "with-purpose",
		Type:        model.CHANNEL_OPEN,
	}
	_, nErr = ss.Channel().Save(&o12, -1)
	require.NoError(t, nErr)

	o13 := model.Channel{
		TeamId:      teamId,
		DisplayName: "ChannelA (deleted)",
		Name:        model.NewId(),
		Type:        model.CHANNEL_OPEN,
	}
	_, nErr = ss.Channel().Save(&o13, -1)
	require.NoError(t, nErr)
	o13.DeleteAt = model.GetMillis()
	o13.UpdateAt = o13.DeleteAt
	nErr = ss.Channel().Delete(o13.Id, o13.DeleteAt)
	require.NoError(t, nErr, "channel should have been deleted")

	testCases := []struct {
		Description     string
		TeamId          string
		Term            string
		IncludeDeleted  bool
		ExpectedResults *model.ChannelList
	}{
		{"ChannelA", teamId, "ChannelA", false, &model.ChannelList{&o1, &o3}},
		{"ChannelA, include deleted", teamId, "ChannelA", true, &model.ChannelList{&o1, &o3, &o13}},
		{"ChannelA, other team", otherTeamId, "ChannelA", false, &model.ChannelList{&o2}},
		{"empty string", teamId, "", false, &model.ChannelList{&o1, &o3, &o12, &o11, &o7, &o6, &o10, &o9}},
		{"no matches", teamId, "blargh", false, &model.ChannelList{}},
		{"prefix", teamId, "off-", false, &model.ChannelList{&o7, &o6}},
		{"full match with dash", teamId, "off-topic", false, &model.ChannelList{&o6}},
		{"town square", teamId, "town square", false, &model.ChannelList{&o9}},
		{"the in name", teamId, "thename", false, &model.ChannelList{&o10}},
		{"Mobile", teamId, "Mobile", false, &model.ChannelList{&o11}},
		{"search purpose", teamId, "now searchable", false, &model.ChannelList{&o12}},
		{"pipe ignored", teamId, "town square |", false, &model.ChannelList{&o9}},
	}

	for name, search := range map[string]func(teamId string, term string, includeDeleted bool) (*model.ChannelList, error){
		"AutocompleteInTeam": ss.Channel().AutocompleteInTeam,
		"SearchInTeam":       ss.Channel().SearchInTeam,
	} {
		for _, testCase := range testCases {
			t.Run(name+"/"+testCase.Description, func(t *testing.T) {
				channels, err := search(testCase.TeamId, testCase.Term, testCase.IncludeDeleted)
				require.NoError(t, err)

				// AutoCompleteInTeam doesn't currently sort its output results.
				if name == "AutocompleteInTeam" {
					sort.Sort(ByChannelDisplayName(*channels))
				}

				require.Equal(t, testCase.ExpectedResults, channels)
			})
		}
	}
}

func testChannelStoreSearchForUserInTeam(t *testing.T, ss store.Store) {
	userId := model.NewId()
	teamId := model.NewId()
	otherTeamId := model.NewId()

	// create 4 channels for the same team and one for other team
	o1 := model.Channel{
		TeamId:      teamId,
		DisplayName: "test-dev-1",
		Name:        "zz" + model.NewId() + "b",
		Type:        model.CHANNEL_OPEN,
	}
	_, nErr := ss.Channel().Save(&o1, -1)
	require.NoError(t, nErr)

	o2 := model.Channel{
		TeamId:      teamId,
		DisplayName: "test-dev-2",
		Name:        "zz" + model.NewId() + "b",
		Type:        model.CHANNEL_OPEN,
	}
	_, nErr = ss.Channel().Save(&o2, -1)
	require.NoError(t, nErr)

	o3 := model.Channel{
		TeamId:      teamId,
		DisplayName: "dev-3",
		Name:        "zz" + model.NewId() + "b",
		Type:        model.CHANNEL_OPEN,
	}
	_, nErr = ss.Channel().Save(&o3, -1)
	require.NoError(t, nErr)

	o4 := model.Channel{
		TeamId:      teamId,
		DisplayName: "dev-4",
		Name:        "zz" + model.NewId() + "b",
		Type:        model.CHANNEL_OPEN,
	}
	_, nErr = ss.Channel().Save(&o4, -1)
	require.NoError(t, nErr)

	o5 := model.Channel{
		TeamId:      otherTeamId,
		DisplayName: "other-team-dev-5",
		Name:        "zz" + model.NewId() + "b",
		Type:        model.CHANNEL_OPEN,
	}
	_, nErr = ss.Channel().Save(&o5, -1)
	require.NoError(t, nErr)

	// add the user to the first 3 channels and the other team channel
	for _, c := range []model.Channel{o1, o2, o3, o5} {
		_, err := ss.Channel().SaveMember(&model.ChannelMember{
			ChannelId:   c.Id,
			UserId:      userId,
			NotifyProps: model.GetDefaultChannelNotifyProps(),
		})
		require.NoError(t, err)
	}

	searchAndCheck := func(t *testing.T, term string, includeDeleted bool, expectedDisplayNames []string) {
		res, searchErr := ss.Channel().SearchForUserInTeam(userId, teamId, term, includeDeleted)
		require.NoError(t, searchErr)
		require.Len(t, *res, len(expectedDisplayNames))

		resultDisplayNames := []string{}
		for _, c := range *res {
			resultDisplayNames = append(resultDisplayNames, c.DisplayName)
		}
		require.ElementsMatch(t, expectedDisplayNames, resultDisplayNames)
	}

	t.Run("Search for test, get channels 1 and 2", func(t *testing.T) {
		searchAndCheck(t, "test", false, []string{o1.DisplayName, o2.DisplayName})
	})

	t.Run("Search for dev, get channels 1, 2 and 3", func(t *testing.T) {
		searchAndCheck(t, "dev", false, []string{o1.DisplayName, o2.DisplayName, o3.DisplayName})
	})

	t.Run("After adding user to channel 4, search for dev, get channels 1, 2, 3 and 4", func(t *testing.T) {
		_, err := ss.Channel().SaveMember(&model.ChannelMember{
			ChannelId:   o4.Id,
			UserId:      userId,
			NotifyProps: model.GetDefaultChannelNotifyProps(),
		})
		require.NoError(t, err)

		searchAndCheck(t, "dev", false, []string{o1.DisplayName, o2.DisplayName, o3.DisplayName, o4.DisplayName})
	})

	t.Run("Mark channel 1 as deleted, search for dev, get channels 2, 3 and 4", func(t *testing.T) {
		o1.DeleteAt = model.GetMillis()
		o1.UpdateAt = o1.DeleteAt
		err := ss.Channel().Delete(o1.Id, o1.DeleteAt)
		require.NoError(t, err)

		searchAndCheck(t, "dev", false, []string{o2.DisplayName, o3.DisplayName, o4.DisplayName})
	})

	t.Run("With includeDeleted, search for dev, get channels 1, 2, 3 and 4", func(t *testing.T) {
		searchAndCheck(t, "dev", true, []string{o1.DisplayName, o2.DisplayName, o3.DisplayName, o4.DisplayName})
	})
}

func testChannelStoreSearchAllChannels(t *testing.T, ss store.Store) {
	cleanupChannels(t, ss)

	t1 := model.Team{}
	t1.DisplayName = "Name"
	t1.Name = "zz" + model.NewId()
	t1.Email = MakeEmail()
	t1.Type = model.TEAM_OPEN
	_, err := ss.Team().Save(&t1)
	require.NoError(t, err)

	t2 := model.Team{}
	t2.DisplayName = "Name2"
	t2.Name = "zz" + model.NewId()
	t2.Email = MakeEmail()
	t2.Type = model.TEAM_OPEN
	_, err = ss.Team().Save(&t2)
	require.NoError(t, err)

	o1 := model.Channel{
		TeamId:      t1.Id,
		DisplayName: "A1 ChannelA",
		Name:        "zz" + model.NewId() + "b",
		Type:        model.CHANNEL_OPEN,
	}
	_, nErr := ss.Channel().Save(&o1, -1)
	require.NoError(t, nErr)

	o2 := model.Channel{
		TeamId:      t2.Id,
		DisplayName: "A2 ChannelA",
		Name:        "zz" + model.NewId() + "b",
		Type:        model.CHANNEL_OPEN,
	}
	_, nErr = ss.Channel().Save(&o2, -1)
	require.NoError(t, nErr)

	m1 := model.ChannelMember{
		ChannelId:   o1.Id,
		UserId:      model.NewId(),
		NotifyProps: model.GetDefaultChannelNotifyProps(),
	}
	_, err = ss.Channel().SaveMember(&m1)
	require.NoError(t, err)

	m2 := model.ChannelMember{
		ChannelId:   o1.Id,
		UserId:      model.NewId(),
		NotifyProps: model.GetDefaultChannelNotifyProps(),
	}
	_, err = ss.Channel().SaveMember(&m2)
	require.NoError(t, err)

	m3 := model.ChannelMember{
		ChannelId:   o2.Id,
		UserId:      model.NewId(),
		NotifyProps: model.GetDefaultChannelNotifyProps(),
	}
	_, err = ss.Channel().SaveMember(&m3)
	require.NoError(t, err)

	o3 := model.Channel{
		TeamId:      t1.Id,
		DisplayName: "A3 ChannelA (alternate)",
		Name:        "zz" + model.NewId() + "b",
		Type:        model.CHANNEL_OPEN,
	}
	_, nErr = ss.Channel().Save(&o3, -1)
	require.NoError(t, nErr)

	o4 := model.Channel{
		TeamId:      t1.Id,
		DisplayName: "A4 ChannelB",
		Name:        "zz" + model.NewId() + "b",
		Type:        model.CHANNEL_PRIVATE,
	}
	_, nErr = ss.Channel().Save(&o4, -1)
	require.NoError(t, nErr)

	o5 := model.Channel{
		TeamId:           t1.Id,
		DisplayName:      "A5 ChannelC",
		Name:             "zz" + model.NewId() + "b",
		Type:             model.CHANNEL_PRIVATE,
		GroupConstrained: model.NewBool(true),
	}
	_, nErr = ss.Channel().Save(&o5, -1)
	require.NoError(t, nErr)

	o6 := model.Channel{
		TeamId:      t1.Id,
		DisplayName: "A6 Off-Topic",
		Name:        "off-topic",
		Type:        model.CHANNEL_OPEN,
	}
	_, nErr = ss.Channel().Save(&o6, -1)
	require.NoError(t, nErr)

	o7 := model.Channel{
		TeamId:      t1.Id,
		DisplayName: "A7 Off-Set",
		Name:        "off-set",
		Type:        model.CHANNEL_OPEN,
	}
	_, nErr = ss.Channel().Save(&o7, -1)
	require.NoError(t, nErr)

	group := &model.Group{
		Name:        model.NewString(model.NewId()),
		DisplayName: model.NewId(),
		Source:      model.GroupSourceLdap,
		RemoteId:    model.NewId(),
	}
	_, err = ss.Group().Create(group)
	require.NoError(t, err)

	_, err = ss.Group().CreateGroupSyncable(model.NewGroupChannel(group.Id, o7.Id, true))
	require.NoError(t, err)

	o8 := model.Channel{
		TeamId:      t1.Id,
		DisplayName: "A8 Off-Limit",
		Name:        "off-limit",
		Type:        model.CHANNEL_PRIVATE,
	}
	_, nErr = ss.Channel().Save(&o8, -1)
	require.NoError(t, nErr)

	o9 := model.Channel{
		TeamId:      t1.Id,
		DisplayName: "A9 Town Square",
		Name:        "town-square",
		Type:        model.CHANNEL_OPEN,
	}
	_, nErr = ss.Channel().Save(&o9, -1)
	require.NoError(t, nErr)

	o10 := model.Channel{
		TeamId:      t1.Id,
		DisplayName: "B10 Which",
		Name:        "which",
		Type:        model.CHANNEL_OPEN,
	}
	_, nErr = ss.Channel().Save(&o10, -1)
	require.NoError(t, nErr)

	o11 := model.Channel{
		TeamId:      t1.Id,
		DisplayName: "B11 Native Mobile Apps",
		Name:        "native-mobile-apps",
		Type:        model.CHANNEL_OPEN,
	}
	_, nErr = ss.Channel().Save(&o11, -1)
	require.NoError(t, nErr)

	o12 := model.Channel{
		TeamId:      t1.Id,
		DisplayName: "B12 ChannelZ",
		Purpose:     "This can now be searchable!",
		Name:        "with-purpose",
		Type:        model.CHANNEL_OPEN,
	}
	_, nErr = ss.Channel().Save(&o12, -1)
	require.NoError(t, nErr)

	o13 := model.Channel{
		TeamId:      t1.Id,
		DisplayName: "B13 ChannelA (deleted)",
		Name:        model.NewId(),
		Type:        model.CHANNEL_OPEN,
	}
	_, nErr = ss.Channel().Save(&o13, -1)
	require.NoError(t, nErr)

	o13.DeleteAt = model.GetMillis()
	o13.UpdateAt = o13.DeleteAt
	nErr = ss.Channel().Delete(o13.Id, o13.DeleteAt)
	require.NoError(t, nErr, "channel should have been deleted")

	o14 := model.Channel{
		TeamId:      t2.Id,
		DisplayName: "B14 FOOBARDISPLAYNAME",
		Name:        "whatever",
		Type:        model.CHANNEL_OPEN,
	}
	_, nErr = ss.Channel().Save(&o14, -1)
	require.NoError(t, nErr)
	testCases := []struct {
		Description     string
		Term            string
		Opts            store.ChannelSearchOpts
		ExpectedResults *model.ChannelList
		TotalCount      int
	}{
		{"Search FooBar by display name", "bardisplay", store.ChannelSearchOpts{IncludeDeleted: false}, &model.ChannelList{&o14}, 1},
		{"Search FooBar by display name2", "foobar", store.ChannelSearchOpts{IncludeDeleted: false}, &model.ChannelList{&o14}, 1},
		{"Search FooBar by display name3", "displayname", store.ChannelSearchOpts{IncludeDeleted: false}, &model.ChannelList{&o14}, 1},
		{"Search FooBar by name", "what", store.ChannelSearchOpts{IncludeDeleted: false}, &model.ChannelList{&o14}, 1},
		{"Search FooBar by name2", "ever", store.ChannelSearchOpts{IncludeDeleted: false}, &model.ChannelList{&o14}, 1},
		{"ChannelA", "ChannelA", store.ChannelSearchOpts{IncludeDeleted: false}, &model.ChannelList{&o1, &o2, &o3}, 0},
		{"ChannelA, include deleted", "ChannelA", store.ChannelSearchOpts{IncludeDeleted: true}, &model.ChannelList{&o1, &o2, &o3, &o13}, 0},
		{"empty string", "", store.ChannelSearchOpts{IncludeDeleted: false}, &model.ChannelList{&o1, &o2, &o3, &o4, &o5, &o6, &o7, &o8, &o9, &o10, &o11, &o12, &o14}, 0},
		{"no matches", "blargh", store.ChannelSearchOpts{IncludeDeleted: false}, &model.ChannelList{}, 0},
		{"prefix", "off-", store.ChannelSearchOpts{IncludeDeleted: false}, &model.ChannelList{&o6, &o7, &o8}, 0},
		{"full match with dash", "off-topic", store.ChannelSearchOpts{IncludeDeleted: false}, &model.ChannelList{&o6}, 0},
		{"town square", "town square", store.ChannelSearchOpts{IncludeDeleted: false}, &model.ChannelList{&o9}, 0},
		{"which in name", "which", store.ChannelSearchOpts{IncludeDeleted: false}, &model.ChannelList{&o10}, 0},
		{"Mobile", "Mobile", store.ChannelSearchOpts{IncludeDeleted: false}, &model.ChannelList{&o11}, 0},
		{"search purpose", "now searchable", store.ChannelSearchOpts{IncludeDeleted: false}, &model.ChannelList{&o12}, 0},
		{"pipe ignored", "town square |", store.ChannelSearchOpts{IncludeDeleted: false}, &model.ChannelList{&o9}, 0},
		{"exclude defaults search 'off'", "off-", store.ChannelSearchOpts{IncludeDeleted: false, ExcludeChannelNames: []string{"off-topic"}}, &model.ChannelList{&o7, &o8}, 0},
		{"exclude defaults search 'town'", "town", store.ChannelSearchOpts{IncludeDeleted: false, ExcludeChannelNames: []string{"town-square"}}, &model.ChannelList{}, 0},
		{"exclude by group association", "off-", store.ChannelSearchOpts{IncludeDeleted: false, NotAssociatedToGroup: group.Id}, &model.ChannelList{&o6, &o8}, 0},
		{"paginate includes count", "off-", store.ChannelSearchOpts{IncludeDeleted: false, PerPage: model.NewInt(100)}, &model.ChannelList{&o6, &o7, &o8}, 3},
		{"paginate, page 2 correct entries and count", "off-", store.ChannelSearchOpts{IncludeDeleted: false, PerPage: model.NewInt(2), Page: model.NewInt(1)}, &model.ChannelList{&o8}, 3},
		{"Filter private", "", store.ChannelSearchOpts{IncludeDeleted: false, Private: true}, &model.ChannelList{&o4, &o5, &o8}, 3},
		{"Filter public", "", store.ChannelSearchOpts{IncludeDeleted: false, Public: true, Page: model.NewInt(0), PerPage: model.NewInt(5)}, &model.ChannelList{&o1, &o2, &o3, &o6, &o7}, 10},
		{"Filter public and private", "", store.ChannelSearchOpts{IncludeDeleted: false, Public: true, Private: true, Page: model.NewInt(0), PerPage: model.NewInt(5)}, &model.ChannelList{&o1, &o2, &o3, &o4, &o5}, 13},
		{"Filter public and private and include deleted", "", store.ChannelSearchOpts{IncludeDeleted: true, Public: true, Private: true, Page: model.NewInt(0), PerPage: model.NewInt(5)}, &model.ChannelList{&o1, &o2, &o3, &o4, &o5}, 14},
		{"Filter group constrained", "", store.ChannelSearchOpts{IncludeDeleted: false, GroupConstrained: true, Page: model.NewInt(0), PerPage: model.NewInt(5)}, &model.ChannelList{&o5}, 1},
		{"Filter exclude group constrained and include deleted", "", store.ChannelSearchOpts{IncludeDeleted: true, ExcludeGroupConstrained: true, Page: model.NewInt(0), PerPage: model.NewInt(5)}, &model.ChannelList{&o1, &o2, &o3, &o4, &o6}, 13},
		{"Filter private and exclude group constrained", "", store.ChannelSearchOpts{IncludeDeleted: false, ExcludeGroupConstrained: true, Private: true, Page: model.NewInt(0), PerPage: model.NewInt(5)}, &model.ChannelList{&o4, &o8}, 2},
		{"Filter team 2", "", store.ChannelSearchOpts{IncludeDeleted: false, TeamIds: []string{t2.Id}, Page: model.NewInt(0), PerPage: model.NewInt(5)}, &model.ChannelList{&o2, &o14}, 2},
		{"Filter team 2, private", "", store.ChannelSearchOpts{IncludeDeleted: false, TeamIds: []string{t2.Id}, Private: true, Page: model.NewInt(0), PerPage: model.NewInt(5)}, &model.ChannelList{}, 0},
		{"Filter team 1 and team 2, private", "", store.ChannelSearchOpts{IncludeDeleted: false, TeamIds: []string{t1.Id, t2.Id}, Private: true, Page: model.NewInt(0), PerPage: model.NewInt(5)}, &model.ChannelList{&o4, &o5, &o8}, 3},
		{"Filter team 1 and team 2, public and private", "", store.ChannelSearchOpts{IncludeDeleted: false, TeamIds: []string{t1.Id, t2.Id}, Public: true, Private: true, Page: model.NewInt(0), PerPage: model.NewInt(5)}, &model.ChannelList{&o1, &o2, &o3, &o4, &o5}, 13},
		{"Filter team 1 and team 2, public and private and group constrained", "", store.ChannelSearchOpts{IncludeDeleted: false, TeamIds: []string{t1.Id, t2.Id}, Public: true, Private: true, GroupConstrained: true, Page: model.NewInt(0), PerPage: model.NewInt(5)}, &model.ChannelList{&o5}, 1},
		{"Filter team 1 and team 2, public and private and exclude group constrained", "", store.ChannelSearchOpts{IncludeDeleted: false, TeamIds: []string{t1.Id, t2.Id}, Public: true, Private: true, ExcludeGroupConstrained: true, Page: model.NewInt(0), PerPage: model.NewInt(5)}, &model.ChannelList{&o1, &o2, &o3, &o4, &o6}, 12},
		{"Filter deleted returns only deleted channels", "", store.ChannelSearchOpts{Deleted: true, Page: model.NewInt(0), PerPage: model.NewInt(5)}, &model.ChannelList{&o13}, 1},
	}

	for _, testCase := range testCases {
		t.Run(testCase.Description, func(t *testing.T) {
			channels, count, err := ss.Channel().SearchAllChannels(testCase.Term, testCase.Opts)
			require.NoError(t, err)
			require.Equal(t, len(*testCase.ExpectedResults), len(*channels))
			for i, expected := range *testCase.ExpectedResults {
				require.Equal(t, expected.Id, (*channels)[i].Id)
			}
			if testCase.Opts.Page != nil || testCase.Opts.PerPage != nil {
				require.Equal(t, int64(testCase.TotalCount), count)
			}
		})
	}
}

func testChannelStoreGetMembersByIds(t *testing.T, ss store.Store) {
	o1 := model.Channel{}
	o1.TeamId = model.NewId()
	o1.DisplayName = "ChannelA"
	o1.Name = "zz" + model.NewId() + "b"
	o1.Type = model.CHANNEL_OPEN
	_, nErr := ss.Channel().Save(&o1, -1)
	require.NoError(t, nErr)

	m1 := &model.ChannelMember{ChannelId: o1.Id, UserId: model.NewId(), NotifyProps: model.GetDefaultChannelNotifyProps()}
	_, err := ss.Channel().SaveMember(m1)
	require.NoError(t, err)

	var members *model.ChannelMembers
	members, nErr = ss.Channel().GetMembersByIds(m1.ChannelId, []string{m1.UserId})
	require.NoError(t, nErr, nErr)
	rm1 := (*members)[0]

	require.Equal(t, m1.ChannelId, rm1.ChannelId, "bad team id")
	require.Equal(t, m1.UserId, rm1.UserId, "bad user id")

	m2 := &model.ChannelMember{ChannelId: o1.Id, UserId: model.NewId(), NotifyProps: model.GetDefaultChannelNotifyProps()}
	_, err = ss.Channel().SaveMember(m2)
	require.NoError(t, err)

	members, nErr = ss.Channel().GetMembersByIds(m1.ChannelId, []string{m1.UserId, m2.UserId, model.NewId()})
	require.NoError(t, nErr, nErr)
	require.Len(t, *members, 2, "return wrong number of results")

	_, nErr = ss.Channel().GetMembersByIds(m1.ChannelId, []string{})
	require.Error(t, nErr, "empty user ids - should have failed")
}

func testChannelStoreGetMembersByChannelIds(t *testing.T, ss store.Store) {
	userId := model.NewId()

	// Create a couple channels and add the user to them
	channel1, err := ss.Channel().Save(&model.Channel{
		TeamId:      model.NewId(),
		DisplayName: model.NewId(),
		Name:        model.NewId(),
		Type:        model.CHANNEL_OPEN,
	}, -1)
	require.NoError(t, err)

	channel2, err := ss.Channel().Save(&model.Channel{
		TeamId:      model.NewId(),
		DisplayName: model.NewId(),
		Name:        model.NewId(),
		Type:        model.CHANNEL_OPEN,
	}, -1)
	require.NoError(t, err)

	_, err = ss.Channel().SaveMember(&model.ChannelMember{
		ChannelId:   channel1.Id,
		UserId:      userId,
		NotifyProps: model.GetDefaultChannelNotifyProps(),
	})
	require.NoError(t, err)

	_, err = ss.Channel().SaveMember(&model.ChannelMember{
		ChannelId:   channel2.Id,
		UserId:      userId,
		NotifyProps: model.GetDefaultChannelNotifyProps(),
	})
	require.NoError(t, err)

	t.Run("should return the user's members for the given channels", func(t *testing.T) {
		result, nErr := ss.Channel().GetMembersByChannelIds([]string{channel1.Id, channel2.Id}, userId)
		require.NoError(t, nErr)
		assert.Len(t, *result, 2)

		assert.Equal(t, userId, (*result)[0].UserId)
		assert.True(t, (*result)[0].ChannelId == channel1.Id || (*result)[1].ChannelId == channel1.Id)
		assert.Equal(t, userId, (*result)[1].UserId)
		assert.True(t, (*result)[0].ChannelId == channel2.Id || (*result)[1].ChannelId == channel2.Id)
	})

	t.Run("should not error or return anything for invalid channel IDs", func(t *testing.T) {
		result, nErr := ss.Channel().GetMembersByChannelIds([]string{model.NewId(), model.NewId()}, userId)
		require.NoError(t, nErr)
		assert.Len(t, *result, 0)
	})

	t.Run("should not error or return anything for invalid user IDs", func(t *testing.T) {
		result, nErr := ss.Channel().GetMembersByChannelIds([]string{channel1.Id, channel2.Id}, model.NewId())
		require.NoError(t, nErr)
		assert.Len(t, *result, 0)
	})
}

func testChannelStoreSearchGroupChannels(t *testing.T, ss store.Store) {
	// Users
	u1 := &model.User{}
	u1.Username = "user.one"
	u1.Email = MakeEmail()
	u1.Nickname = model.NewId()
	_, err := ss.User().Save(u1)
	require.NoError(t, err)

	u2 := &model.User{}
	u2.Username = "user.two"
	u2.Email = MakeEmail()
	u2.Nickname = model.NewId()
	_, err = ss.User().Save(u2)
	require.NoError(t, err)

	u3 := &model.User{}
	u3.Username = "user.three"
	u3.Email = MakeEmail()
	u3.Nickname = model.NewId()
	_, err = ss.User().Save(u3)
	require.NoError(t, err)

	u4 := &model.User{}
	u4.Username = "user.four"
	u4.Email = MakeEmail()
	u4.Nickname = model.NewId()
	_, err = ss.User().Save(u4)
	require.NoError(t, err)

	// Group channels
	userIds := []string{u1.Id, u2.Id, u3.Id}
	gc1 := model.Channel{}
	gc1.Name = model.GetGroupNameFromUserIds(userIds)
	gc1.DisplayName = "GroupChannel" + model.NewId()
	gc1.Type = model.CHANNEL_GROUP
	_, nErr := ss.Channel().Save(&gc1, -1)
	require.NoError(t, nErr)

	for _, userId := range userIds {
		_, nErr = ss.Channel().SaveMember(&model.ChannelMember{
			ChannelId:   gc1.Id,
			UserId:      userId,
			NotifyProps: model.GetDefaultChannelNotifyProps(),
		})
		require.NoError(t, nErr)
	}

	userIds = []string{u1.Id, u4.Id}
	gc2 := model.Channel{}
	gc2.Name = model.GetGroupNameFromUserIds(userIds)
	gc2.DisplayName = "GroupChannel" + model.NewId()
	gc2.Type = model.CHANNEL_GROUP
	_, nErr = ss.Channel().Save(&gc2, -1)
	require.NoError(t, nErr)

	for _, userId := range userIds {
		_, err := ss.Channel().SaveMember(&model.ChannelMember{
			ChannelId:   gc2.Id,
			UserId:      userId,
			NotifyProps: model.GetDefaultChannelNotifyProps(),
		})
		require.NoError(t, err)
	}

	userIds = []string{u1.Id, u2.Id, u3.Id, u4.Id}
	gc3 := model.Channel{}
	gc3.Name = model.GetGroupNameFromUserIds(userIds)
	gc3.DisplayName = "GroupChannel" + model.NewId()
	gc3.Type = model.CHANNEL_GROUP
	_, nErr = ss.Channel().Save(&gc3, -1)
	require.NoError(t, nErr)

	for _, userId := range userIds {
		_, err := ss.Channel().SaveMember(&model.ChannelMember{
			ChannelId:   gc3.Id,
			UserId:      userId,
			NotifyProps: model.GetDefaultChannelNotifyProps(),
		})
		require.NoError(t, err)
	}

	defer func() {
		for _, gc := range []model.Channel{gc1, gc2, gc3} {
			ss.Channel().PermanentDeleteMembersByChannel(gc3.Id)
			ss.Channel().PermanentDelete(gc.Id)
		}
	}()

	testCases := []struct {
		Name           string
		UserId         string
		Term           string
		ExpectedResult []string
	}{
		{
			Name:           "Get all group channels for user1",
			UserId:         u1.Id,
			Term:           "",
			ExpectedResult: []string{gc1.Id, gc2.Id, gc3.Id},
		},
		{
			Name:           "Get group channels for user1 and term 'three'",
			UserId:         u1.Id,
			Term:           "three",
			ExpectedResult: []string{gc1.Id, gc3.Id},
		},
		{
			Name:           "Get group channels for user1 and term 'four two'",
			UserId:         u1.Id,
			Term:           "four two",
			ExpectedResult: []string{gc3.Id},
		},
		{
			Name:           "Get all group channels for user2",
			UserId:         u2.Id,
			Term:           "",
			ExpectedResult: []string{gc1.Id, gc3.Id},
		},
		{
			Name:           "Get group channels for user2 and term 'four'",
			UserId:         u2.Id,
			Term:           "four",
			ExpectedResult: []string{gc3.Id},
		},
		{
			Name:           "Get all group channels for user4",
			UserId:         u4.Id,
			Term:           "",
			ExpectedResult: []string{gc2.Id, gc3.Id},
		},
		{
			Name:           "Get group channels for user4 and term 'one five'",
			UserId:         u4.Id,
			Term:           "one five",
			ExpectedResult: []string{},
		},
	}

	for _, tc := range testCases {
		t.Run(tc.Name, func(t *testing.T) {
			result, err := ss.Channel().SearchGroupChannels(tc.UserId, tc.Term)
			require.NoError(t, err)

			resultIds := []string{}
			for _, gc := range *result {
				resultIds = append(resultIds, gc.Id)
			}

			require.ElementsMatch(t, tc.ExpectedResult, resultIds)
		})
	}
}

func testChannelStoreAnalyticsDeletedTypeCount(t *testing.T, ss store.Store) {
	o1 := model.Channel{}
	o1.TeamId = model.NewId()
	o1.DisplayName = "ChannelA"
	o1.Name = "zz" + model.NewId() + "b"
	o1.Type = model.CHANNEL_OPEN
	_, nErr := ss.Channel().Save(&o1, -1)
	require.NoError(t, nErr)

	o2 := model.Channel{}
	o2.TeamId = model.NewId()
	o2.DisplayName = "Channel2"
	o2.Name = "zz" + model.NewId() + "b"
	o2.Type = model.CHANNEL_OPEN
	_, nErr = ss.Channel().Save(&o2, -1)
	require.NoError(t, nErr)

	p3 := model.Channel{}
	p3.TeamId = model.NewId()
	p3.DisplayName = "Channel3"
	p3.Name = "zz" + model.NewId() + "b"
	p3.Type = model.CHANNEL_PRIVATE
	_, nErr = ss.Channel().Save(&p3, -1)
	require.NoError(t, nErr)

	u1 := &model.User{}
	u1.Email = MakeEmail()
	u1.Nickname = model.NewId()
	_, err := ss.User().Save(u1)
	require.NoError(t, err)

	u2 := &model.User{}
	u2.Email = MakeEmail()
	u2.Nickname = model.NewId()
	_, err = ss.User().Save(u2)
	require.NoError(t, err)

	d4, nErr := ss.Channel().CreateDirectChannel(u1, u2)
	require.NoError(t, nErr)
	defer func() {
		ss.Channel().PermanentDeleteMembersByChannel(d4.Id)
		ss.Channel().PermanentDelete(d4.Id)
	}()

	var openStartCount int64
	openStartCount, nErr = ss.Channel().AnalyticsDeletedTypeCount("", "O")
	require.NoError(t, nErr, nErr)

	var privateStartCount int64
	privateStartCount, nErr = ss.Channel().AnalyticsDeletedTypeCount("", "P")
	require.NoError(t, nErr, nErr)

	var directStartCount int64
	directStartCount, nErr = ss.Channel().AnalyticsDeletedTypeCount("", "D")
	require.NoError(t, nErr, nErr)

	nErr = ss.Channel().Delete(o1.Id, model.GetMillis())
	require.NoError(t, nErr, "channel should have been deleted")
	nErr = ss.Channel().Delete(o2.Id, model.GetMillis())
	require.NoError(t, nErr, "channel should have been deleted")
	nErr = ss.Channel().Delete(p3.Id, model.GetMillis())
	require.NoError(t, nErr, "channel should have been deleted")
	nErr = ss.Channel().Delete(d4.Id, model.GetMillis())
	require.NoError(t, nErr, "channel should have been deleted")

	var count int64

	count, nErr = ss.Channel().AnalyticsDeletedTypeCount("", "O")
	require.NoError(t, err, nErr)
	assert.Equal(t, openStartCount+2, count, "Wrong open channel deleted count.")

	count, nErr = ss.Channel().AnalyticsDeletedTypeCount("", "P")
	require.NoError(t, nErr, nErr)
	assert.Equal(t, privateStartCount+1, count, "Wrong private channel deleted count.")

	count, nErr = ss.Channel().AnalyticsDeletedTypeCount("", "D")
	require.NoError(t, nErr, nErr)
	assert.Equal(t, directStartCount+1, count, "Wrong direct channel deleted count.")
}

func testChannelStoreGetPinnedPosts(t *testing.T, ss store.Store) {
	ch1 := &model.Channel{
		TeamId:      model.NewId(),
		DisplayName: "Name",
		Name:        "zz" + model.NewId() + "b",
		Type:        model.CHANNEL_OPEN,
	}

	o1, nErr := ss.Channel().Save(ch1, -1)
	require.NoError(t, nErr)

	p1, err := ss.Post().Save(&model.Post{
		UserId:    model.NewId(),
		ChannelId: o1.Id,
		Message:   "test",
		IsPinned:  true,
	})
	require.NoError(t, err)

	pl, errGet := ss.Channel().GetPinnedPosts(o1.Id)
	require.NoError(t, errGet, errGet)
	require.NotNil(t, pl.Posts[p1.Id], "didn't return relevant pinned posts")

	ch2 := &model.Channel{
		TeamId:      model.NewId(),
		DisplayName: "Name",
		Name:        "zz" + model.NewId() + "b",
		Type:        model.CHANNEL_OPEN,
	}

	o2, nErr := ss.Channel().Save(ch2, -1)
	require.NoError(t, nErr)

	_, err = ss.Post().Save(&model.Post{
		UserId:    model.NewId(),
		ChannelId: o2.Id,
		Message:   "test",
	})
	require.NoError(t, err)

	pl, errGet = ss.Channel().GetPinnedPosts(o2.Id)
	require.NoError(t, errGet, errGet)
	require.Empty(t, pl.Posts, "wasn't supposed to return posts")

	t.Run("with correct ReplyCount", func(t *testing.T) {
		channelId := model.NewId()
		userId := model.NewId()

		post1, err := ss.Post().Save(&model.Post{
			ChannelId: channelId,
			UserId:    userId,
			Message:   "message",
			IsPinned:  true,
		})
		require.NoError(t, err)
		time.Sleep(time.Millisecond)

		post2, err := ss.Post().Save(&model.Post{
			ChannelId: channelId,
			UserId:    userId,
			Message:   "message",
			IsPinned:  true,
		})
		require.NoError(t, err)
		time.Sleep(time.Millisecond)

		post3, err := ss.Post().Save(&model.Post{
			ChannelId: channelId,
			UserId:    userId,
			ParentId:  post1.Id,
			RootId:    post1.Id,
			Message:   "message",
			IsPinned:  true,
		})
		require.NoError(t, err)
		time.Sleep(time.Millisecond)

		posts, err := ss.Channel().GetPinnedPosts(channelId)
		require.NoError(t, err)
		require.Len(t, posts.Posts, 3)
		require.Equal(t, posts.Posts[post1.Id].ReplyCount, int64(1))
		require.Equal(t, posts.Posts[post2.Id].ReplyCount, int64(0))
		require.Equal(t, posts.Posts[post3.Id].ReplyCount, int64(1))
	})
}

func testChannelStoreGetPinnedPostCount(t *testing.T, ss store.Store) {
	ch1 := &model.Channel{
		TeamId:      model.NewId(),
		DisplayName: "Name",
		Name:        "zz" + model.NewId() + "b",
		Type:        model.CHANNEL_OPEN,
	}

	o1, nErr := ss.Channel().Save(ch1, -1)
	require.NoError(t, nErr)

	_, err := ss.Post().Save(&model.Post{
		UserId:    model.NewId(),
		ChannelId: o1.Id,
		Message:   "test",
		IsPinned:  true,
	})
	require.NoError(t, err)

	_, err = ss.Post().Save(&model.Post{
		UserId:    model.NewId(),
		ChannelId: o1.Id,
		Message:   "test",
		IsPinned:  true,
	})
	require.NoError(t, err)

	count, errGet := ss.Channel().GetPinnedPostCount(o1.Id, true)
	require.NoError(t, errGet, errGet)
	require.EqualValues(t, 2, count, "didn't return right count")

	ch2 := &model.Channel{
		TeamId:      model.NewId(),
		DisplayName: "Name",
		Name:        "zz" + model.NewId() + "b",
		Type:        model.CHANNEL_OPEN,
	}

	o2, nErr := ss.Channel().Save(ch2, -1)
	require.NoError(t, nErr)

	_, err = ss.Post().Save(&model.Post{
		UserId:    model.NewId(),
		ChannelId: o2.Id,
		Message:   "test",
	})
	require.NoError(t, err)

	_, err = ss.Post().Save(&model.Post{
		UserId:    model.NewId(),
		ChannelId: o2.Id,
		Message:   "test",
	})
	require.NoError(t, err)

	count, errGet = ss.Channel().GetPinnedPostCount(o2.Id, true)
	require.NoError(t, errGet, errGet)
	require.EqualValues(t, 0, count, "should return 0")
}

func testChannelStoreMaxChannelsPerTeam(t *testing.T, ss store.Store) {
	channel := &model.Channel{
		TeamId:      model.NewId(),
		DisplayName: "Channel",
		Name:        model.NewId(),
		Type:        model.CHANNEL_OPEN,
	}
	_, nErr := ss.Channel().Save(channel, 0)
	assert.Error(t, nErr)
	var ltErr *store.ErrLimitExceeded
	assert.True(t, errors.As(nErr, &ltErr))

	channel.Id = ""
	_, nErr = ss.Channel().Save(channel, 1)
	assert.NoError(t, nErr)
}

func testChannelStoreGetChannelsByScheme(t *testing.T, ss store.Store) {
	// Create some schemes.
	s1 := &model.Scheme{
		DisplayName: model.NewId(),
		Name:        model.NewId(),
		Description: model.NewId(),
		Scope:       model.SCHEME_SCOPE_CHANNEL,
	}

	s2 := &model.Scheme{
		DisplayName: model.NewId(),
		Name:        model.NewId(),
		Description: model.NewId(),
		Scope:       model.SCHEME_SCOPE_CHANNEL,
	}

	s1, err := ss.Scheme().Save(s1)
	require.NoError(t, err)
	s2, err = ss.Scheme().Save(s2)
	require.NoError(t, err)

	// Create and save some teams.
	c1 := &model.Channel{
		TeamId:      model.NewId(),
		DisplayName: "Name",
		Name:        model.NewId(),
		Type:        model.CHANNEL_OPEN,
		SchemeId:    &s1.Id,
	}

	c2 := &model.Channel{
		TeamId:      model.NewId(),
		DisplayName: "Name",
		Name:        model.NewId(),
		Type:        model.CHANNEL_OPEN,
		SchemeId:    &s1.Id,
	}

	c3 := &model.Channel{
		TeamId:      model.NewId(),
		DisplayName: "Name",
		Name:        model.NewId(),
		Type:        model.CHANNEL_OPEN,
	}

	_, _ = ss.Channel().Save(c1, 100)
	_, _ = ss.Channel().Save(c2, 100)
	_, _ = ss.Channel().Save(c3, 100)

	// Get the channels by a valid Scheme ID.
	d1, err := ss.Channel().GetChannelsByScheme(s1.Id, 0, 100)
	assert.NoError(t, err)
	assert.Len(t, d1, 2)

	// Get the channels by a valid Scheme ID where there aren't any matching Channel.
	d2, err := ss.Channel().GetChannelsByScheme(s2.Id, 0, 100)
	assert.NoError(t, err)
	assert.Empty(t, d2)

	// Get the channels by an invalid Scheme ID.
	d3, err := ss.Channel().GetChannelsByScheme(model.NewId(), 0, 100)
	assert.NoError(t, err)
	assert.Empty(t, d3)
}

func testChannelStoreMigrateChannelMembers(t *testing.T, ss store.Store) {
	s1 := model.NewId()
	c1 := &model.Channel{
		TeamId:      model.NewId(),
		DisplayName: "Name",
		Name:        model.NewId(),
		Type:        model.CHANNEL_OPEN,
		SchemeId:    &s1,
	}
	c1, _ = ss.Channel().Save(c1, 100)

	cm1 := &model.ChannelMember{
		ChannelId:     c1.Id,
		UserId:        model.NewId(),
		ExplicitRoles: "channel_admin channel_user",
		NotifyProps:   model.GetDefaultChannelNotifyProps(),
	}
	cm2 := &model.ChannelMember{
		ChannelId:     c1.Id,
		UserId:        model.NewId(),
		ExplicitRoles: "channel_user",
		NotifyProps:   model.GetDefaultChannelNotifyProps(),
	}
	cm3 := &model.ChannelMember{
		ChannelId:     c1.Id,
		UserId:        model.NewId(),
		ExplicitRoles: "something_else",
		NotifyProps:   model.GetDefaultChannelNotifyProps(),
	}

	cm1, _ = ss.Channel().SaveMember(cm1)
	cm2, _ = ss.Channel().SaveMember(cm2)
	cm3, _ = ss.Channel().SaveMember(cm3)

	lastDoneChannelId := strings.Repeat("0", 26)
	lastDoneUserId := strings.Repeat("0", 26)

	for {
		data, err := ss.Channel().MigrateChannelMembers(lastDoneChannelId, lastDoneUserId)
		if assert.NoError(t, err) {
			if data == nil {
				break
			}
			lastDoneChannelId = data["ChannelId"]
			lastDoneUserId = data["UserId"]
		}
	}

	ss.Channel().ClearCaches()

	cm1b, err := ss.Channel().GetMember(cm1.ChannelId, cm1.UserId)
	assert.NoError(t, err)
	assert.Equal(t, "", cm1b.ExplicitRoles)
	assert.False(t, cm1b.SchemeGuest)
	assert.True(t, cm1b.SchemeUser)
	assert.True(t, cm1b.SchemeAdmin)

	cm2b, err := ss.Channel().GetMember(cm2.ChannelId, cm2.UserId)
	assert.NoError(t, err)
	assert.Equal(t, "", cm2b.ExplicitRoles)
	assert.False(t, cm1b.SchemeGuest)
	assert.True(t, cm2b.SchemeUser)
	assert.False(t, cm2b.SchemeAdmin)

	cm3b, err := ss.Channel().GetMember(cm3.ChannelId, cm3.UserId)
	assert.NoError(t, err)
	assert.Equal(t, "something_else", cm3b.ExplicitRoles)
	assert.False(t, cm1b.SchemeGuest)
	assert.False(t, cm3b.SchemeUser)
	assert.False(t, cm3b.SchemeAdmin)
}

func testResetAllChannelSchemes(t *testing.T, ss store.Store) {
	s1 := &model.Scheme{
		Name:        model.NewId(),
		DisplayName: model.NewId(),
		Description: model.NewId(),
		Scope:       model.SCHEME_SCOPE_CHANNEL,
	}
	s1, err := ss.Scheme().Save(s1)
	require.NoError(t, err)

	c1 := &model.Channel{
		TeamId:      model.NewId(),
		DisplayName: "Name",
		Name:        model.NewId(),
		Type:        model.CHANNEL_OPEN,
		SchemeId:    &s1.Id,
	}

	c2 := &model.Channel{
		TeamId:      model.NewId(),
		DisplayName: "Name",
		Name:        model.NewId(),
		Type:        model.CHANNEL_OPEN,
		SchemeId:    &s1.Id,
	}

	c1, _ = ss.Channel().Save(c1, 100)
	c2, _ = ss.Channel().Save(c2, 100)

	assert.Equal(t, s1.Id, *c1.SchemeId)
	assert.Equal(t, s1.Id, *c2.SchemeId)

	err = ss.Channel().ResetAllChannelSchemes()
	assert.NoError(t, err)

	c1, _ = ss.Channel().Get(c1.Id, true)
	c2, _ = ss.Channel().Get(c2.Id, true)

	assert.Equal(t, "", *c1.SchemeId)
	assert.Equal(t, "", *c2.SchemeId)
}

func testChannelStoreClearAllCustomRoleAssignments(t *testing.T, ss store.Store) {
	c := &model.Channel{
		TeamId:      model.NewId(),
		DisplayName: "Name",
		Name:        model.NewId(),
		Type:        model.CHANNEL_OPEN,
	}

	c, _ = ss.Channel().Save(c, 100)

	m1 := &model.ChannelMember{
		ChannelId:     c.Id,
		UserId:        model.NewId(),
		NotifyProps:   model.GetDefaultChannelNotifyProps(),
		ExplicitRoles: "system_user_access_token channel_user channel_admin",
	}
	m2 := &model.ChannelMember{
		ChannelId:     c.Id,
		UserId:        model.NewId(),
		NotifyProps:   model.GetDefaultChannelNotifyProps(),
		ExplicitRoles: "channel_user custom_role channel_admin another_custom_role",
	}
	m3 := &model.ChannelMember{
		ChannelId:     c.Id,
		UserId:        model.NewId(),
		NotifyProps:   model.GetDefaultChannelNotifyProps(),
		ExplicitRoles: "channel_user",
	}
	m4 := &model.ChannelMember{
		ChannelId:     c.Id,
		UserId:        model.NewId(),
		NotifyProps:   model.GetDefaultChannelNotifyProps(),
		ExplicitRoles: "custom_only",
	}

	_, err := ss.Channel().SaveMember(m1)
	require.NoError(t, err)
	_, err = ss.Channel().SaveMember(m2)
	require.NoError(t, err)
	_, err = ss.Channel().SaveMember(m3)
	require.NoError(t, err)
	_, err = ss.Channel().SaveMember(m4)
	require.NoError(t, err)

	require.NoError(t, ss.Channel().ClearAllCustomRoleAssignments())

	member, err := ss.Channel().GetMember(m1.ChannelId, m1.UserId)
	require.NoError(t, err)
	assert.Equal(t, m1.ExplicitRoles, member.Roles)

	member, err = ss.Channel().GetMember(m2.ChannelId, m2.UserId)
	require.NoError(t, err)
	assert.Equal(t, "channel_user channel_admin", member.Roles)

	member, err = ss.Channel().GetMember(m3.ChannelId, m3.UserId)
	require.NoError(t, err)
	assert.Equal(t, m3.ExplicitRoles, member.Roles)

	member, err = ss.Channel().GetMember(m4.ChannelId, m4.UserId)
	require.NoError(t, err)
	assert.Equal(t, "", member.Roles)
}

// testMaterializedPublicChannels tests edge cases involving the triggers and stored procedures
// that materialize the PublicChannels table.
func testMaterializedPublicChannels(t *testing.T, ss store.Store, s SqlStore) {
	teamId := model.NewId()

	// o1 is a public channel on the team
	o1 := model.Channel{
		TeamId:      teamId,
		DisplayName: "Open Channel",
		Name:        model.NewId(),
		Type:        model.CHANNEL_OPEN,
	}
	_, nErr := ss.Channel().Save(&o1, -1)
	require.NoError(t, nErr)

	// o2 is another public channel on the team
	o2 := model.Channel{
		TeamId:      teamId,
		DisplayName: "Open Channel 2",
		Name:        model.NewId(),
		Type:        model.CHANNEL_OPEN,
	}
	_, nErr = ss.Channel().Save(&o2, -1)
	require.NoError(t, nErr)

	t.Run("o1 and o2 initially listed in public channels", func(t *testing.T) {
		channels, channelErr := ss.Channel().SearchInTeam(teamId, "", true)
		require.NoError(t, channelErr)
		require.Equal(t, &model.ChannelList{&o1, &o2}, channels)
	})

	o1.DeleteAt = model.GetMillis()
	o1.UpdateAt = o1.DeleteAt

	e := ss.Channel().Delete(o1.Id, o1.DeleteAt)
	require.NoError(t, e, "channel should have been deleted")

	t.Run("o1 still listed in public channels when marked as deleted", func(t *testing.T) {
		channels, channelErr := ss.Channel().SearchInTeam(teamId, "", true)
		require.NoError(t, channelErr)
		require.Equal(t, &model.ChannelList{&o1, &o2}, channels)
	})

	ss.Channel().PermanentDelete(o1.Id)

	t.Run("o1 no longer listed in public channels when permanently deleted", func(t *testing.T) {
		channels, channelErr := ss.Channel().SearchInTeam(teamId, "", true)
		require.NoError(t, channelErr)
		require.Equal(t, &model.ChannelList{&o2}, channels)
	})

	o2.Type = model.CHANNEL_PRIVATE
	_, err := ss.Channel().Update(&o2)
	require.NoError(t, err)

	t.Run("o2 no longer listed since now private", func(t *testing.T) {
		channels, channelErr := ss.Channel().SearchInTeam(teamId, "", true)
		require.NoError(t, channelErr)
		require.Equal(t, &model.ChannelList{}, channels)
	})

	o2.Type = model.CHANNEL_OPEN
	_, err = ss.Channel().Update(&o2)
	require.NoError(t, err)

	t.Run("o2 listed once again since now public", func(t *testing.T) {
		channels, channelErr := ss.Channel().SearchInTeam(teamId, "", true)
		require.NoError(t, channelErr)
		require.Equal(t, &model.ChannelList{&o2}, channels)
	})

	// o3 is a public channel on the team that already existed in the PublicChannels table.
	o3 := model.Channel{
		Id:          model.NewId(),
		TeamId:      teamId,
		DisplayName: "Open Channel 3",
		Name:        model.NewId(),
		Type:        model.CHANNEL_OPEN,
	}

	_, execerr := s.GetMaster().ExecNoTimeout(`
		INSERT INTO
		    PublicChannels(Id, DeleteAt, TeamId, DisplayName, Name, Header, Purpose)
		VALUES
		    (:Id, :DeleteAt, :TeamId, :DisplayName, :Name, :Header, :Purpose);
	`, map[string]interface{}{
		"Id":          o3.Id,
		"DeleteAt":    o3.DeleteAt,
		"TeamId":      o3.TeamId,
		"DisplayName": o3.DisplayName,
		"Name":        o3.Name,
		"Header":      o3.Header,
		"Purpose":     o3.Purpose,
	})
	require.NoError(t, execerr)

	o3.DisplayName = "Open Channel 3 - Modified"

	_, execerr = s.GetMaster().ExecNoTimeout(`
		INSERT INTO
		    Channels(Id, CreateAt, UpdateAt, DeleteAt, TeamId, Type, DisplayName, Name, Header, Purpose, LastPostAt, TotalMsgCount, ExtraUpdateAt, CreatorId, TotalMsgCountRoot)
		VALUES
		    (:Id, :CreateAt, :UpdateAt, :DeleteAt, :TeamId, :Type, :DisplayName, :Name, :Header, :Purpose, :LastPostAt, :TotalMsgCount, :ExtraUpdateAt, :CreatorId, 0);
	`, map[string]interface{}{
		"Id":            o3.Id,
		"CreateAt":      o3.CreateAt,
		"UpdateAt":      o3.UpdateAt,
		"DeleteAt":      o3.DeleteAt,
		"TeamId":        o3.TeamId,
		"Type":          o3.Type,
		"DisplayName":   o3.DisplayName,
		"Name":          o3.Name,
		"Header":        o3.Header,
		"Purpose":       o3.Purpose,
		"LastPostAt":    o3.LastPostAt,
		"TotalMsgCount": o3.TotalMsgCount,
		"ExtraUpdateAt": o3.ExtraUpdateAt,
		"CreatorId":     o3.CreatorId,
	})
	require.NoError(t, execerr)

	t.Run("verify o3 INSERT converted to UPDATE", func(t *testing.T) {
		channels, channelErr := ss.Channel().SearchInTeam(teamId, "", true)
		require.NoError(t, channelErr)
		require.Equal(t, &model.ChannelList{&o2, &o3}, channels)
	})

	// o4 is a public channel on the team that existed in the Channels table but was omitted from the PublicChannels table.
	o4 := model.Channel{
		TeamId:      teamId,
		DisplayName: "Open Channel 4",
		Name:        model.NewId(),
		Type:        model.CHANNEL_OPEN,
	}

	_, nErr = ss.Channel().Save(&o4, -1)
	require.NoError(t, nErr)

	_, execerr = s.GetMaster().ExecNoTimeout(`
		DELETE FROM
		    PublicChannels
		WHERE
		    Id = :Id
	`, map[string]interface{}{
		"Id": o4.Id,
	})
	require.NoError(t, execerr)

	o4.DisplayName += " - Modified"
	_, err = ss.Channel().Update(&o4)
	require.NoError(t, err)

	t.Run("verify o4 UPDATE converted to INSERT", func(t *testing.T) {
		channels, err := ss.Channel().SearchInTeam(teamId, "", true)
		require.NoError(t, err)
		require.Equal(t, &model.ChannelList{&o2, &o3, &o4}, channels)
	})
}

func testChannelStoreGetAllChannelsForExportAfter(t *testing.T, ss store.Store) {
	t1 := model.Team{}
	t1.DisplayName = "Name"
	t1.Name = "zz" + model.NewId()
	t1.Email = MakeEmail()
	t1.Type = model.TEAM_OPEN
	_, err := ss.Team().Save(&t1)
	require.NoError(t, err)

	c1 := model.Channel{}
	c1.TeamId = t1.Id
	c1.DisplayName = "Channel1"
	c1.Name = "zz" + model.NewId() + "b"
	c1.Type = model.CHANNEL_OPEN
	_, nErr := ss.Channel().Save(&c1, -1)
	require.NoError(t, nErr)

	d1, err := ss.Channel().GetAllChannelsForExportAfter(10000, strings.Repeat("0", 26))
	assert.NoError(t, err)

	found := false
	for _, c := range d1 {
		if c.Id == c1.Id {
			found = true
			assert.Equal(t, t1.Id, c.TeamId)
			assert.Nil(t, c.SchemeId)
			assert.Equal(t, t1.Name, c.TeamName)
		}
	}
	assert.True(t, found)
}

func testChannelStoreGetChannelMembersForExport(t *testing.T, ss store.Store) {
	t1 := model.Team{}
	t1.DisplayName = "Name"
	t1.Name = "zz" + model.NewId()
	t1.Email = MakeEmail()
	t1.Type = model.TEAM_OPEN
	_, err := ss.Team().Save(&t1)
	require.NoError(t, err)

	c1 := model.Channel{}
	c1.TeamId = t1.Id
	c1.DisplayName = "Channel1"
	c1.Name = "zz" + model.NewId() + "b"
	c1.Type = model.CHANNEL_OPEN
	_, nErr := ss.Channel().Save(&c1, -1)
	require.NoError(t, nErr)

	c2 := model.Channel{}
	c2.TeamId = model.NewId()
	c2.DisplayName = "Channel2"
	c2.Name = "zz" + model.NewId() + "b"
	c2.Type = model.CHANNEL_OPEN
	_, nErr = ss.Channel().Save(&c2, -1)
	require.NoError(t, nErr)

	u1 := model.User{}
	u1.Email = MakeEmail()
	u1.Nickname = model.NewId()
	_, err = ss.User().Save(&u1)
	require.NoError(t, err)

	m1 := model.ChannelMember{}
	m1.ChannelId = c1.Id
	m1.UserId = u1.Id
	m1.NotifyProps = model.GetDefaultChannelNotifyProps()
	_, err = ss.Channel().SaveMember(&m1)
	require.NoError(t, err)

	m2 := model.ChannelMember{}
	m2.ChannelId = c2.Id
	m2.UserId = u1.Id
	m2.NotifyProps = model.GetDefaultChannelNotifyProps()
	_, err = ss.Channel().SaveMember(&m2)
	require.NoError(t, err)

	d1, err := ss.Channel().GetChannelMembersForExport(u1.Id, t1.Id)
	assert.NoError(t, err)

	assert.Len(t, d1, 1)

	cmfe1 := d1[0]
	assert.Equal(t, c1.Name, cmfe1.ChannelName)
	assert.Equal(t, c1.Id, cmfe1.ChannelId)
	assert.Equal(t, u1.Id, cmfe1.UserId)
}

func testChannelStoreRemoveAllDeactivatedMembers(t *testing.T, ss store.Store, s SqlStore) {
	// Set up all the objects needed in the store.
	t1 := model.Team{}
	t1.DisplayName = "Name"
	t1.Name = "zz" + model.NewId()
	t1.Email = MakeEmail()
	t1.Type = model.TEAM_OPEN
	_, err := ss.Team().Save(&t1)
	require.NoError(t, err)

	c1 := model.Channel{}
	c1.TeamId = t1.Id
	c1.DisplayName = "Channel1"
	c1.Name = "zz" + model.NewId() + "b"
	c1.Type = model.CHANNEL_OPEN
	_, nErr := ss.Channel().Save(&c1, -1)
	require.NoError(t, nErr)

	u1 := model.User{}
	u1.Email = MakeEmail()
	u1.Nickname = model.NewId()
	_, err = ss.User().Save(&u1)
	require.NoError(t, err)

	u2 := model.User{}
	u2.Email = MakeEmail()
	u2.Nickname = model.NewId()
	_, err = ss.User().Save(&u2)
	require.NoError(t, err)

	u3 := model.User{}
	u3.Email = MakeEmail()
	u3.Nickname = model.NewId()
	_, err = ss.User().Save(&u3)
	require.NoError(t, err)

	m1 := model.ChannelMember{}
	m1.ChannelId = c1.Id
	m1.UserId = u1.Id
	m1.NotifyProps = model.GetDefaultChannelNotifyProps()
	_, err = ss.Channel().SaveMember(&m1)
	require.NoError(t, err)

	m2 := model.ChannelMember{}
	m2.ChannelId = c1.Id
	m2.UserId = u2.Id
	m2.NotifyProps = model.GetDefaultChannelNotifyProps()
	_, err = ss.Channel().SaveMember(&m2)
	require.NoError(t, err)

	m3 := model.ChannelMember{}
	m3.ChannelId = c1.Id
	m3.UserId = u3.Id
	m3.NotifyProps = model.GetDefaultChannelNotifyProps()
	_, err = ss.Channel().SaveMember(&m3)
	require.NoError(t, err)

	// Get all the channel members. Check there are 3.
	d1, err := ss.Channel().GetMembers(c1.Id, 0, 1000)
	assert.NoError(t, err)
	assert.Len(t, *d1, 3)

	// Deactivate users 1 & 2.
	u1.DeleteAt = model.GetMillis()
	u2.DeleteAt = model.GetMillis()
	_, err = ss.User().Update(&u1, true)
	require.NoError(t, err)
	_, err = ss.User().Update(&u2, true)
	require.NoError(t, err)

	// Remove all deactivated users from the channel.
	assert.NoError(t, ss.Channel().RemoveAllDeactivatedMembers(c1.Id))

	// Get all the channel members. Check there is now only 1: m3.
	d2, err := ss.Channel().GetMembers(c1.Id, 0, 1000)
	assert.NoError(t, err)
	assert.Len(t, *d2, 1)
	assert.Equal(t, u3.Id, (*d2)[0].UserId)

	// Manually truncate Channels table until testlib can handle cleanups
	s.GetMaster().Exec("TRUNCATE Channels")
}

func testChannelStoreExportAllDirectChannels(t *testing.T, ss store.Store, s SqlStore) {
	teamId := model.NewId()

	o1 := model.Channel{}
	o1.TeamId = teamId
	o1.DisplayName = "Name" + model.NewId()
	o1.Name = "zz" + model.NewId() + "b"
	o1.Type = model.CHANNEL_DIRECT

	userIds := []string{model.NewId(), model.NewId(), model.NewId()}

	o2 := model.Channel{}
	o2.Name = model.GetGroupNameFromUserIds(userIds)
	o2.DisplayName = "GroupChannel" + model.NewId()
	o2.Name = "zz" + model.NewId() + "b"
	o2.Type = model.CHANNEL_GROUP
	_, nErr := ss.Channel().Save(&o2, -1)
	require.NoError(t, nErr)

	u1 := &model.User{}
	u1.Email = MakeEmail()
	u1.Nickname = model.NewId()
	_, err := ss.User().Save(u1)
	require.NoError(t, err)
	_, nErr = ss.Team().SaveMember(&model.TeamMember{TeamId: model.NewId(), UserId: u1.Id}, -1)
	require.NoError(t, nErr)

	u2 := &model.User{}
	u2.Email = MakeEmail()
	u2.Nickname = model.NewId()
	_, err = ss.User().Save(u2)
	require.NoError(t, err)
	_, nErr = ss.Team().SaveMember(&model.TeamMember{TeamId: model.NewId(), UserId: u2.Id}, -1)
	require.NoError(t, nErr)

	m1 := model.ChannelMember{}
	m1.ChannelId = o1.Id
	m1.UserId = u1.Id
	m1.NotifyProps = model.GetDefaultChannelNotifyProps()

	m2 := model.ChannelMember{}
	m2.ChannelId = o1.Id
	m2.UserId = u2.Id
	m2.NotifyProps = model.GetDefaultChannelNotifyProps()

	ss.Channel().SaveDirectChannel(&o1, &m1, &m2)

	d1, nErr := ss.Channel().GetAllDirectChannelsForExportAfter(10000, strings.Repeat("0", 26))
	assert.NoError(t, nErr)

	assert.Len(t, d1, 2)
	assert.ElementsMatch(t, []string{o1.DisplayName, o2.DisplayName}, []string{d1[0].DisplayName, d1[1].DisplayName})

	// Manually truncate Channels table until testlib can handle cleanups
	s.GetMaster().Exec("TRUNCATE Channels")
}

func testChannelStoreExportAllDirectChannelsExcludePrivateAndPublic(t *testing.T, ss store.Store, s SqlStore) {
	teamId := model.NewId()

	o1 := model.Channel{}
	o1.TeamId = teamId
	o1.DisplayName = "The Direct Channel" + model.NewId()
	o1.Name = "zz" + model.NewId() + "b"
	o1.Type = model.CHANNEL_DIRECT

	o2 := model.Channel{}
	o2.TeamId = teamId
	o2.DisplayName = "Channel2" + model.NewId()
	o2.Name = "zz" + model.NewId() + "b"
	o2.Type = model.CHANNEL_OPEN
	_, nErr := ss.Channel().Save(&o2, -1)
	require.NoError(t, nErr)

	o3 := model.Channel{}
	o3.TeamId = teamId
	o3.DisplayName = "Channel3" + model.NewId()
	o3.Name = "zz" + model.NewId() + "b"
	o3.Type = model.CHANNEL_PRIVATE
	_, nErr = ss.Channel().Save(&o3, -1)
	require.NoError(t, nErr)

	u1 := &model.User{}
	u1.Email = MakeEmail()
	u1.Nickname = model.NewId()
	_, err := ss.User().Save(u1)
	require.NoError(t, err)
	_, nErr = ss.Team().SaveMember(&model.TeamMember{TeamId: model.NewId(), UserId: u1.Id}, -1)
	require.NoError(t, nErr)

	u2 := &model.User{}
	u2.Email = MakeEmail()
	u2.Nickname = model.NewId()
	_, err = ss.User().Save(u2)
	require.NoError(t, err)
	_, nErr = ss.Team().SaveMember(&model.TeamMember{TeamId: model.NewId(), UserId: u2.Id}, -1)
	require.NoError(t, nErr)

	m1 := model.ChannelMember{}
	m1.ChannelId = o1.Id
	m1.UserId = u1.Id
	m1.NotifyProps = model.GetDefaultChannelNotifyProps()

	m2 := model.ChannelMember{}
	m2.ChannelId = o1.Id
	m2.UserId = u2.Id
	m2.NotifyProps = model.GetDefaultChannelNotifyProps()

	ss.Channel().SaveDirectChannel(&o1, &m1, &m2)

	d1, nErr := ss.Channel().GetAllDirectChannelsForExportAfter(10000, strings.Repeat("0", 26))
	assert.NoError(t, nErr)
	assert.Len(t, d1, 1)
	assert.Equal(t, o1.DisplayName, d1[0].DisplayName)

	// Manually truncate Channels table until testlib can handle cleanups
	s.GetMaster().Exec("TRUNCATE Channels")
}

func testChannelStoreExportAllDirectChannelsDeletedChannel(t *testing.T, ss store.Store, s SqlStore) {
	teamId := model.NewId()

	o1 := model.Channel{}
	o1.TeamId = teamId
	o1.DisplayName = "Different Name" + model.NewId()
	o1.Name = "zz" + model.NewId() + "b"
	o1.Type = model.CHANNEL_DIRECT

	u1 := &model.User{}
	u1.Email = MakeEmail()
	u1.Nickname = model.NewId()
	_, err := ss.User().Save(u1)
	require.NoError(t, err)
	_, nErr := ss.Team().SaveMember(&model.TeamMember{TeamId: model.NewId(), UserId: u1.Id}, -1)
	require.NoError(t, nErr)

	u2 := &model.User{}
	u2.Email = MakeEmail()
	u2.Nickname = model.NewId()
	_, err = ss.User().Save(u2)
	require.NoError(t, err)
	_, nErr = ss.Team().SaveMember(&model.TeamMember{TeamId: model.NewId(), UserId: u2.Id}, -1)
	require.NoError(t, nErr)

	m1 := model.ChannelMember{}
	m1.ChannelId = o1.Id
	m1.UserId = u1.Id
	m1.NotifyProps = model.GetDefaultChannelNotifyProps()

	m2 := model.ChannelMember{}
	m2.ChannelId = o1.Id
	m2.UserId = u2.Id
	m2.NotifyProps = model.GetDefaultChannelNotifyProps()

	ss.Channel().SaveDirectChannel(&o1, &m1, &m2)

	o1.DeleteAt = 1
	nErr = ss.Channel().SetDeleteAt(o1.Id, 1, 1)
	require.NoError(t, nErr, "channel should have been deleted")

	d1, nErr := ss.Channel().GetAllDirectChannelsForExportAfter(10000, strings.Repeat("0", 26))
	assert.NoError(t, nErr)

	assert.Equal(t, 0, len(d1))

	// Manually truncate Channels table until testlib can handle cleanups
	s.GetMaster().Exec("TRUNCATE Channels")
}

func testChannelStoreGetChannelsBatchForIndexing(t *testing.T, ss store.Store) {
	// Set up all the objects needed
	c1 := &model.Channel{}
	c1.DisplayName = "Channel1"
	c1.Name = "zz" + model.NewId() + "b"
	c1.Type = model.CHANNEL_OPEN
	_, nErr := ss.Channel().Save(c1, -1)
	require.NoError(t, nErr)

	time.Sleep(10 * time.Millisecond)

	c2 := &model.Channel{}
	c2.DisplayName = "Channel2"
	c2.Name = "zz" + model.NewId() + "b"
	c2.Type = model.CHANNEL_OPEN
	_, nErr = ss.Channel().Save(c2, -1)
	require.NoError(t, nErr)

	time.Sleep(10 * time.Millisecond)
	startTime := c2.CreateAt

	c3 := &model.Channel{}
	c3.DisplayName = "Channel3"
	c3.Name = "zz" + model.NewId() + "b"
	c3.Type = model.CHANNEL_OPEN
	_, nErr = ss.Channel().Save(c3, -1)
	require.NoError(t, nErr)

	c4 := &model.Channel{}
	c4.DisplayName = "Channel4"
	c4.Name = "zz" + model.NewId() + "b"
	c4.Type = model.CHANNEL_PRIVATE
	_, nErr = ss.Channel().Save(c4, -1)
	require.NoError(t, nErr)

	c5 := &model.Channel{}
	c5.DisplayName = "Channel5"
	c5.Name = "zz" + model.NewId() + "b"
	c5.Type = model.CHANNEL_OPEN
	_, nErr = ss.Channel().Save(c5, -1)
	require.NoError(t, nErr)

	time.Sleep(10 * time.Millisecond)

	c6 := &model.Channel{}
	c6.DisplayName = "Channel6"
	c6.Name = "zz" + model.NewId() + "b"
	c6.Type = model.CHANNEL_OPEN
	_, nErr = ss.Channel().Save(c6, -1)
	require.NoError(t, nErr)

	endTime := c6.CreateAt

	// First and last channel should be outside the range
	channels, err := ss.Channel().GetChannelsBatchForIndexing(startTime, endTime, 1000)
	assert.NoError(t, err)
	assert.ElementsMatch(t, []*model.Channel{c2, c3, c5}, channels)

	// Update the endTime, last channel should be in
	endTime = model.GetMillis()
	channels, err = ss.Channel().GetChannelsBatchForIndexing(startTime, endTime, 1000)
	assert.NoError(t, err)
	assert.ElementsMatch(t, []*model.Channel{c2, c3, c5, c6}, channels)

	// Testing the limit
	channels, err = ss.Channel().GetChannelsBatchForIndexing(startTime, endTime, 2)
	assert.NoError(t, err)
	assert.ElementsMatch(t, []*model.Channel{c2, c3}, channels)
}

func testGroupSyncedChannelCount(t *testing.T, ss store.Store) {
	channel1, nErr := ss.Channel().Save(&model.Channel{
		DisplayName:      model.NewId(),
		Name:             model.NewId(),
		Type:             model.CHANNEL_PRIVATE,
		GroupConstrained: model.NewBool(true),
	}, 999)
	require.NoError(t, nErr)
	require.True(t, channel1.IsGroupConstrained())
	defer ss.Channel().PermanentDelete(channel1.Id)

	channel2, nErr := ss.Channel().Save(&model.Channel{
		DisplayName: model.NewId(),
		Name:        model.NewId(),
		Type:        model.CHANNEL_PRIVATE,
	}, 999)
	require.NoError(t, nErr)
	require.False(t, channel2.IsGroupConstrained())
	defer ss.Channel().PermanentDelete(channel2.Id)

	count, err := ss.Channel().GroupSyncedChannelCount()
	require.NoError(t, err)
	require.GreaterOrEqual(t, count, int64(1))

	channel2.GroupConstrained = model.NewBool(true)
	channel2, err = ss.Channel().Update(channel2)
	require.NoError(t, err)
	require.True(t, channel2.IsGroupConstrained())

	countAfter, err := ss.Channel().GroupSyncedChannelCount()
	require.NoError(t, err)
	require.GreaterOrEqual(t, countAfter, count+1)
}<|MERGE_RESOLUTION|>--- conflicted
+++ resolved
@@ -339,11 +339,7 @@
 	_, nErr = ss.Channel().Save(c2, -1)
 	require.NoError(t, nErr)
 
-<<<<<<< HEAD
-	cm2 := &model.ChannelMember{ChannelId: c2.Id, UserId: m2.UserId, NotifyProps: notifyPropsModel, MsgCount: 90, MentionCount: 5, MentionCountRoot: 1}
-=======
-	cm2 := &model.ChannelMember{ChannelId: c2.Id, UserId: m2.UserId, NotifyProps: notifyPropsModel, MsgCount: 90, MsgCountRoot: 90, MentionCount: 5}
->>>>>>> 628debf8
+	cm2 := &model.ChannelMember{ChannelId: c2.Id, UserId: m2.UserId, NotifyProps: notifyPropsModel, MsgCount: 90, MentionCount: 5, MsgCountRoot: 90, MentionCountRoot: 1}
 	_, err = ss.Channel().SaveMember(cm2)
 	require.NoError(t, err)
 
