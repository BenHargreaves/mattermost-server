// Copyright (c) 2015-present Mattermost, Inc. All Rights Reserved.
// See LICENSE.txt for license information.

package sqlstore

import (
	"database/sql"
	"encoding/json"
	"strings"

	"github.com/blang/semver"
	"github.com/pkg/errors"

	"github.com/mattermost/mattermost-server/v6/model"
	"github.com/mattermost/mattermost-server/v6/services/timezones"
	"github.com/mattermost/mattermost-server/v6/shared/mlog"
)

const (
	CurrentSchemaVersion   = Version610
	Version620             = "6.2.0"
	Version610             = "6.1.0"
	Version600             = "6.0.0"
	Version5390            = "5.39.0"
	Version5380            = "5.38.0"
	Version5370            = "5.37.0"
	Version5360            = "5.36.0"
	Version5350            = "5.35.0"
	Version5340            = "5.34.0"
	Version5330            = "5.33.0"
	Version5320            = "5.32.0"
	Version5310            = "5.31.0"
	Version5300            = "5.30.0"
	Version5291            = "5.29.1"
	Version5290            = "5.29.0"
	Version5281            = "5.28.1"
	Version5280            = "5.28.0"
	Version5270            = "5.27.0"
	Version5260            = "5.26.0"
	Version5250            = "5.25.0"
	Version5240            = "5.24.0"
	Version5230            = "5.23.0"
	Version5220            = "5.22.0"
	Version5210            = "5.21.0"
	Version5200            = "5.20.0"
	Version5190            = "5.19.0"
	Version5180            = "5.18.0"
	Version5170            = "5.17.0"
	Version5160            = "5.16.0"
	Version5150            = "5.15.0"
	Version5140            = "5.14.0"
	Version5130            = "5.13.0"
	Version5120            = "5.12.0"
	Version5110            = "5.11.0"
	Version5100            = "5.10.0"
	Version590             = "5.9.0"
	Version580             = "5.8.0"
	Version570             = "5.7.0"
	Version560             = "5.6.0"
	Version550             = "5.5.0"
	Version540             = "5.4.0"
	Version530             = "5.3.0"
	Version520             = "5.2.0"
	Version510             = "5.1.0"
	Version500             = "5.0.0"
	Version4100            = "4.10.0"
	Version490             = "4.9.0"
	Version481             = "4.8.1"
	Version480             = "4.8.0"
	Version472             = "4.7.2"
	Version471             = "4.7.1"
	Version470             = "4.7.0"
	Version460             = "4.6.0"
	Version450             = "4.5.0"
	Version440             = "4.4.0"
	Version430             = "4.3.0"
	Version420             = "4.2.0"
	Version410             = "4.1.0"
	Version400             = "4.0.0"
	Version3100            = "3.10.0"
	Version390             = "3.9.0"
	Version380             = "3.8.0"
	Version370             = "3.7.0"
	Version360             = "3.6.0"
	Version350             = "3.5.0"
	Version340             = "3.4.0"
	Version330             = "3.3.0"
	Version320             = "3.2.0"
	Version310             = "3.1.0"
	Version300             = "3.0.0"
	OldestSupportedVersion = Version300
)

const (
	ExitVersionSave                 = 1003
	ExitThemeMigration              = 1004
	ExitTeamInviteIDMigrationFailed = 1006
)

// upgradeDatabase attempts to migrate the schema to the latest supported version.
// The value of model.CurrentVersion is accepted as a parameter for unit testing, but it is not
// used to stop migrations at that version.
func upgradeDatabase(sqlStore *SqlStore, currentModelVersionString string) error {
	currentModelVersion, err := semver.Parse(currentModelVersionString)
	if err != nil {
		return errors.Wrapf(err, "failed to parse current model version %s", currentModelVersionString)
	}

	nextUnsupportedMajorVersion := semver.Version{
		Major: currentModelVersion.Major + 1,
	}

	oldestSupportedVersion, err := semver.Parse(OldestSupportedVersion)
	if err != nil {
		return errors.Wrapf(err, "failed to parse oldest supported version %s", OldestSupportedVersion)
	}

	var currentSchemaVersion *semver.Version
	currentSchemaVersionString := sqlStore.GetCurrentSchemaVersion()
	if currentSchemaVersionString != "" {
		currentSchemaVersion, err = semver.New(currentSchemaVersionString)
		if err != nil {
			return errors.Wrapf(err, "failed to parse database schema version %s", currentSchemaVersionString)
		}
	}

	// Assume a fresh database if no schema version has been recorded.
	if currentSchemaVersion == nil {
		if err := sqlStore.System().SaveOrUpdate(&model.System{Name: "Version", Value: currentModelVersion.String()}); err != nil {
			return errors.Wrap(err, "failed to initialize schema version for fresh database")
		}

		currentSchemaVersion = &currentModelVersion
		mlog.Info("The database schema version has been set", mlog.String("version", currentSchemaVersion.String()))
		return nil
	}

	// Upgrades prior to the oldest supported version are not supported.
	if currentSchemaVersion.LT(oldestSupportedVersion) {
		return errors.Errorf("Database schema version %s is no longer supported. This Mattermost server supports automatic upgrades from schema version %s through schema version %s. Please manually upgrade to at least version %s before continuing.", *currentSchemaVersion, oldestSupportedVersion, currentModelVersion, oldestSupportedVersion)
	}

	// Allow forwards compatibility only within the same major version.
	if currentSchemaVersion.GTE(nextUnsupportedMajorVersion) {
		return errors.Errorf("Database schema version %s is not supported. This Mattermost server supports only >=%s, <%s. Please upgrade to at least version %s before continuing.", *currentSchemaVersion, currentModelVersion, nextUnsupportedMajorVersion, nextUnsupportedMajorVersion)
	} else if currentSchemaVersion.GT(currentModelVersion) {
		mlog.Warn("The database schema version and model versions do not match", mlog.String("schema_version", currentSchemaVersion.String()), mlog.String("model_version", currentModelVersion.String()))
	}

	// Otherwise, apply any necessary migrations. Note that these methods currently invoke
	// os.Exit instead of returning an error.
	upgradeDatabaseToVersion31(sqlStore)
	upgradeDatabaseToVersion32(sqlStore)
	upgradeDatabaseToVersion33(sqlStore)
	upgradeDatabaseToVersion34(sqlStore)
	upgradeDatabaseToVersion35(sqlStore)
	upgradeDatabaseToVersion36(sqlStore)
	upgradeDatabaseToVersion37(sqlStore)
	upgradeDatabaseToVersion38(sqlStore)
	upgradeDatabaseToVersion39(sqlStore)
	upgradeDatabaseToVersion310(sqlStore)
	upgradeDatabaseToVersion40(sqlStore)
	upgradeDatabaseToVersion41(sqlStore)
	upgradeDatabaseToVersion42(sqlStore)
	upgradeDatabaseToVersion43(sqlStore)
	upgradeDatabaseToVersion44(sqlStore)
	upgradeDatabaseToVersion45(sqlStore)
	upgradeDatabaseToVersion46(sqlStore)
	upgradeDatabaseToVersion47(sqlStore)
	upgradeDatabaseToVersion471(sqlStore)
	upgradeDatabaseToVersion472(sqlStore)
	upgradeDatabaseToVersion48(sqlStore)
	upgradeDatabaseToVersion481(sqlStore)
	upgradeDatabaseToVersion49(sqlStore)
	upgradeDatabaseToVersion410(sqlStore)
	upgradeDatabaseToVersion50(sqlStore)
	upgradeDatabaseToVersion51(sqlStore)
	upgradeDatabaseToVersion52(sqlStore)
	upgradeDatabaseToVersion53(sqlStore)
	upgradeDatabaseToVersion54(sqlStore)
	upgradeDatabaseToVersion55(sqlStore)
	upgradeDatabaseToVersion56(sqlStore)
	upgradeDatabaseToVersion57(sqlStore)
	upgradeDatabaseToVersion58(sqlStore)
	upgradeDatabaseToVersion59(sqlStore)
	upgradeDatabaseToVersion510(sqlStore)
	upgradeDatabaseToVersion511(sqlStore)
	upgradeDatabaseToVersion512(sqlStore)
	upgradeDatabaseToVersion513(sqlStore)
	upgradeDatabaseToVersion514(sqlStore)
	upgradeDatabaseToVersion515(sqlStore)
	upgradeDatabaseToVersion516(sqlStore)
	upgradeDatabaseToVersion517(sqlStore)
	upgradeDatabaseToVersion518(sqlStore)
	upgradeDatabaseToVersion519(sqlStore)
	upgradeDatabaseToVersion520(sqlStore)
	upgradeDatabaseToVersion521(sqlStore)
	upgradeDatabaseToVersion522(sqlStore)
	upgradeDatabaseToVersion523(sqlStore)
	upgradeDatabaseToVersion524(sqlStore)
	upgradeDatabaseToVersion525(sqlStore)
	upgradeDatabaseToVersion526(sqlStore)
	upgradeDatabaseToVersion527(sqlStore)
	upgradeDatabaseToVersion528(sqlStore)
	upgradeDatabaseToVersion5281(sqlStore)
	upgradeDatabaseToVersion529(sqlStore)
	upgradeDatabaseToVersion5291(sqlStore)
	upgradeDatabaseToVersion530(sqlStore)
	upgradeDatabaseToVersion531(sqlStore)
	upgradeDatabaseToVersion532(sqlStore)
	upgradeDatabaseToVersion533(sqlStore)
	upgradeDatabaseToVersion534(sqlStore)
	upgradeDatabaseToVersion535(sqlStore)
	upgradeDatabaseToVersion536(sqlStore)
	upgradeDatabaseToVersion537(sqlStore)
	upgradeDatabaseToVersion538(sqlStore)
	upgradeDatabaseToVersion539(sqlStore)
	upgradeDatabaseToVersion600(sqlStore)
	upgradeDatabaseToVersion610(sqlStore)
	upgradeDatabaseToVersion620(sqlStore)

	return nil
}

func saveSchemaVersion(sqlStore *SqlStore, version string) {
	if err := sqlStore.System().SaveOrUpdate(&model.System{Name: "Version", Value: version}); err != nil {
		mlog.Fatal(err.Error())
	}

	mlog.Warn("The database schema version has been upgraded", mlog.String("version", version))
}

func shouldPerformUpgrade(sqlStore *SqlStore, currentSchemaVersion string, expectedSchemaVersion string) bool {
	storedSchemaVersion := sqlStore.GetCurrentSchemaVersion()

	storedVersion, err := semver.Parse(storedSchemaVersion)
	if err != nil {
		mlog.Error("Error parsing stored schema version", mlog.Err(err))
		return false
	}

	currentVersion, err := semver.Parse(currentSchemaVersion)
	if err != nil {
		mlog.Error("Error parsing current schema version", mlog.Err(err))
		return false
	}

	if storedVersion.Major == currentVersion.Major && storedVersion.Minor == currentVersion.Minor {
		mlog.Warn("Attempting to upgrade the database schema version",
			mlog.String("stored_version", storedSchemaVersion), mlog.String("current_version", currentSchemaVersion), mlog.String("new_version", expectedSchemaVersion))
		return true
	}

	return false
}

func upgradeDatabaseToVersion31(sqlStore *SqlStore) {
	if shouldPerformUpgrade(sqlStore, Version300, Version310) {
		sqlStore.CreateColumnIfNotExists("OutgoingWebhooks", "ContentType", "varchar(128)", "varchar(128)", "")
		saveSchemaVersion(sqlStore, Version310)
	}
}

func upgradeDatabaseToVersion32(sqlStore *SqlStore) {
	if shouldPerformUpgrade(sqlStore, Version310, Version320) {
		saveSchemaVersion(sqlStore, Version320)
	}
}

func themeMigrationFailed(err error) {
	mlog.Fatal("Failed to migrate User.ThemeProps to Preferences table", mlog.Err(err))
}

func upgradeDatabaseToVersion33(sqlStore *SqlStore) {
	if shouldPerformUpgrade(sqlStore, Version320, Version330) {
		if sqlStore.DoesColumnExist("Users", "ThemeProps") {
			params := map[string]interface{}{
				"Category": model.PreferenceCategoryTheme,
				"Name":     "",
			}

			transaction, err := sqlStore.GetMaster().Begin()
			if err != nil {
				themeMigrationFailed(err)
			}
			defer finalizeTransaction(transaction)

			// increase size of Value column of Preferences table to match the size of the ThemeProps column
			if sqlStore.DriverName() == model.DatabaseDriverPostgres {
				if _, err := transaction.ExecNoTimeout("ALTER TABLE Preferences ALTER COLUMN Value TYPE varchar(2000)"); err != nil {
					themeMigrationFailed(err)
					return
				}
			} else if sqlStore.DriverName() == model.DatabaseDriverMysql {
				if _, err := transaction.ExecNoTimeout("ALTER TABLE Preferences MODIFY Value text"); err != nil {
					themeMigrationFailed(err)
					return
				}
			}

			// copy data across
			if _, err := transaction.ExecNoTimeout(
				`INSERT INTO
					Preferences(UserId, Category, Name, Value)
				SELECT
					Id, '`+model.PreferenceCategoryTheme+`', '', ThemeProps
				FROM
					Users
				WHERE
					Users.ThemeProps != 'null'`, params); err != nil {
				themeMigrationFailed(err)
				return
			}

			// delete old data
			if _, err := transaction.ExecNoTimeout("ALTER TABLE Users DROP COLUMN ThemeProps"); err != nil {
				themeMigrationFailed(err)
				return
			}

			if err := transaction.Commit(); err != nil {
				themeMigrationFailed(err)
				return
			}

			// rename solarized_* code themes to solarized-* to match client changes in 3.0
			var data model.Preferences
			if _, err := sqlStore.GetMaster().Select(&data, "SELECT * FROM Preferences WHERE Category = '"+model.PreferenceCategoryTheme+"' AND Value LIKE '%solarized_%'"); err == nil {
				for i := range data {
					data[i].Value = strings.Replace(data[i].Value, "solarized_", "solarized-", -1)
				}

				sqlStore.Preference().Save(data)
			}
		}

		sqlStore.CreateColumnIfNotExists("OAuthApps", "IsTrusted", "tinyint(1)", "boolean", "0")
		sqlStore.CreateColumnIfNotExists("OAuthApps", "IconURL", "varchar(512)", "varchar(512)", "")
		sqlStore.CreateColumnIfNotExists("OAuthAccessData", "ClientId", "varchar(26)", "varchar(26)", "")
		sqlStore.CreateColumnIfNotExists("OAuthAccessData", "UserId", "varchar(26)", "varchar(26)", "")
		sqlStore.CreateColumnIfNotExists("OAuthAccessData", "ExpiresAt", "bigint", "bigint", "0")

		if sqlStore.DoesColumnExist("OAuthAccessData", "AuthCode") {
			sqlStore.RemoveIndexIfExists("idx_oauthaccessdata_auth_code", "OAuthAccessData")
			sqlStore.RemoveColumnIfExists("OAuthAccessData", "AuthCode")
		}

		sqlStore.RemoveColumnIfExists("Users", "LastActivityAt")
		sqlStore.RemoveColumnIfExists("Users", "LastPingAt")

		sqlStore.CreateColumnIfNotExists("OutgoingWebhooks", "TriggerWhen", "tinyint", "integer", "0")

		saveSchemaVersion(sqlStore, Version330)
	}
}

func upgradeDatabaseToVersion34(sqlStore *SqlStore) {
	if shouldPerformUpgrade(sqlStore, Version330, Version340) {
		sqlStore.CreateColumnIfNotExists("Status", "Manual", "BOOLEAN", "BOOLEAN", "0")
		sqlStore.CreateColumnIfNotExists("Status", "ActiveChannel", "varchar(26)", "varchar(26)", "")

		saveSchemaVersion(sqlStore, Version340)
	}
}

func upgradeDatabaseToVersion35(sqlStore *SqlStore) {
	if shouldPerformUpgrade(sqlStore, Version340, Version350) {
		sqlStore.GetMaster().ExecNoTimeout("UPDATE Users SET Roles = 'system_user' WHERE Roles = ''")
		sqlStore.GetMaster().ExecNoTimeout("UPDATE Users SET Roles = 'system_user system_admin' WHERE Roles = 'system_admin'")
		sqlStore.GetMaster().ExecNoTimeout("UPDATE TeamMembers SET Roles = 'team_user' WHERE Roles = ''")
		sqlStore.GetMaster().ExecNoTimeout("UPDATE TeamMembers SET Roles = 'team_user team_admin' WHERE Roles = 'admin'")
		sqlStore.GetMaster().ExecNoTimeout("UPDATE ChannelMembers SET Roles = 'channel_user' WHERE Roles = ''")
		sqlStore.GetMaster().ExecNoTimeout("UPDATE ChannelMembers SET Roles = 'channel_user channel_admin' WHERE Roles = 'admin'")

		// The rest of the migration from Filenames -> FileIds is done lazily in api.GetFileInfosForPost
		sqlStore.CreateColumnIfNotExists("Posts", "FileIds", "varchar(150)", "varchar(150)", "[]")

		// Increase maximum length of the Channel table Purpose column.
		if sqlStore.GetMaxLengthOfColumnIfExists("Channels", "Purpose") != "250" {
			sqlStore.AlterColumnTypeIfExists("Channels", "Purpose", "varchar(250)", "varchar(250)")
		}

		sqlStore.Session().RemoveAllSessions()

		saveSchemaVersion(sqlStore, Version350)
	}
}

func upgradeDatabaseToVersion36(sqlStore *SqlStore) {
	if shouldPerformUpgrade(sqlStore, Version350, Version360) {
		sqlStore.CreateColumnIfNotExists("Posts", "HasReactions", "tinyint", "boolean", "0")

		// Add a Position column to users.
		sqlStore.CreateColumnIfNotExists("Users", "Position", "varchar(64)", "varchar(64)", "")

		// Remove ActiveChannel column from Status
		sqlStore.RemoveColumnIfExists("Status", "ActiveChannel")

		saveSchemaVersion(sqlStore, Version360)
	}
}

func upgradeDatabaseToVersion37(sqlStore *SqlStore) {
	if shouldPerformUpgrade(sqlStore, Version360, Version370) {
		// Add EditAt column to Posts
		sqlStore.CreateColumnIfNotExists("Posts", "EditAt", " bigint", " bigint", "0")

		saveSchemaVersion(sqlStore, Version370)
	}
}

func upgradeDatabaseToVersion38(sqlStore *SqlStore) {
	if shouldPerformUpgrade(sqlStore, Version370, Version380) {
		// Add the IsPinned column to posts.
		sqlStore.CreateColumnIfNotExists("Posts", "IsPinned", "boolean", "boolean", "0")

		saveSchemaVersion(sqlStore, Version380)
	}
}

func upgradeDatabaseToVersion39(sqlStore *SqlStore) {
	if shouldPerformUpgrade(sqlStore, Version380, Version390) {
		sqlStore.CreateColumnIfNotExists("OAuthAccessData", "Scope", "varchar(128)", "varchar(128)", model.DefaultScope)
		sqlStore.RemoveTableIfExists("PasswordRecovery")

		saveSchemaVersion(sqlStore, Version390)
	}
}

func upgradeDatabaseToVersion310(sqlStore *SqlStore) {
	if shouldPerformUpgrade(sqlStore, Version390, Version3100) {
		saveSchemaVersion(sqlStore, Version3100)
	}
}

func upgradeDatabaseToVersion40(sqlStore *SqlStore) {
	if shouldPerformUpgrade(sqlStore, Version3100, Version400) {
		saveSchemaVersion(sqlStore, Version400)
	}
}

func upgradeDatabaseToVersion41(sqlStore *SqlStore) {
	if shouldPerformUpgrade(sqlStore, Version400, Version410) {
		// Increase maximum length of the Users table Roles column.
		if sqlStore.GetMaxLengthOfColumnIfExists("Users", "Roles") != "256" {
			sqlStore.AlterColumnTypeIfExists("Users", "Roles", "varchar(256)", "varchar(256)")
		}

		sqlStore.RemoveTableIfExists("JobStatuses")

		saveSchemaVersion(sqlStore, Version410)
	}
}

func upgradeDatabaseToVersion42(sqlStore *SqlStore) {
	if shouldPerformUpgrade(sqlStore, Version410, Version420) {
		saveSchemaVersion(sqlStore, Version420)
	}
}

func upgradeDatabaseToVersion43(sqlStore *SqlStore) {
	if shouldPerformUpgrade(sqlStore, Version420, Version430) {
		saveSchemaVersion(sqlStore, Version430)
	}
}

func upgradeDatabaseToVersion44(sqlStore *SqlStore) {
	if shouldPerformUpgrade(sqlStore, Version430, Version440) {
		// Add the IsActive column to UserAccessToken.
		sqlStore.CreateColumnIfNotExists("UserAccessTokens", "IsActive", "boolean", "boolean", "1")

		saveSchemaVersion(sqlStore, Version440)
	}
}

func upgradeDatabaseToVersion45(sqlStore *SqlStore) {
	if shouldPerformUpgrade(sqlStore, Version440, Version450) {
		saveSchemaVersion(sqlStore, Version450)
	}
}

func upgradeDatabaseToVersion46(sqlStore *SqlStore) {
	if shouldPerformUpgrade(sqlStore, Version450, Version460) {
		sqlStore.CreateColumnIfNotExists("IncomingWebhooks", "Username", "varchar(64)", "varchar(64)", "")
		sqlStore.CreateColumnIfNotExists("IncomingWebhooks", "IconURL", "varchar(1024)", "varchar(1024)", "")
		saveSchemaVersion(sqlStore, Version460)
	}
}

func upgradeDatabaseToVersion47(sqlStore *SqlStore) {
	if shouldPerformUpgrade(sqlStore, Version460, Version470) {
		sqlStore.AlterColumnTypeIfExists("Users", "Position", "varchar(128)", "varchar(128)")
		sqlStore.AlterColumnTypeIfExists("OAuthAuthData", "State", "varchar(1024)", "varchar(1024)")
		sqlStore.RemoveColumnIfExists("ChannelMemberHistory", "Email")
		sqlStore.RemoveColumnIfExists("ChannelMemberHistory", "Username")
		saveSchemaVersion(sqlStore, Version470)
	}
}

func upgradeDatabaseToVersion471(sqlStore *SqlStore) {
	// If any new instances started with 4.7, they would have the bad Email column on the
	// ChannelMemberHistory table. So for those cases we need to do an upgrade between
	// 4.7.0 and 4.7.1
	if shouldPerformUpgrade(sqlStore, Version470, Version471) {
		sqlStore.RemoveColumnIfExists("ChannelMemberHistory", "Email")
		saveSchemaVersion(sqlStore, Version471)
	}
}

func upgradeDatabaseToVersion472(sqlStore *SqlStore) {
	if shouldPerformUpgrade(sqlStore, Version471, Version472) {
		sqlStore.RemoveIndexIfExists("idx_channels_displayname", "Channels")
		saveSchemaVersion(sqlStore, Version472)
	}
}

func upgradeDatabaseToVersion48(sqlStore *SqlStore) {
	if shouldPerformUpgrade(sqlStore, Version472, Version480) {
		saveSchemaVersion(sqlStore, Version480)
	}
}

func upgradeDatabaseToVersion481(sqlStore *SqlStore) {
	if shouldPerformUpgrade(sqlStore, Version480, Version481) {
		sqlStore.RemoveIndexIfExists("idx_channels_displayname", "Channels")
		saveSchemaVersion(sqlStore, Version481)
	}
}

func upgradeDatabaseToVersion49(sqlStore *SqlStore) {
	// This version of Mattermost includes an App-Layer migration which migrates from hard-coded roles configured by
	// a number of parameters in `config.json` to a `Roles` table in the database. The migration code can be seen
	// in the file `app/app.go` in the function `DoAdvancedPermissionsMigration()`.

	if shouldPerformUpgrade(sqlStore, Version481, Version490) {
		defaultTimezone := timezones.DefaultUserTimezone()
		defaultTimezoneValue, err := json.Marshal(defaultTimezone)
		if err != nil {
			mlog.Fatal(err.Error())
		}
		sqlStore.CreateColumnIfNotExists("Users", "Timezone", "varchar(256)", "varchar(256)", string(defaultTimezoneValue))
		sqlStore.RemoveIndexIfExists("idx_channels_displayname", "Channels")
		saveSchemaVersion(sqlStore, Version490)
	}
}

func upgradeDatabaseToVersion410(sqlStore *SqlStore) {
	if shouldPerformUpgrade(sqlStore, Version490, Version4100) {

		sqlStore.RemoveIndexIfExists("Name_2", "Channels")
		sqlStore.RemoveIndexIfExists("Name_2", "Emoji")
		sqlStore.RemoveIndexIfExists("ClientId_2", "OAuthAccessData")

		saveSchemaVersion(sqlStore, Version4100)
		sqlStore.GetMaster().ExecNoTimeout("UPDATE Users SET AuthData=LOWER(AuthData) WHERE AuthService = 'saml'")
	}
}

func upgradeDatabaseToVersion50(sqlStore *SqlStore) {
	// This version of Mattermost includes an App-Layer migration which migrates from hard-coded emojis configured
	// in `config.json` to a `Permission` in the database. The migration code can be seen
	// in the file `app/app.go` in the function `DoEmojisPermissionsMigration()`.

	// This version of Mattermost also includes a online-migration which migrates some roles from the `Roles` columns of
	// TeamMember and ChannelMember rows to the new SchemeAdmin and SchemeUser columns. If you need to downgrade to a
	// version of Mattermost prior to 5.0, you should take your server offline and run the following SQL statements
	// prior to launching the downgraded version:
	//
	//    UPDATE Teams SET SchemeId = NULL;
	//    UPDATE Channels SET SchemeId = NULL;
	//    UPDATE TeamMembers SET Roles = CONCAT(Roles, ' team_user'), SchemeUser = NULL where SchemeUser = 1;
	//    UPDATE TeamMembers SET Roles = CONCAT(Roles, ' team_admin'), SchemeAdmin = NULL where SchemeAdmin = 1;
	//    UPDATE ChannelMembers SET Roles = CONCAT(Roles, ' channel_user'), SchemeUser = NULL where SchemeUser = 1;
	//    UPDATE ChannelMembers SET Roles = CONCAT(Roles, ' channel_admin'), SchemeAdmin = NULL where SchemeAdmin = 1;
	//    DELETE from Systems WHERE Name = 'migration_advanced_permissions_phase_2';

	if shouldPerformUpgrade(sqlStore, Version4100, Version500) {
		sqlStore.CreateColumnIfNotExistsNoDefault("Channels", "SchemeId", "varchar(26)", "varchar(26)")

		sqlStore.CreateColumnIfNotExistsNoDefault("ChannelMembers", "SchemeUser", "boolean", "boolean")
		sqlStore.CreateColumnIfNotExistsNoDefault("ChannelMembers", "SchemeAdmin", "boolean", "boolean")

		sqlStore.CreateColumnIfNotExists("Roles", "BuiltIn", "boolean", "boolean", "0")
		sqlStore.GetMaster().ExecNoTimeout("UPDATE Roles SET BuiltIn=true")
		sqlStore.GetMaster().ExecNoTimeout("UPDATE Roles SET SchemeManaged=false WHERE Name NOT IN ('system_user', 'system_admin', 'team_user', 'team_admin', 'channel_user', 'channel_admin')")
		sqlStore.CreateColumnIfNotExists("IncomingWebhooks", "ChannelLocked", "boolean", "boolean", "0")

		sqlStore.RemoveIndexIfExists("idx_channels_txt", "Channels")

		saveSchemaVersion(sqlStore, Version500)
	}
}

func upgradeDatabaseToVersion51(sqlStore *SqlStore) {
	if shouldPerformUpgrade(sqlStore, Version500, Version510) {
		saveSchemaVersion(sqlStore, Version510)
	}
}

func upgradeDatabaseToVersion52(sqlStore *SqlStore) {
	if shouldPerformUpgrade(sqlStore, Version510, Version520) {
		sqlStore.CreateColumnIfNotExists("OutgoingWebhooks", "Username", "varchar(64)", "varchar(64)", "")
		sqlStore.CreateColumnIfNotExists("OutgoingWebhooks", "IconURL", "varchar(1024)", "varchar(1024)", "")
		saveSchemaVersion(sqlStore, Version520)
	}
}

func upgradeDatabaseToVersion53(sqlStore *SqlStore) {
	if shouldPerformUpgrade(sqlStore, Version520, Version530) {
		saveSchemaVersion(sqlStore, Version530)
	}
}

func upgradeDatabaseToVersion54(sqlStore *SqlStore) {
	if shouldPerformUpgrade(sqlStore, Version530, Version540) {
		sqlStore.AlterColumnTypeIfExists("OutgoingWebhooks", "Description", "varchar(500)", "varchar(500)")
		sqlStore.AlterColumnTypeIfExists("IncomingWebhooks", "Description", "varchar(500)", "varchar(500)")
		if err := sqlStore.Channel().MigratePublicChannels(); err != nil {
			mlog.Fatal("Failed to migrate PublicChannels table", mlog.Err(err))
		}
		saveSchemaVersion(sqlStore, Version540)
	}
}

func upgradeDatabaseToVersion55(sqlStore *SqlStore) {
	if shouldPerformUpgrade(sqlStore, Version540, Version550) {
		saveSchemaVersion(sqlStore, Version550)
	}
}

func upgradeDatabaseToVersion56(sqlStore *SqlStore) {
	if shouldPerformUpgrade(sqlStore, Version550, Version560) {
		sqlStore.CreateColumnIfNotExists("PluginKeyValueStore", "ExpireAt", "bigint(20)", "bigint", "0")

		// migrating user's accepted terms of service data into the new table
		sqlStore.GetMaster().ExecNoTimeout("INSERT INTO UserTermsOfService SELECT Id, AcceptedTermsOfServiceId as TermsOfServiceId, :CreateAt FROM Users WHERE AcceptedTermsOfServiceId != \"\" AND AcceptedTermsOfServiceId IS NOT NULL", map[string]interface{}{"CreateAt": model.GetMillis()})

		if sqlStore.DriverName() == model.DatabaseDriverPostgres {
			sqlStore.RemoveIndexIfExists("idx_users_email_lower", "lower(Email)")
			sqlStore.RemoveIndexIfExists("idx_users_username_lower", "lower(Username)")
			sqlStore.RemoveIndexIfExists("idx_users_nickname_lower", "lower(Nickname)")
			sqlStore.RemoveIndexIfExists("idx_users_firstname_lower", "lower(FirstName)")
			sqlStore.RemoveIndexIfExists("idx_users_lastname_lower", "lower(LastName)")
		}

		saveSchemaVersion(sqlStore, Version560)
	}

}

func upgradeDatabaseToVersion57(sqlStore *SqlStore) {
	if shouldPerformUpgrade(sqlStore, Version560, Version570) {
		saveSchemaVersion(sqlStore, Version570)
	}
}

func upgradeDatabaseToVersion58(sqlStore *SqlStore) {
	if shouldPerformUpgrade(sqlStore, Version570, Version580) {
		// idx_channels_txt was removed in `upgradeDatabaseToVersion50`, but merged as part of
		// v5.1, so the migration wouldn't apply to anyone upgrading from v5.0. Remove it again to
		// bring the upgraded (from v5.0) and fresh install schemas back in sync.
		sqlStore.RemoveIndexIfExists("idx_channels_txt", "Channels")

		// Fix column types and defaults where gorp converged on a different schema value than the
		// original migration.
		sqlStore.AlterColumnTypeIfExists("OutgoingWebhooks", "Description", "text", "VARCHAR(500)")
		sqlStore.AlterColumnTypeIfExists("IncomingWebhooks", "Description", "text", "VARCHAR(500)")
		sqlStore.AlterColumnTypeIfExists("OutgoingWebhooks", "IconURL", "text", "VARCHAR(1024)")
		sqlStore.RemoveDefaultIfColumnExists("OutgoingWebhooks", "Username")
		if sqlStore.DriverName() == model.DatabaseDriverPostgres {
			sqlStore.RemoveDefaultIfColumnExists("OutgoingWebhooks", "IconURL")
		}
		sqlStore.AlterDefaultIfColumnExists("OutgoingWebhooks", "Username", model.NewString("NULL"), nil)
		sqlStore.AlterDefaultIfColumnExists("PluginKeyValueStore", "ExpireAt", model.NewString("NULL"), model.NewString("NULL"))

		saveSchemaVersion(sqlStore, Version580)
	}
}

func upgradeDatabaseToVersion59(sqlStore *SqlStore) {
	if shouldPerformUpgrade(sqlStore, Version580, Version590) {
		saveSchemaVersion(sqlStore, Version590)
	}
}

func upgradeDatabaseToVersion510(sqlStore *SqlStore) {
	if shouldPerformUpgrade(sqlStore, Version590, Version5100) {
		sqlStore.CreateColumnIfNotExistsNoDefault("Channels", "GroupConstrained", "tinyint(4)", "boolean")

		sqlStore.CreateIndexIfNotExists("idx_groupteams_teamid", "GroupTeams", "TeamId")
		sqlStore.CreateIndexIfNotExists("idx_groupchannels_channelid", "GroupChannels", "ChannelId")

		saveSchemaVersion(sqlStore, Version5100)
	}
}

func upgradeDatabaseToVersion511(sqlStore *SqlStore) {
	if shouldPerformUpgrade(sqlStore, Version5100, Version5110) {
		// Enforce all teams have an InviteID set
		var teams []*model.Team
		if _, err := sqlStore.GetReplica().Select(&teams, "SELECT * FROM Teams WHERE InviteId = ''"); err != nil {
			mlog.Error("Error fetching Teams without InviteID", mlog.Err(err))
		} else {
			for _, team := range teams {
				team.InviteId = model.NewId()
				if _, err := sqlStore.Team().Update(team); err != nil {
					mlog.Error("Error updating Team InviteIDs", mlog.String("team_id", team.Id), mlog.Err(err))
				}
			}
		}

		saveSchemaVersion(sqlStore, Version5110)
	}
}

func upgradeDatabaseToVersion512(sqlStore *SqlStore) {
	if shouldPerformUpgrade(sqlStore, Version5110, Version5120) {
		sqlStore.CreateColumnIfNotExistsNoDefault("ChannelMembers", "SchemeGuest", "boolean", "boolean")
		sqlStore.CreateColumnIfNotExistsNoDefault("Schemes", "DefaultTeamGuestRole", "text", "VARCHAR(64)")
		sqlStore.CreateColumnIfNotExistsNoDefault("Schemes", "DefaultChannelGuestRole", "text", "VARCHAR(64)")

		sqlStore.GetMaster().ExecNoTimeout("UPDATE Schemes SET DefaultTeamGuestRole = '', DefaultChannelGuestRole = ''")

		// Saturday, January 24, 2065 5:20:00 AM GMT. To remove all personal access token sessions.
		sqlStore.GetMaster().ExecNoTimeout("DELETE FROM Sessions WHERE ExpiresAt > 3000000000000")

		saveSchemaVersion(sqlStore, Version5120)
	}
}

func upgradeDatabaseToVersion513(sqlStore *SqlStore) {
	if shouldPerformUpgrade(sqlStore, Version5120, Version5130) {
		// The previous jobs ran once per minute, cluttering the Jobs table with somewhat useless entries. Clean that up.
		sqlStore.GetMaster().ExecNoTimeout("DELETE FROM Jobs WHERE Type = 'plugins'")

		saveSchemaVersion(sqlStore, Version5130)
	}
}

func upgradeDatabaseToVersion514(sqlStore *SqlStore) {
	if shouldPerformUpgrade(sqlStore, Version5130, Version5140) {
		saveSchemaVersion(sqlStore, Version5140)
	}
}

func upgradeDatabaseToVersion515(sqlStore *SqlStore) {
	if shouldPerformUpgrade(sqlStore, Version5140, Version5150) {
		saveSchemaVersion(sqlStore, Version5150)
	}
}

func upgradeDatabaseToVersion516(sqlStore *SqlStore) {
	if shouldPerformUpgrade(sqlStore, Version5150, Version5160) {
		if sqlStore.DriverName() == model.DatabaseDriverPostgres {
			sqlStore.GetMaster().ExecNoTimeout("ALTER TABLE Tokens ALTER COLUMN Extra TYPE varchar(2048)")
		} else if sqlStore.DriverName() == model.DatabaseDriverMysql {
			sqlStore.GetMaster().ExecNoTimeout("ALTER TABLE Tokens MODIFY Extra text")
		}
		saveSchemaVersion(sqlStore, Version5160)

		// Fix mismatches between the canonical and migrated schemas.
		sqlStore.AlterColumnTypeIfExists("Schemes", "DefaultTeamGuestRole", "varchar(64)", "VARCHAR(64)")
		sqlStore.AlterColumnTypeIfExists("Schemes", "DefaultChannelGuestRole", "varchar(64)", "VARCHAR(64)")
		sqlStore.AlterColumnTypeIfExists("Teams", "AllowedDomains", "text", "VARCHAR(1000)")
		sqlStore.AlterColumnTypeIfExists("Channels", "GroupConstrained", "tinyint(1)", "boolean")
		sqlStore.AlterColumnTypeIfExists("Teams", "GroupConstrained", "tinyint(1)", "boolean")

		// One known mismatch remains: ChannelMembers.SchemeGuest. The requisite migration
		// is left here for posterity, but we're avoiding fix this given the corresponding
		// table rewrite in most MySQL and Postgres instances.
		// sqlStore.AlterColumnTypeIfExists("ChannelMembers", "SchemeGuest", "tinyint(4)", "boolean")

		sqlStore.CreateIndexIfNotExists("idx_groupteams_teamid", "GroupTeams", "TeamId")
		sqlStore.CreateIndexIfNotExists("idx_groupchannels_channelid", "GroupChannels", "ChannelId")
	}
}

func upgradeDatabaseToVersion517(sqlStore *SqlStore) {
	if shouldPerformUpgrade(sqlStore, Version5160, Version5170) {
		saveSchemaVersion(sqlStore, Version5170)
	}
}

func upgradeDatabaseToVersion518(sqlStore *SqlStore) {
	if shouldPerformUpgrade(sqlStore, Version5170, Version5180) {
		saveSchemaVersion(sqlStore, Version5180)
	}
}

func upgradeDatabaseToVersion519(sqlStore *SqlStore) {
	if shouldPerformUpgrade(sqlStore, Version5180, Version5190) {
		saveSchemaVersion(sqlStore, Version5190)
	}
}

func upgradeDatabaseToVersion520(sqlStore *SqlStore) {
	if shouldPerformUpgrade(sqlStore, Version5190, Version5200) {
		sqlStore.CreateColumnIfNotExistsNoDefault("Bots", "LastIconUpdate", "bigint", "bigint")

		sqlStore.CreateColumnIfNotExists("GroupTeams", "SchemeAdmin", "boolean", "boolean", "0")
		sqlStore.CreateIndexIfNotExists("idx_groupteams_schemeadmin", "GroupTeams", "SchemeAdmin")

		sqlStore.CreateColumnIfNotExists("GroupChannels", "SchemeAdmin", "boolean", "boolean", "0")
		sqlStore.CreateIndexIfNotExists("idx_groupchannels_schemeadmin", "GroupChannels", "SchemeAdmin")

		saveSchemaVersion(sqlStore, Version5200)
	}
}

func upgradeDatabaseToVersion521(sqlStore *SqlStore) {
	if shouldPerformUpgrade(sqlStore, Version5200, Version5210) {
		saveSchemaVersion(sqlStore, Version5210)
	}
}

func upgradeDatabaseToVersion522(sqlStore *SqlStore) {
	if shouldPerformUpgrade(sqlStore, Version5210, Version5220) {
		sqlStore.CreateIndexIfNotExists("idx_teams_scheme_id", "Teams", "SchemeId")
		sqlStore.CreateIndexIfNotExists("idx_channels_scheme_id", "Channels", "SchemeId")
		sqlStore.CreateIndexIfNotExists("idx_schemes_channel_guest_role", "Schemes", "DefaultChannelGuestRole")
		sqlStore.CreateIndexIfNotExists("idx_schemes_channel_user_role", "Schemes", "DefaultChannelUserRole")
		sqlStore.CreateIndexIfNotExists("idx_schemes_channel_admin_role", "Schemes", "DefaultChannelAdminRole")

		saveSchemaVersion(sqlStore, Version5220)
	}
}

func upgradeDatabaseToVersion523(sqlStore *SqlStore) {
	if shouldPerformUpgrade(sqlStore, Version5220, Version5230) {
		saveSchemaVersion(sqlStore, Version5230)
	}
}

func upgradeDatabaseToVersion524(sqlStore *SqlStore) {
	if shouldPerformUpgrade(sqlStore, Version5230, Version5240) {
		sqlStore.CreateColumnIfNotExists("UserGroups", "AllowReference", "boolean", "boolean", "0")
		sqlStore.GetMaster().ExecNoTimeout("UPDATE UserGroups SET Name = null, AllowReference = false")
		sqlStore.AlterPrimaryKey("Reactions", []string{"PostId", "UserId", "EmojiName"})

		saveSchemaVersion(sqlStore, Version5240)
	}
}

func upgradeDatabaseToVersion525(sqlStore *SqlStore) {
	if shouldPerformUpgrade(sqlStore, Version5240, Version5250) {
		saveSchemaVersion(sqlStore, Version5250)
	}
}

func upgradeDatabaseToVersion526(sqlStore *SqlStore) {
	if shouldPerformUpgrade(sqlStore, Version5250, Version5260) {
		sqlStore.CreateColumnIfNotExists("Sessions", "ExpiredNotify", "boolean", "boolean", "0")

		saveSchemaVersion(sqlStore, Version5260)
	}
}

func upgradeDatabaseToVersion527(sqlStore *SqlStore) {
	if shouldPerformUpgrade(sqlStore, Version5260, Version5270) {
		saveSchemaVersion(sqlStore, Version5270)
	}
}

func upgradeDatabaseToVersion528(sqlStore *SqlStore) {
	if shouldPerformUpgrade(sqlStore, Version5270, Version5280) {
		if err := precheckMigrationToVersion528(sqlStore); err != nil {
			mlog.Fatal("Error upgrading DB schema to 5.28.0", mlog.Err(err))
		}

		sqlStore.CreateColumnIfNotExistsNoDefault("Commands", "PluginId", "VARCHAR(190)", "VARCHAR(190)")
		sqlStore.GetMaster().ExecNoTimeout("UPDATE Commands SET PluginId = '' WHERE PluginId IS NULL")

		sqlStore.AlterColumnTypeIfExists("Teams", "Type", "VARCHAR(255)", "VARCHAR(255)")
		sqlStore.AlterColumnTypeIfExists("Teams", "SchemeId", "VARCHAR(26)", "VARCHAR(26)")
		sqlStore.AlterColumnTypeIfExists("IncomingWebhooks", "Username", "varchar(255)", "varchar(255)")
		sqlStore.AlterColumnTypeIfExists("IncomingWebhooks", "IconURL", "text", "varchar(1024)")

		saveSchemaVersion(sqlStore, Version5280)
	}
}

func upgradeDatabaseToVersion5281(sqlStore *SqlStore) {
	if shouldPerformUpgrade(sqlStore, Version5280, Version5281) {
		sqlStore.CreateColumnIfNotExistsNoDefault("FileInfo", "MiniPreview", "MEDIUMBLOB", "bytea")

		saveSchemaVersion(sqlStore, Version5281)
	}
}

func precheckMigrationToVersion528(sqlStore *SqlStore) error {
	teamsQuery, _, err := sqlStore.getQueryBuilder().Select(`COALESCE(SUM(CASE
				WHEN CHAR_LENGTH(SchemeId) > 26 THEN 1
				ELSE 0
			END),0) as schemeidwrong,
			COALESCE(SUM(CASE
				WHEN CHAR_LENGTH(Type) > 255 THEN 1
				ELSE 0
			END),0) as typewrong`).
		From("Teams").ToSql()
	if err != nil {
		return err
	}
	webhooksQuery, _, err := sqlStore.getQueryBuilder().Select(`COALESCE(SUM(CASE
				WHEN CHAR_LENGTH(Username) > 255 THEN 1
				ELSE 0
			END),0) as usernamewrong,
			COALESCE(SUM(CASE
				WHEN CHAR_LENGTH(IconURL) > 1024 THEN 1
				ELSE 0
			END),0) as iconurlwrong`).
		From("IncomingWebhooks").ToSql()
	if err != nil {
		return err
	}

	var schemeIDWrong, typeWrong int
	row := sqlStore.GetMaster().Db.QueryRow(teamsQuery)
	if err = row.Scan(&schemeIDWrong, &typeWrong); err != nil && err != sql.ErrNoRows {
		return err
	} else if err == nil && schemeIDWrong > 0 {
		return errors.New("Migration failure: " +
			"Teams column SchemeId has data larger that 26 characters")
	} else if err == nil && typeWrong > 0 {
		return errors.New("Migration failure: " +
			"Teams column Type has data larger that 255 characters")
	}

	var usernameWrong, iconURLWrong int
	row = sqlStore.GetMaster().Db.QueryRow(webhooksQuery)
	if err = row.Scan(&usernameWrong, &iconURLWrong); err != nil && err != sql.ErrNoRows {
		mlog.Error("Error fetching IncomingWebhooks columns data", mlog.Err(err))
	} else if err == nil && usernameWrong > 0 {
		return errors.New("Migration failure: " +
			"IncomingWebhooks column Username has data larger that 255 characters")
	} else if err == nil && iconURLWrong > 0 {
		return errors.New("Migration failure: " +
			"IncomingWebhooks column IconURL has data larger that 1024 characters")
	}

	return nil
}

func upgradeDatabaseToVersion529(sqlStore *SqlStore) {
	if shouldPerformUpgrade(sqlStore, Version5281, Version5290) {
		sqlStore.AlterColumnTypeIfExists("SidebarCategories", "Id", "VARCHAR(128)", "VARCHAR(128)")
		sqlStore.RemoveDefaultIfColumnExists("SidebarCategories", "Id")
		sqlStore.AlterColumnTypeIfExists("SidebarChannels", "CategoryId", "VARCHAR(128)", "VARCHAR(128)")
		sqlStore.RemoveDefaultIfColumnExists("SidebarChannels", "CategoryId")

		sqlStore.CreateColumnIfNotExistsNoDefault("Threads", "ChannelId", "VARCHAR(26)", "VARCHAR(26)")

		updateThreadChannelsQuery := "UPDATE Threads INNER JOIN Posts ON Posts.Id=Threads.PostId SET Threads.ChannelId=Posts.ChannelId WHERE Threads.ChannelId IS NULL"
		if sqlStore.DriverName() == model.DatabaseDriverPostgres {
			updateThreadChannelsQuery = "UPDATE Threads SET ChannelId=Posts.ChannelId FROM Posts WHERE Posts.Id=Threads.PostId AND Threads.ChannelId IS NULL"
		}
		if _, err := sqlStore.GetMaster().ExecNoTimeout(updateThreadChannelsQuery); err != nil {
			mlog.Error("Error updating ChannelId in Threads table", mlog.Err(err))
		}

		saveSchemaVersion(sqlStore, Version5290)
	}
}

func upgradeDatabaseToVersion5291(sqlStore *SqlStore) {
	if shouldPerformUpgrade(sqlStore, Version5290, Version5291) {
		saveSchemaVersion(sqlStore, Version5291)
	}
}

func upgradeDatabaseToVersion530(sqlStore *SqlStore) {
	if shouldPerformUpgrade(sqlStore, Version5291, Version5300) {
		sqlStore.CreateColumnIfNotExistsNoDefault("FileInfo", "Content", "longtext", "text")

		sqlStore.CreateColumnIfNotExists("SidebarCategories", "Muted", "tinyint(1)", "boolean", "0")

		saveSchemaVersion(sqlStore, Version5300)
	}
}

func upgradeDatabaseToVersion531(sqlStore *SqlStore) {
	if shouldPerformUpgrade(sqlStore, Version5300, Version5310) {
		saveSchemaVersion(sqlStore, Version5310)
	}
}

const RemoteClusterSiteURLUniqueIndex = "remote_clusters_site_url_unique"

func hasMissingMigrationsVersion532(sqlStore *SqlStore) bool {
	scIdInfo, err := sqlStore.GetColumnInfo("Posts", "FileIds")
	if err != nil {
		mlog.Error("Error getting column info for migration check",
			mlog.String("table", "Posts"),
			mlog.String("column", "FileIds"),
			mlog.Err(err),
		)
		return true
	}

	if sqlStore.DriverName() == model.DatabaseDriverPostgres {
		if !sqlStore.IsVarchar(scIdInfo.DataType) || scIdInfo.CharMaximumLength != 300 {
			return true
		}
	}

	if !sqlStore.DoesColumnExist("Channels", "Shared") {
		return true
	}

	if !sqlStore.DoesColumnExist("ThreadMemberships", "UnreadMentions") {
		return true
	}

	if !sqlStore.DoesColumnExist("Reactions", "UpdateAt") {
		return true
	}

	if !sqlStore.DoesColumnExist("Reactions", "DeleteAt") {
		return true
	}

	return false
}

func upgradeDatabaseToVersion532(sqlStore *SqlStore) {
	if hasMissingMigrationsVersion532(sqlStore) {
		// this migration was reverted on MySQL due to performance reasons. Doing
		// it only on PostgreSQL for the time being.
		if sqlStore.DriverName() == model.DatabaseDriverPostgres {
			// allow 10 files per post
			sqlStore.AlterColumnTypeIfExists("Posts", "FileIds", "text", "varchar(300)")
		}

		sqlStore.CreateColumnIfNotExists("ThreadMemberships", "UnreadMentions", "bigint", "bigint", "0")
		// Shared channels support
		sqlStore.CreateColumnIfNotExistsNoDefault("Channels", "Shared", "tinyint(1)", "boolean")
		sqlStore.CreateColumnIfNotExistsNoDefault("Reactions", "UpdateAt", "bigint", "bigint")
		sqlStore.CreateColumnIfNotExistsNoDefault("Reactions", "DeleteAt", "bigint", "bigint")
	}

	if shouldPerformUpgrade(sqlStore, Version5310, Version5320) {
		saveSchemaVersion(sqlStore, Version5320)
	}
}

func upgradeDatabaseToVersion533(sqlStore *SqlStore) {
	if shouldPerformUpgrade(sqlStore, Version5320, Version5330) {
		saveSchemaVersion(sqlStore, Version5330)
	}
}

func upgradeDatabaseToVersion534(sqlStore *SqlStore) {
	if shouldPerformUpgrade(sqlStore, Version5330, Version5340) {
		saveSchemaVersion(sqlStore, Version5340)
	}
}

func upgradeDatabaseToVersion535(sqlStore *SqlStore) {
	if shouldPerformUpgrade(sqlStore, Version5340, Version5350) {
		sqlStore.AlterColumnTypeIfExists("Roles", "Permissions", "longtext", "text")

		sqlStore.CreateColumnIfNotExists("SidebarCategories", "Collapsed", "tinyint(1)", "boolean", "0")

		// Shared channels support
		sqlStore.CreateColumnIfNotExistsNoDefault("Reactions", "RemoteId", "VARCHAR(26)", "VARCHAR(26)")
		sqlStore.CreateColumnIfNotExistsNoDefault("Users", "RemoteId", "VARCHAR(26)", "VARCHAR(26)")
		sqlStore.CreateColumnIfNotExistsNoDefault("Posts", "RemoteId", "VARCHAR(26)", "VARCHAR(26)")
		sqlStore.CreateColumnIfNotExistsNoDefault("FileInfo", "RemoteId", "VARCHAR(26)", "VARCHAR(26)")
		sqlStore.CreateColumnIfNotExists("UploadSessions", "RemoteId", "VARCHAR(26)", "VARCHAR(26)", "")
		sqlStore.CreateColumnIfNotExists("UploadSessions", "ReqFileId", "VARCHAR(26)", "VARCHAR(26)", "")
		if _, err := sqlStore.GetMaster().ExecNoTimeout("UPDATE UploadSessions SET RemoteId='', ReqFileId='' WHERE RemoteId IS NULL"); err != nil {
			mlog.Error("Error updating RemoteId,ReqFileId in UploadsSession table", mlog.Err(err))
		}
		uniquenessColumns := []string{"SiteUrl", "RemoteTeamId"}
		if sqlStore.DriverName() == model.DatabaseDriverMysql {
			uniquenessColumns = []string{"RemoteTeamId", "SiteUrl(168)"}
		}
		sqlStore.CreateUniqueCompositeIndexIfNotExists(RemoteClusterSiteURLUniqueIndex, "RemoteClusters", uniquenessColumns)

		rootCountMigration(sqlStore)

		saveSchemaVersion(sqlStore, Version5350)
	}
}

func upgradeDatabaseToVersion536(sqlStore *SqlStore) {
	if shouldPerformUpgrade(sqlStore, Version5350, Version5360) {
		sqlStore.CreateColumnIfNotExists("SharedChannelUsers", "ChannelId", "VARCHAR(26)", "VARCHAR(26)", "")
		sqlStore.CreateColumnIfNotExists("SharedChannelRemotes", "LastPostUpdateAt", "bigint", "bigint", "0")
		sqlStore.CreateColumnIfNotExists("SharedChannelRemotes", "LastPostId", "VARCHAR(26)", "VARCHAR(26)", "")

		saveSchemaVersion(sqlStore, Version5360)
	}
}

func rootCountMigration(sqlStore *SqlStore) {
	totalMsgCountRootExists := sqlStore.DoesColumnExist("Channels", "TotalMsgCountRoot")
	msgCountRootExists := sqlStore.DoesColumnExist("ChannelMembers", "MsgCountRoot")

	sqlStore.CreateColumnIfNotExists("ChannelMembers", "MentionCountRoot", "bigint", "bigint", "0")
	sqlStore.AlterDefaultIfColumnExists("ChannelMembers", "MentionCountRoot", model.NewString("0"), model.NewString("0"))

	mentionCountRootCTE := `
		SELECT ChannelId, COALESCE(SUM(UnreadMentions), 0) AS UnreadMentions, UserId
		FROM ThreadMemberships
		LEFT JOIN Threads ON ThreadMemberships.PostId = Threads.PostId
		GROUP BY Threads.ChannelId, ThreadMemberships.UserId
	`
	updateMentionCountRootQuery := `
		UPDATE ChannelMembers INNER JOIN (` + mentionCountRootCTE + `) AS q ON
			q.ChannelId = ChannelMembers.ChannelId AND
			q.UserId=ChannelMembers.UserId AND
			ChannelMembers.MentionCount > 0
		SET MentionCountRoot = ChannelMembers.MentionCount - q.UnreadMentions
	`
	if sqlStore.DriverName() == model.DatabaseDriverPostgres {
		updateMentionCountRootQuery = `
			WITH q AS (` + mentionCountRootCTE + `)
			UPDATE channelmembers
			SET MentionCountRoot = ChannelMembers.MentionCount - q.UnreadMentions
			FROM q
			WHERE
				q.ChannelId = ChannelMembers.ChannelId AND
				q.UserId = ChannelMembers.UserId AND
				ChannelMembers.MentionCount > 0
		`
	}
	if _, err := sqlStore.GetMaster().ExecNoTimeout(updateMentionCountRootQuery); err != nil {
		mlog.Error("Error updating ChannelId in Threads table", mlog.Err(err))
	}
	sqlStore.CreateColumnIfNotExists("Channels", "TotalMsgCountRoot", "bigint", "bigint", "0")
	sqlStore.CreateColumnIfNotExistsNoDefault("Channels", "LastRootAt", "bigint", "bigint")
	defer sqlStore.RemoveColumnIfExists("Channels", "LastRootAt")

	sqlStore.CreateColumnIfNotExists("ChannelMembers", "MsgCountRoot", "bigint", "bigint", "0")
	sqlStore.AlterDefaultIfColumnExists("ChannelMembers", "MsgCountRoot", model.NewString("0"), model.NewString("0"))

	forceIndex := ""
	if sqlStore.DriverName() == model.DatabaseDriverMysql {
		forceIndex = "FORCE INDEX(idx_posts_channel_id_update_at)"
	}
	totalMsgCountRootCTE := `
		SELECT Channels.Id channelid, COALESCE(COUNT(*),0) newcount, COALESCE(MAX(Posts.CreateAt), 0) as lastpost
		FROM Channels
		LEFT JOIN Posts ` + forceIndex + ` ON Channels.Id = Posts.ChannelId
		WHERE Posts.RootId = ''
		GROUP BY Channels.Id
	`
	channelsCTE := "SELECT TotalMsgCountRoot, Id, LastRootAt from Channels"
	updateChannels := `
		WITH q AS (` + totalMsgCountRootCTE + `)
		UPDATE Channels SET TotalMsgCountRoot = q.newcount, LastRootAt=q.lastpost
		FROM q where q.channelid=Channels.Id;
	`
	updateChannelMembers := `
		WITH q as (` + channelsCTE + `)
		UPDATE ChannelMembers CM SET MsgCountRoot=TotalMsgCountRoot
		FROM q WHERE q.id=CM.ChannelId AND LastViewedAt >= q.lastrootat;
	`
	if sqlStore.DriverName() == model.DatabaseDriverMysql {
		updateChannels = `
			UPDATE Channels
			INNER Join (` + totalMsgCountRootCTE + `) as q
			ON q.channelid=Channels.Id
			SET TotalMsgCountRoot = q.newcount, LastRootAt=q.lastpost;
		`
		updateChannelMembers = `
			UPDATE ChannelMembers CM
			INNER JOIN (` + channelsCTE + `) as q
			ON q.id=CM.ChannelId and LastViewedAt >= q.lastrootat
			SET MsgCountRoot=TotalMsgCountRoot
			`
	}

	if !totalMsgCountRootExists {
		if _, err := sqlStore.GetMaster().ExecNoTimeout(updateChannels); err != nil {
			mlog.Error("Error updating Channels table", mlog.Err(err))
		}
	}
	if !msgCountRootExists {
		if _, err := sqlStore.GetMaster().ExecNoTimeout(updateChannelMembers); err != nil {
			mlog.Error("Error updating ChannelMembers table", mlog.Err(err))
		}
	}
}

func upgradeDatabaseToVersion537(sqlStore *SqlStore) {
	if shouldPerformUpgrade(sqlStore, Version5360, Version5370) {
		sqlStore.RemoveIndexIfExists("idx_posts_channel_id", "Posts")
		sqlStore.RemoveIndexIfExists("idx_channels_name", "Channels")
		sqlStore.RemoveIndexIfExists("idx_publicchannels_name", "PublicChannels")
		sqlStore.RemoveIndexIfExists("idx_channelmembers_channel_id", "ChannelMembers")
		sqlStore.RemoveIndexIfExists("idx_emoji_name", "Emoji")
		sqlStore.RemoveIndexIfExists("idx_oauthaccessdata_client_id", "OAuthAccessData")
		sqlStore.RemoveIndexIfExists("idx_oauthauthdata_client_id", "OAuthAuthData")
		sqlStore.RemoveIndexIfExists("idx_preferences_user_id", "Preferences")
		sqlStore.RemoveIndexIfExists("idx_notice_views_user_id", "ProductNoticeViewState")
		sqlStore.RemoveIndexIfExists("idx_notice_views_user_notice", "ProductNoticeViewState")
		sqlStore.RemoveIndexIfExists("idx_status_user_id", "Status")
		sqlStore.RemoveIndexIfExists("idx_teammembers_team_id", "TeamMembers")
		sqlStore.RemoveIndexIfExists("idx_teams_name", "Teams")
		sqlStore.RemoveIndexIfExists("idx_user_access_tokens_token", "UserAccessTokens")
		sqlStore.RemoveIndexIfExists("idx_user_terms_of_service_user_id", "UserTermsOfService")
		sqlStore.RemoveIndexIfExists("idx_users_email", "Users")
		sqlStore.RemoveIndexIfExists("idx_sharedchannelusers_user_id", "SharedChannelUsers")
		sqlStore.RemoveIndexIfExists("IDX_RetentionPolicies_DisplayName_Id", "RetentionPolicies")
		sqlStore.CreateIndexIfNotExists("IDX_RetentionPolicies_DisplayName", "RetentionPolicies", "DisplayName")

		sqlStore.CreateColumnIfNotExistsNoDefault("Status", "DNDEndTime", "bigint", "bigint")
		sqlStore.CreateColumnIfNotExistsNoDefault("Status", "PrevStatus", "VARCHAR(32)", "VARCHAR(32)")

		saveSchemaVersion(sqlStore, Version5370)
	}
}

func upgradeDatabaseToVersion538(sqlStore *SqlStore) {
	if shouldPerformUpgrade(sqlStore, Version5370, Version5380) {
		fixCRTChannelMembershipCounts(sqlStore)
		fixCRTThreadCountsAndUnreads(sqlStore)

		saveSchemaVersion(sqlStore, Version5380)
	}
}

// fixCRTThreadCountsAndUnreads Marks threads as read for users where the last
// reply time of the thread is earlier than the time the user viewed the channel.
// Marking a thread means setting the mention count to zero and setting the
// last viewed at time of the the thread as the last viewed at time
// of the channel
func fixCRTThreadCountsAndUnreads(sqlStore *SqlStore) {
	var system model.System
	if err := sqlStore.GetMaster().SelectOne(&system, "SELECT * FROM Systems WHERE Name = 'CRTThreadCountsAndUnreadsMigrationComplete'"); err == nil {
		return
	}

	threadMembershipsCTE := `
		SELECT PostId, UserId, ChannelMembers.LastViewedAt as CM_LastViewedAt, Threads.LastReplyAt
		FROM Threads
		INNER JOIN ChannelMembers on ChannelMembers.ChannelId = Threads.ChannelId
		WHERE Threads.LastReplyAt <= ChannelMembers.LastViewedAt
	`
	updateThreadMembershipQuery := `
		WITH q as (` + threadMembershipsCTE + `)
		UPDATE ThreadMemberships set LastViewed = q.CM_LastViewedAt + 1, UnreadMentions = 0, LastUpdated = :Now
		FROM q WHERE ThreadMemberships.Postid = q.PostId AND ThreadMemberships.UserId = q.UserId
	`
	if sqlStore.DriverName() == model.DatabaseDriverMysql {
		updateThreadMembershipQuery = `
			UPDATE ThreadMemberships
			INNER JOIN (` + threadMembershipsCTE + `) as q
			ON ThreadMemberships.Postid = q.PostId AND ThreadMemberships.UserId = q.UserId
			SET LastViewed = q.CM_LastViewedAt + 1, UnreadMentions = 0, LastUpdated = :Now
		`
	}

	if _, err := sqlStore.GetMaster().ExecNoTimeout(updateThreadMembershipQuery, map[string]interface{}{"Now": model.GetMillis()}); err != nil {
		mlog.Error("Error updating lastviewedat and unreadmentions of threadmemberships", mlog.Err(err))
		return
	}

	if _, err := sqlStore.GetMaster().ExecNoTimeout("INSERT INTO Systems VALUES ('CRTThreadCountsAndUnreadsMigrationComplete', 'true')"); err != nil {
		mlog.Error("Error marking migration as done", mlog.Err(err))
	}
}

// fixCRTChannelMembershipCounts fixes the channel counts, i.e. the total message count,
// total root message count, mention count, and mention count in root messages for users
// who have viewed the channel after the last post in the channel
func fixCRTChannelMembershipCounts(sqlStore *SqlStore) {
	var system model.System
	if err := sqlStore.GetMaster().SelectOne(&system, "SELECT * FROM Systems WHERE Name = 'CRTChannelMembershipCountsMigrationComplete'"); err == nil {
		return
	}
	channelMembershipsCountsAndMentions := `
		UPDATE ChannelMembers
		SET MentionCount=0, MentionCountRoot=0, MsgCount=Channels.TotalMsgCount, MsgCountRoot=Channels.TotalMsgCountRoot, LastUpdateAt = :Now
		FROM Channels
		WHERE ChannelMembers.Channelid = Channels.Id AND ChannelMembers.LastViewedAt >= Channels.LastPostAt;
	`

	if sqlStore.DriverName() == model.DatabaseDriverMysql {
		channelMembershipsCountsAndMentions = `
			UPDATE ChannelMembers
			INNER JOIN Channels on Channels.Id = ChannelMembers.ChannelId
			SET MentionCount=0, MentionCountRoot=0, MsgCount=Channels.TotalMsgCount, MsgCountRoot=Channels.TotalMsgCountRoot, LastUpdateAt = :Now
			WHERE ChannelMembers.LastViewedAt >= Channels.LastPostAt;
		`
	}

	if _, err := sqlStore.GetMaster().ExecNoTimeout(channelMembershipsCountsAndMentions, map[string]interface{}{"Now": model.GetMillis()}); err != nil {
		mlog.Error("Error updating counts and unreads for channelmemberships", mlog.Err(err))
		return
	}
	if _, err := sqlStore.GetMaster().ExecNoTimeout("INSERT INTO Systems VALUES ('CRTChannelMembershipCountsMigrationComplete', 'true')"); err != nil {
		mlog.Error("Error marking migration as done", mlog.Err(err))
	}
}

func upgradeDatabaseToVersion539(sqlStore *SqlStore) {
	if shouldPerformUpgrade(sqlStore, Version5380, Version5390) {
		saveSchemaVersion(sqlStore, Version5390)
	}
}

func upgradeDatabaseToVersion600(sqlStore *SqlStore) {
	if shouldPerformUpgrade(sqlStore, Version5390, Version600) {
		sqlStore.GetMaster().ExecNoTimeout("UPDATE Posts SET RootId = ParentId WHERE RootId = '' AND RootId != ParentId")
		if sqlStore.DriverName() == model.DatabaseDriverMysql {
			if sqlStore.DoesColumnExist("Posts", "ParentId") {
				sqlStore.GetMaster().ExecNoTimeout("ALTER TABLE Posts MODIFY COLUMN FileIds text, MODIFY COLUMN Props JSON, DROP COLUMN ParentId")
			} else {
				sqlStore.GetMaster().ExecNoTimeout("ALTER TABLE Posts MODIFY COLUMN FileIds text, MODIFY COLUMN Props JSON")
			}
		} else {
			sqlStore.AlterColumnTypeIfExists("Posts", "FileIds", "text", "varchar(300)")
			sqlStore.AlterColumnTypeIfExists("Posts", "Props", "JSON", "jsonb")
			sqlStore.RemoveColumnIfExists("Posts", "ParentId")
		}

		sqlStore.AlterColumnTypeIfExists("ChannelMembers", "NotifyProps", "JSON", "jsonb")
		sqlStore.AlterColumnTypeIfExists("Jobs", "Data", "JSON", "jsonb")
		sqlStore.AlterColumnTypeIfExists("LinkMetadata", "Data", "JSON", "jsonb")

		sqlStore.AlterColumnTypeIfExists("Sessions", "Props", "JSON", "jsonb")
		sqlStore.AlterColumnTypeIfExists("Threads", "Participants", "JSON", "jsonb")
		sqlStore.AlterColumnTypeIfExists("Users", "Props", "JSON", "jsonb")
		sqlStore.AlterColumnTypeIfExists("Users", "NotifyProps", "JSON", "jsonb")
		info, err := sqlStore.GetColumnInfo("Users", "Timezone")
		if err != nil {
			mlog.Error("Error getting column info",
				mlog.String("table", "Users"),
				mlog.String("column", "Timezone"),
				mlog.Err(err),
			)
		} else if info.DefaultValue != "" {
			sqlStore.RemoveDefaultIfColumnExists("Users", "Timezone")
		}
		sqlStore.AlterColumnTypeIfExists("Users", "Timezone", "JSON", "jsonb")

		sqlStore.GetMaster().ExecNoTimeout("UPDATE CommandWebhooks SET RootId = ParentId WHERE RootId = '' AND RootId != ParentId")
		sqlStore.RemoveColumnIfExists("CommandWebhooks", "ParentId")

		sqlStore.CreateCompositeIndexIfNotExists("idx_posts_root_id_delete_at", "Posts", []string{"RootId", "DeleteAt"})
		sqlStore.RemoveIndexIfExists("idx_posts_root_id", "Posts")

		sqlStore.CreateCompositeIndexIfNotExists("idx_channels_team_id_display_name", "Channels", []string{"TeamId", "DisplayName"})
		sqlStore.CreateCompositeIndexIfNotExists("idx_channels_team_id_type", "Channels", []string{"TeamId", "Type"})
		sqlStore.RemoveIndexIfExists("idx_channels_team_id", "Channels")

		sqlStore.CreateCompositeIndexIfNotExists("idx_threads_channel_id_last_reply_at", "Threads", []string{"ChannelId", "LastReplyAt"})
		sqlStore.RemoveIndexIfExists("idx_threads_channel_id", "Threads")

		sqlStore.CreateCompositeIndexIfNotExists("idx_channelmembers_user_id_channel_id_last_viewed_at", "ChannelMembers", []string{"UserId", "ChannelId", "LastViewedAt"})
		sqlStore.CreateCompositeIndexIfNotExists("idx_channelmembers_channel_id_scheme_guest_user_id", "ChannelMembers", []string{"ChannelId", "SchemeGuest", "UserId"})
		sqlStore.RemoveIndexIfExists("idx_channelmembers_user_id", "ChannelMembers")

		sqlStore.CreateCompositeIndexIfNotExists("idx_status_status_dndendtime", "Status", []string{"Status", "DNDEndTime"})
		sqlStore.RemoveIndexIfExists("idx_status_status", "Status")

		saveSchemaVersion(sqlStore, Version600)
	}
}

func upgradeDatabaseToVersion610(sqlStore *SqlStore) {
	if shouldPerformUpgrade(sqlStore, Version600, Version610) {

		sqlStore.AlterColumnTypeIfExists("Sessions", "Roles", "text", "varchar(256)")
		sqlStore.AlterColumnTypeIfExists("ChannelMembers", "Roles", "text", "varchar(256)")
		sqlStore.AlterColumnTypeIfExists("TeamMembers", "Roles", "text", "varchar(256)")
		sqlStore.CreateCompositeIndexIfNotExists("idx_jobs_status_type", "Jobs", []string{"Status", "Type"})

		forceIndex := ""
		if sqlStore.DriverName() == model.DatabaseDriverMysql {
			forceIndex = "FORCE INDEX(idx_posts_channel_id_update_at)"
		}

		lastRootPostAtExists := sqlStore.DoesColumnExist("Channels", "LastRootPostAt")
		sqlStore.CreateColumnIfNotExists("Channels", "LastRootPostAt", "bigint", "bigint", "0")

		lastRootPostAtCTE := `
		SELECT Channels.Id channelid, COALESCE(MAX(Posts.CreateAt), 0) as lastrootpost
		FROM Channels
		LEFT JOIN Posts ` + forceIndex + ` ON Channels.Id = Posts.ChannelId
		WHERE Posts.RootId = ''
		GROUP BY Channels.Id
	`

		updateChannels := `
		WITH q AS (` + lastRootPostAtCTE + `)
		UPDATE Channels SET LastRootPostAt=q.lastrootpost
		FROM q where q.channelid=Channels.Id;
	`

		if sqlStore.DriverName() == model.DatabaseDriverMysql {
			updateChannels = `
			UPDATE Channels
			INNER Join (` + lastRootPostAtCTE + `) as q
			ON q.channelid=Channels.Id
			SET LastRootPostAt=lastrootpost;
		`
		}

		if !lastRootPostAtExists {
			if _, err := sqlStore.GetMaster().ExecNoTimeout(updateChannels); err != nil {
				mlog.Error("Error updating Channels table", mlog.Err(err))
			}
		}

		saveSchemaVersion(sqlStore, Version610)
	}
}

func upgradeDatabaseToVersion620(sqlStore *SqlStore) {
	// TODO: uncomment when the time arrive to upgrade the DB for 6.2
	// if shouldPerformUpgrade(sqlStore, Version610, Version620) {

<<<<<<< HEAD
	// TODO OAUTH not sure if needed
	sqlStore.CreateColumnIfNotExistsNoDefault("OAuthApps", "Scopes", "Text", "VARCHAR(1024)")
	sqlStore.CreateColumnIfNotExists("OAuthApps", "AppsFrameworkAppID", "VARCHAR(26)", "VARCHAR(26)", "")

	// saveSchemaVersion(sqlStore, Version610)
=======
	// 	saveSchemaVersion(sqlStore, Version620)
>>>>>>> 0a3e7f4d
	// }
}<|MERGE_RESOLUTION|>--- conflicted
+++ resolved
@@ -1413,14 +1413,9 @@
 	// TODO: uncomment when the time arrive to upgrade the DB for 6.2
 	// if shouldPerformUpgrade(sqlStore, Version610, Version620) {
 
-<<<<<<< HEAD
-	// TODO OAUTH not sure if needed
 	sqlStore.CreateColumnIfNotExistsNoDefault("OAuthApps", "Scopes", "Text", "VARCHAR(1024)")
 	sqlStore.CreateColumnIfNotExists("OAuthApps", "AppsFrameworkAppID", "VARCHAR(26)", "VARCHAR(26)", "")
 
-	// saveSchemaVersion(sqlStore, Version610)
-=======
 	// 	saveSchemaVersion(sqlStore, Version620)
->>>>>>> 0a3e7f4d
 	// }
 }