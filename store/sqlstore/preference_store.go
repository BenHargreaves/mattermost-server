--- conflicted
+++ resolved
@@ -101,32 +101,8 @@
 				Value = :Value`, params); err != nil {
 			return model.NewAppError("SqlPreferenceStore.save", "store.sql_preference.save.updating.app_error", nil, err.Error(), http.StatusInternalServerError)
 		}
-<<<<<<< HEAD
-	} else if s.DriverName() == model.DATABASE_DRIVER_COCKROACH {
-		// postgres has no way to upsert values until version 9.5 and trying inserting and then updating causes transactions to abort
-		count, err := transaction.SelectInt(
-			`SELECT
-				count(0)
-			FROM
-				Preferences
-			WHERE
-				UserId = :UserId
-				AND Category = :Category
-				AND Name = :Name`, params)
-		if err != nil {
-			result.Err = model.NewAppError("SqlPreferenceStore.save", "store.sql_preference.save.updating.app_error", nil, err.Error(), http.StatusInternalServerError)
-			return result
-		}
-
-		if count == 1 {
-			s.update(transaction, preference)
-		} else {
-			s.insert(transaction, preference)
-		}
-=======
 		return nil
->>>>>>> 9c9bdb8a
-	} else if s.DriverName() == model.DATABASE_DRIVER_POSTGRES {
+	} else if s.DriverName() == model.DATABASE_DRIVER_POSTGRES || s.DriverName() == model.DATABASE_DRIVER_COCKROACH {
 		// postgres has no way to upsert values until version 9.5 and trying inserting and then updating causes transactions to abort
 		count, err := transaction.SelectInt(
 			`SELECT
