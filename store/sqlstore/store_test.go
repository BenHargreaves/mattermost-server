--- conflicted
+++ resolved
@@ -84,20 +84,6 @@
 	if testing.Short() {
 		return
 	}
-<<<<<<< HEAD
-	storeTypes = append(storeTypes, &storeType{
-		Name:        "MySQL",
-		SqlSettings: storetest.MakeSqlSettings(model.DATABASE_DRIVER_MYSQL),
-	})
-	storeTypes = append(storeTypes, &storeType{
-		Name:        "PostgreSQL",
-		SqlSettings: storetest.MakeSqlSettings(model.DATABASE_DRIVER_POSTGRES),
-	})
-	if store.CockroachQueryBuilder != nil {
-		storeTypes = append(storeTypes, &storeType{
-			Name:        "CockroachDB",
-			SqlSettings: storetest.MakeSqlSettings(model.DATABASE_DRIVER_COCKROACH),
-=======
 	// In CI, we already run the entire test suite for both mysql and postgres in parallel.
 	// So we just run the tests for the current database set.
 	if os.Getenv("IS_CI") == "true" {
@@ -112,6 +98,13 @@
 				Name:        "PostgreSQL",
 				SqlSettings: storetest.MakeSqlSettings(model.DATABASE_DRIVER_POSTGRES),
 			})
+		case "cockroach":
+			if store.CockroachQueryBuilder != nil {
+				storeTypes = append(storeTypes, &storeType{
+					Name:        "CockroachDB",
+					SqlSettings: storetest.MakeSqlSettings(model.DATABASE_DRIVER_COCKROACH),
+				})
+			}
 		}
 	} else {
 		storeTypes = append(storeTypes, &storeType{
@@ -121,8 +114,13 @@
 		storeTypes = append(storeTypes, &storeType{
 			Name:        "PostgreSQL",
 			SqlSettings: storetest.MakeSqlSettings(model.DATABASE_DRIVER_POSTGRES),
->>>>>>> e73ff83e
 		})
+		if store.CockroachQueryBuilder != nil {
+			storeTypes = append(storeTypes, &storeType{
+				Name:        "CockroachDB",
+				SqlSettings: storetest.MakeSqlSettings(model.DATABASE_DRIVER_COCKROACH),
+			})
+		}
 	}
 
 	defer func() {
