// Copyright (c) 2015-present Mattermost, Inc. All Rights Reserved.
// See LICENSE.txt for license information.

package sqlstore

import (
	"database/sql"
	"fmt"
	"strings"

	"github.com/mattermost/gorp"
	"github.com/mattermost/mattermost-server/v5/model"
	"github.com/mattermost/mattermost-server/v5/store"

	"github.com/pkg/errors"
)

type SqlSchemeStore struct {
<<<<<<< HEAD
	*SqlSupplier
}

func newSqlSchemeStore(sqlSupplier *SqlSupplier) store.SchemeStore {
	s := &SqlSchemeStore{sqlSupplier}
=======
	*SqlStore
}

func newSqlSchemeStore(sqlStore *SqlStore) store.SchemeStore {
	s := &SqlSchemeStore{sqlStore}
>>>>>>> 837b818b

	for _, db := range sqlSupplier.GetAllConns() {
		table := db.AddTableWithName(model.Scheme{}, "Schemes").SetKeys(false, "Id")
		table.ColMap("Id").SetMaxSize(26)
		table.ColMap("Name").SetMaxSize(model.SCHEME_NAME_MAX_LENGTH).SetUnique(true)
		table.ColMap("DisplayName").SetMaxSize(model.SCHEME_DISPLAY_NAME_MAX_LENGTH)
		table.ColMap("Description").SetMaxSize(model.SCHEME_DESCRIPTION_MAX_LENGTH)
		table.ColMap("Scope").SetMaxSize(32)
		table.ColMap("DefaultTeamAdminRole").SetMaxSize(64)
		table.ColMap("DefaultTeamUserRole").SetMaxSize(64)
		table.ColMap("DefaultTeamGuestRole").SetMaxSize(64)
		table.ColMap("DefaultChannelAdminRole").SetMaxSize(64)
		table.ColMap("DefaultChannelUserRole").SetMaxSize(64)
		table.ColMap("DefaultChannelGuestRole").SetMaxSize(64)
	}

	return s
}

func (s SqlSchemeStore) createIndexesIfNotExists() {
	s.CreateIndexIfNotExists("idx_schemes_channel_guest_role", "Schemes", "DefaultChannelGuestRole")
	s.CreateIndexIfNotExists("idx_schemes_channel_user_role", "Schemes", "DefaultChannelUserRole")
	s.CreateIndexIfNotExists("idx_schemes_channel_admin_role", "Schemes", "DefaultChannelAdminRole")
}

func (s *SqlSchemeStore) Save(scheme *model.Scheme) (*model.Scheme, error) {
	if len(scheme.Id) == 0 {
		transaction, err := s.GetMaster().Begin()
		if err != nil {
			return nil, errors.Wrap(err, "begin_transaction")
		}
		defer finalizeTransaction(transaction)

		newScheme, err := s.createScheme(scheme, transaction)
		if err != nil {
			return nil, err
		}
		if err := transaction.Commit(); err != nil {
			return nil, errors.Wrap(err, "commit_transaction")
		}
		return newScheme, nil
	}

	if !scheme.IsValid() {
		return nil, store.NewErrInvalidInput("Scheme", "<any>", fmt.Sprintf("%v", scheme))
	}

	scheme.UpdateAt = model.GetMillis()

	rowsChanged, err := s.GetMaster().Update(scheme)
	if err != nil {
		return nil, errors.Wrap(err, "failed to update Scheme")
	}
	if rowsChanged != 1 {
		return nil, errors.New("no record to update")
	}

	return scheme, nil
}

func (s *SqlSchemeStore) createScheme(scheme *model.Scheme, transaction *gorp.Transaction) (*model.Scheme, error) {
	// Fetch the default system scheme roles to populate default permissions.
	defaultRoleNames := []string{model.TEAM_ADMIN_ROLE_ID, model.TEAM_USER_ROLE_ID, model.TEAM_GUEST_ROLE_ID, model.CHANNEL_ADMIN_ROLE_ID, model.CHANNEL_USER_ROLE_ID, model.CHANNEL_GUEST_ROLE_ID}
	defaultRoles := make(map[string]*model.Role)
	roles, appErr := s.SqlSupplier.Role().GetByNames(defaultRoleNames)
	if appErr != nil {
		return nil, appErr
	}

	for _, role := range roles {
		switch role.Name {
		case model.TEAM_ADMIN_ROLE_ID:
			defaultRoles[model.TEAM_ADMIN_ROLE_ID] = role
		case model.TEAM_USER_ROLE_ID:
			defaultRoles[model.TEAM_USER_ROLE_ID] = role
		case model.TEAM_GUEST_ROLE_ID:
			defaultRoles[model.TEAM_GUEST_ROLE_ID] = role
		case model.CHANNEL_ADMIN_ROLE_ID:
			defaultRoles[model.CHANNEL_ADMIN_ROLE_ID] = role
		case model.CHANNEL_USER_ROLE_ID:
			defaultRoles[model.CHANNEL_USER_ROLE_ID] = role
		case model.CHANNEL_GUEST_ROLE_ID:
			defaultRoles[model.CHANNEL_GUEST_ROLE_ID] = role
		}
	}

	if len(defaultRoles) != 6 {
		return nil, errors.New("createScheme: unable to retrieve default scheme roles")
	}

	// Create the appropriate default roles for the scheme.
	if scheme.Scope == model.SCHEME_SCOPE_TEAM {
		// Team Admin Role
		teamAdminRole := &model.Role{
			Name:          model.NewId(),
			DisplayName:   fmt.Sprintf("Team Admin Role for Scheme %s", scheme.Name),
			Permissions:   defaultRoles[model.TEAM_ADMIN_ROLE_ID].Permissions,
			SchemeManaged: true,
		}

		savedRole, err := s.SqlSupplier.Role().(*SqlRoleStore).createRole(teamAdminRole, transaction)
		if err != nil {
			return nil, err
		}
		scheme.DefaultTeamAdminRole = savedRole.Name

		// Team User Role
		teamUserRole := &model.Role{
			Name:          model.NewId(),
			DisplayName:   fmt.Sprintf("Team User Role for Scheme %s", scheme.Name),
			Permissions:   defaultRoles[model.TEAM_USER_ROLE_ID].Permissions,
			SchemeManaged: true,
		}

		savedRole, err = s.SqlSupplier.Role().(*SqlRoleStore).createRole(teamUserRole, transaction)
		if err != nil {
			return nil, err
		}
		scheme.DefaultTeamUserRole = savedRole.Name

		// Team Guest Role
		teamGuestRole := &model.Role{
			Name:          model.NewId(),
			DisplayName:   fmt.Sprintf("Team Guest Role for Scheme %s", scheme.Name),
			Permissions:   defaultRoles[model.TEAM_GUEST_ROLE_ID].Permissions,
			SchemeManaged: true,
		}

		savedRole, err = s.SqlSupplier.Role().(*SqlRoleStore).createRole(teamGuestRole, transaction)
		if err != nil {
			return nil, err
		}
		scheme.DefaultTeamGuestRole = savedRole.Name
	}

	if scheme.Scope == model.SCHEME_SCOPE_TEAM || scheme.Scope == model.SCHEME_SCOPE_CHANNEL {
		// Channel Admin Role
		channelAdminRole := &model.Role{
			Name:          model.NewId(),
			DisplayName:   fmt.Sprintf("Channel Admin Role for Scheme %s", scheme.Name),
			Permissions:   defaultRoles[model.CHANNEL_ADMIN_ROLE_ID].Permissions,
			SchemeManaged: true,
		}

		if scheme.Scope == model.SCHEME_SCOPE_CHANNEL {
			channelAdminRole.Permissions = []string{}
		}

		savedRole, err := s.SqlSupplier.Role().(*SqlRoleStore).createRole(channelAdminRole, transaction)
		if err != nil {
			return nil, err
		}
		scheme.DefaultChannelAdminRole = savedRole.Name

		// Channel User Role
		channelUserRole := &model.Role{
			Name:          model.NewId(),
			DisplayName:   fmt.Sprintf("Channel User Role for Scheme %s", scheme.Name),
			Permissions:   defaultRoles[model.CHANNEL_USER_ROLE_ID].Permissions,
			SchemeManaged: true,
		}

		if scheme.Scope == model.SCHEME_SCOPE_CHANNEL {
			channelUserRole.Permissions = filterModerated(channelUserRole.Permissions)
		}

		savedRole, err = s.SqlSupplier.Role().(*SqlRoleStore).createRole(channelUserRole, transaction)
		if err != nil {
			return nil, err
		}
		scheme.DefaultChannelUserRole = savedRole.Name

		// Channel Guest Role
		channelGuestRole := &model.Role{
			Name:          model.NewId(),
			DisplayName:   fmt.Sprintf("Channel Guest Role for Scheme %s", scheme.Name),
			Permissions:   defaultRoles[model.CHANNEL_GUEST_ROLE_ID].Permissions,
			SchemeManaged: true,
		}

		if scheme.Scope == model.SCHEME_SCOPE_CHANNEL {
			channelGuestRole.Permissions = filterModerated(channelGuestRole.Permissions)
		}

		savedRole, err = s.SqlSupplier.Role().(*SqlRoleStore).createRole(channelGuestRole, transaction)
		if err != nil {
			return nil, err
		}
		scheme.DefaultChannelGuestRole = savedRole.Name
	}

	scheme.Id = model.NewId()
	if len(scheme.Name) == 0 {
		scheme.Name = model.NewId()
	}
	scheme.CreateAt = model.GetMillis()
	scheme.UpdateAt = scheme.CreateAt

	// Validate the scheme
	if !scheme.IsValidForCreate() {
		return nil, store.NewErrInvalidInput("Scheme", "<any>", fmt.Sprintf("%v", scheme))
	}

	if err := transaction.Insert(scheme); err != nil {
		return nil, errors.Wrap(err, "failed to save Scheme")
	}

	return scheme, nil
}

func filterModerated(permissions []string) []string {
	filteredPermissions := []string{}
	for _, perm := range permissions {
		if _, ok := model.ChannelModeratedPermissionsMap[perm]; ok {
			filteredPermissions = append(filteredPermissions, perm)
		}
	}
	return filteredPermissions
}

func (s *SqlSchemeStore) Get(schemeId string) (*model.Scheme, error) {
	var scheme model.Scheme
	if err := s.GetReplica().SelectOne(&scheme, "SELECT * from Schemes WHERE Id = :Id", map[string]interface{}{"Id": schemeId}); err != nil {
		if err == sql.ErrNoRows {
			return nil, store.NewErrNotFound("Scheme", fmt.Sprintf("schemeId=%s", schemeId))
		}
		return nil, errors.Wrapf(err, "failed to get Scheme with schemeId=%s", schemeId)
	}

	return &scheme, nil
}

func (s *SqlSchemeStore) GetByName(schemeName string) (*model.Scheme, error) {
	var scheme model.Scheme

	if err := s.GetReplica().SelectOne(&scheme, "SELECT * from Schemes WHERE Name = :Name", map[string]interface{}{"Name": schemeName}); err != nil {
		if err == sql.ErrNoRows {
			return nil, store.NewErrNotFound("Scheme", fmt.Sprintf("schemeName=%s", schemeName))
		}
		return nil, errors.Wrapf(err, "failed to get Scheme with schemeName=%s", schemeName)
	}

	return &scheme, nil
}

func (s *SqlSchemeStore) Delete(schemeId string) (*model.Scheme, error) {
	// Get the scheme
	var scheme model.Scheme
	if err := s.GetReplica().SelectOne(&scheme, "SELECT * from Schemes WHERE Id = :Id", map[string]interface{}{"Id": schemeId}); err != nil {
		if err == sql.ErrNoRows {
			return nil, store.NewErrNotFound("Scheme", fmt.Sprintf("schemeId=%s", schemeId))
		}
		return nil, errors.Wrapf(err, "failed to get Scheme with schemeId=%s", schemeId)
	}

	// Update any teams or channels using this scheme to the default scheme.
	if scheme.Scope == model.SCHEME_SCOPE_TEAM {
		if _, err := s.GetMaster().Exec("UPDATE Teams SET SchemeId = '' WHERE SchemeId = :SchemeId", map[string]interface{}{"SchemeId": schemeId}); err != nil {
			return nil, errors.Wrapf(err, "failed to update Teams with schemeId=%s", schemeId)
		}

		s.Team().ClearCaches()
	} else if scheme.Scope == model.SCHEME_SCOPE_CHANNEL {
		if _, err := s.GetMaster().Exec("UPDATE Channels SET SchemeId = '' WHERE SchemeId = :SchemeId", map[string]interface{}{"SchemeId": schemeId}); err != nil {
			return nil, errors.Wrapf(err, "failed to update Channels with schemeId=%s", schemeId)
		}
	}

	// Blow away the channel caches.
	s.Channel().ClearCaches()

	// Delete the roles belonging to the scheme.
	roleNames := []string{scheme.DefaultChannelGuestRole, scheme.DefaultChannelUserRole, scheme.DefaultChannelAdminRole}
	if scheme.Scope == model.SCHEME_SCOPE_TEAM {
		roleNames = append(roleNames, scheme.DefaultTeamGuestRole, scheme.DefaultTeamUserRole, scheme.DefaultTeamAdminRole)
	}

	var inQueryList []string
	queryArgs := make(map[string]interface{})
	for i, roleId := range roleNames {
		inQueryList = append(inQueryList, fmt.Sprintf(":RoleName%v", i))
		queryArgs[fmt.Sprintf("RoleName%v", i)] = roleId
	}
	inQuery := strings.Join(inQueryList, ", ")

	time := model.GetMillis()
	queryArgs["UpdateAt"] = time
	queryArgs["DeleteAt"] = time

	if _, err := s.GetMaster().Exec("UPDATE Roles SET UpdateAt = :UpdateAt, DeleteAt = :DeleteAt WHERE Name IN ("+inQuery+")", queryArgs); err != nil {
		return nil, errors.Wrapf(err, "failed to update Roles with name in (%s)", inQuery)
	}

	// Delete the scheme itself.
	scheme.UpdateAt = time
	scheme.DeleteAt = time

	rowsChanged, err := s.GetMaster().Update(&scheme)
	if err != nil {
		return nil, errors.Wrapf(err, "failed to update Scheme with schemeId=%s", schemeId)
	}
	if rowsChanged != 1 {
		return nil, errors.New("no record to update")
	}
	return &scheme, nil
}

func (s *SqlSchemeStore) GetAllPage(scope string, offset int, limit int) ([]*model.Scheme, error) {
	var schemes []*model.Scheme

	scopeClause := ""
	if len(scope) > 0 {
		scopeClause = " AND Scope=:Scope "
	}

	if _, err := s.GetReplica().Select(&schemes, "SELECT * from Schemes WHERE DeleteAt = 0 "+scopeClause+" ORDER BY CreateAt DESC LIMIT :Limit OFFSET :Offset", map[string]interface{}{"Limit": limit, "Offset": offset, "Scope": scope}); err != nil {
		return nil, errors.Wrapf(err, "failed to get Schemes")
	}

	return schemes, nil
}

func (s *SqlSchemeStore) PermanentDeleteAll() error {
	if _, err := s.GetMaster().Exec("DELETE from Schemes"); err != nil {
		return errors.Wrap(err, "failed to delete Schemes")
	}

	return nil
}

func (s *SqlSchemeStore) CountByScope(scope string) (int64, error) {
	count, err := s.GetReplica().SelectInt("SELECT count(*) FROM Schemes WHERE Scope = :Scope AND DeleteAt = 0", map[string]interface{}{"Scope": scope})
	if err != nil {
		return int64(0), errors.Wrap(err, "failed to count Schemes by scope")
	}
	return count, nil
}

func (s *SqlSchemeStore) CountWithoutPermission(schemeScope, permissionID string, roleScope model.RoleScope, roleType model.RoleType) (int64, error) {
	joinCol := fmt.Sprintf("Default%s%sRole", roleScope, roleType)
	query := fmt.Sprintf(`
		SELECT
			count(*)
		FROM Schemes
			JOIN Roles ON Roles.Name = Schemes.%s
		WHERE
			Schemes.DeleteAt = 0 AND
			Schemes.Scope = '%s' AND
			Roles.Permissions NOT LIKE '%%%s%%'
	`, joinCol, schemeScope, permissionID)
	count, err := s.GetReplica().SelectInt(query)
	if err != nil {
		return int64(0), errors.Wrap(err, "failed to count Schemes without permission")
	}
	return count, nil
}<|MERGE_RESOLUTION|>--- conflicted
+++ resolved
@@ -16,21 +16,13 @@
 )
 
 type SqlSchemeStore struct {
-<<<<<<< HEAD
-	*SqlSupplier
-}
-
-func newSqlSchemeStore(sqlSupplier *SqlSupplier) store.SchemeStore {
-	s := &SqlSchemeStore{sqlSupplier}
-=======
 	*SqlStore
 }
 
 func newSqlSchemeStore(sqlStore *SqlStore) store.SchemeStore {
 	s := &SqlSchemeStore{sqlStore}
->>>>>>> 837b818b
-
-	for _, db := range sqlSupplier.GetAllConns() {
+
+	for _, db := range sqlStore.GetAllConns() {
 		table := db.AddTableWithName(model.Scheme{}, "Schemes").SetKeys(false, "Id")
 		table.ColMap("Id").SetMaxSize(26)
 		table.ColMap("Name").SetMaxSize(model.SCHEME_NAME_MAX_LENGTH).SetUnique(true)
@@ -93,7 +85,7 @@
 	// Fetch the default system scheme roles to populate default permissions.
 	defaultRoleNames := []string{model.TEAM_ADMIN_ROLE_ID, model.TEAM_USER_ROLE_ID, model.TEAM_GUEST_ROLE_ID, model.CHANNEL_ADMIN_ROLE_ID, model.CHANNEL_USER_ROLE_ID, model.CHANNEL_GUEST_ROLE_ID}
 	defaultRoles := make(map[string]*model.Role)
-	roles, appErr := s.SqlSupplier.Role().GetByNames(defaultRoleNames)
+	roles, appErr := s.SqlStore.Role().GetByNames(defaultRoleNames)
 	if appErr != nil {
 		return nil, appErr
 	}
@@ -129,7 +121,7 @@
 			SchemeManaged: true,
 		}
 
-		savedRole, err := s.SqlSupplier.Role().(*SqlRoleStore).createRole(teamAdminRole, transaction)
+		savedRole, err := s.SqlStore.Role().(*SqlRoleStore).createRole(teamAdminRole, transaction)
 		if err != nil {
 			return nil, err
 		}
@@ -143,7 +135,7 @@
 			SchemeManaged: true,
 		}
 
-		savedRole, err = s.SqlSupplier.Role().(*SqlRoleStore).createRole(teamUserRole, transaction)
+		savedRole, err = s.SqlStore.Role().(*SqlRoleStore).createRole(teamUserRole, transaction)
 		if err != nil {
 			return nil, err
 		}
@@ -157,7 +149,7 @@
 			SchemeManaged: true,
 		}
 
-		savedRole, err = s.SqlSupplier.Role().(*SqlRoleStore).createRole(teamGuestRole, transaction)
+		savedRole, err = s.SqlStore.Role().(*SqlRoleStore).createRole(teamGuestRole, transaction)
 		if err != nil {
 			return nil, err
 		}
@@ -177,7 +169,7 @@
 			channelAdminRole.Permissions = []string{}
 		}
 
-		savedRole, err := s.SqlSupplier.Role().(*SqlRoleStore).createRole(channelAdminRole, transaction)
+		savedRole, err := s.SqlStore.Role().(*SqlRoleStore).createRole(channelAdminRole, transaction)
 		if err != nil {
 			return nil, err
 		}
@@ -195,7 +187,7 @@
 			channelUserRole.Permissions = filterModerated(channelUserRole.Permissions)
 		}
 
-		savedRole, err = s.SqlSupplier.Role().(*SqlRoleStore).createRole(channelUserRole, transaction)
+		savedRole, err = s.SqlStore.Role().(*SqlRoleStore).createRole(channelUserRole, transaction)
 		if err != nil {
 			return nil, err
 		}
@@ -213,7 +205,7 @@
 			channelGuestRole.Permissions = filterModerated(channelGuestRole.Permissions)
 		}
 
-		savedRole, err = s.SqlSupplier.Role().(*SqlRoleStore).createRole(channelGuestRole, transaction)
+		savedRole, err = s.SqlStore.Role().(*SqlRoleStore).createRole(channelGuestRole, transaction)
 		if err != nil {
 			return nil, err
 		}
