--- conflicted
+++ resolved
@@ -115,13 +115,9 @@
 	http.ServeFile(w, r, publicFile)
 }
 
-<<<<<<< HEAD
-func (s *Server) servePluginRequest(w http.ResponseWriter, r *http.Request, handler func(*plugin.Context, http.ResponseWriter, *http.Request)) {
+func (ch *Channels) servePluginRequest(w http.ResponseWriter, r *http.Request, handler func(*plugin.Context, http.ResponseWriter, *http.Request)) {
 	params := mux.Vars(r)
 	pluginID := params["plugin_id"]
-=======
-func (ch *Channels) servePluginRequest(w http.ResponseWriter, r *http.Request, handler func(*plugin.Context, http.ResponseWriter, *http.Request)) {
->>>>>>> 397edef1
 	token := ""
 	context := &plugin.Context{
 		RequestId:      model.NewId(),
@@ -149,14 +145,9 @@
 	r.Header.Del("Mattermost-Scopes")
 
 	if token != "" {
-<<<<<<< HEAD
-		sc := New(ServerConnector(s.Channels()))
+		sc := New(ServerConnector(ch))
 		session, appErr := sc.GetSession(token)
-		defer s.userService.ReturnSessionToPool(session)
-=======
-		session, err := New(ServerConnector(ch)).GetSession(token)
 		defer ch.srv.userService.ReturnSessionToPool(session)
->>>>>>> 397edef1
 
 		csrfCheckPassed := false
 
@@ -215,20 +206,20 @@
 			if oAuthAppID := session.Props[model.SessionPropOAuthAppID]; oAuthAppID != "" {
 				oAuthApp, appError := sc.GetOAuthApp(oAuthAppID)
 				if appError != nil {
-					s.Log.Debug("cannot get oauthApp from session", mlog.String("appID", oAuthAppID), mlog.Err(appError))
+					ch.srv.Log.Debug("cannot get oauthApp from session", mlog.String("appID", oAuthAppID), mlog.Err(appError))
 					w.WriteHeader(http.StatusInternalServerError)
 					return
 				}
 
 				if !oAuthApp.Scopes.IsPluginInScope(pluginID) {
-					s.Log.Debug("plugin not in scopes", mlog.Any("scopes", oAuthApp.Scopes), mlog.String("plugin", pluginID))
+					ch.srv.Log.Debug("plugin not in scopes", mlog.Any("scopes", oAuthApp.Scopes), mlog.String("plugin", pluginID))
 					w.WriteHeader(http.StatusUnauthorized)
 					return
 				}
 
 				b, err := json.Marshal(oAuthApp.Scopes)
 				if err != nil {
-					s.Log.Debug("cannot marshal scopes", mlog.Any("scopes", oAuthApp.Scopes), mlog.Err(err))
+					ch.srv.Log.Debug("cannot marshal scopes", mlog.Any("scopes", oAuthApp.Scopes), mlog.Err(err))
 					w.WriteHeader(http.StatusInternalServerError)
 					return
 				}
@@ -247,13 +238,7 @@
 	r.Header.Del(model.HeaderAuth)
 	r.Header.Del("Referer")
 
-<<<<<<< HEAD
-	subpath, _ := utils.GetSubpathFromConfig(s.Config())
-=======
-	params := mux.Vars(r)
-
 	subpath, _ := utils.GetSubpathFromConfig(ch.srv.Config())
->>>>>>> 397edef1
 
 	newQuery := r.URL.Query()
 	newQuery.Del("access_token")
