--- conflicted
+++ resolved
@@ -569,10 +569,7 @@
 			Message:   "hello world",
 		}, th.BasicChannel, false, true)
 		require.Nil(t, err)
-<<<<<<< HEAD
-=======
 		referencedPost.Metadata.Embeds = nil
->>>>>>> 929caaff
 
 		link := fmt.Sprintf("%s/%s/pl/%s", *th.App.Config().ServiceSettings.SiteURL, th.BasicTeam.Name, referencedPost.Id)
 
@@ -582,13 +579,8 @@
 			Message:   link,
 		}, th.BasicChannel, false, true)
 		require.Nil(t, err)
-<<<<<<< HEAD
-
-		clientPost := th.App.PreparePostForClient(previewPost, false, false)
-=======
 		previewPost.Metadata.Embeds = nil
 		clientPost := th.App.PreparePostForClientWithEmbedsAndImages(previewPost, false, false)
->>>>>>> 929caaff
 		firstEmbed := clientPost.Metadata.Embeds[0]
 		preview := firstEmbed.Data.(*model.PreviewPost)
 		require.Equal(t, referencedPost.Id, preview.PostID)
@@ -656,11 +648,7 @@
 			*cfg.ImageProxySettings.RemoteImageProxyOptions = "foo"
 		})
 
-<<<<<<< HEAD
-		th.Server.ImageProxy = imageproxy.MakeImageProxy(th.Server, th.Server.HTTPService(), th.Server.Log)
-=======
 		th.App.ch.imageProxy = imageproxy.MakeImageProxy(th.Server, th.Server.HTTPService(), th.Server.Log)
->>>>>>> 929caaff
 
 		return th
 	}
