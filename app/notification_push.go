// Copyright (c) 2016-present Mattermost, Inc. All Rights Reserved.
// See License.txt for license information.

package app

import (
	"hash/fnv"
	"net/http"
	"strings"

	"github.com/pkg/errors"

	"github.com/mattermost/go-i18n/i18n"
	"github.com/mattermost/mattermost-server/mlog"
	"github.com/mattermost/mattermost-server/model"
	"github.com/mattermost/mattermost-server/utils"
)

type NotificationType string

const NOTIFICATION_TYPE_CLEAR NotificationType = "clear"
const NOTIFICATION_TYPE_MESSAGE NotificationType = "message"
const NOTIFICATION_TYPE_UPDATE_BADGE NotificationType = "update_badge"

const PUSH_NOTIFICATION_HUB_WORKERS = 1000
const PUSH_NOTIFICATIONS_HUB_BUFFER_PER_WORKER = 50

type PushNotificationsHub struct {
	Channels []chan PushNotification
}

type PushNotification struct {
	notificationType   NotificationType
	currentSessionId   string
	userId             string
	channelId          string
	post               *model.Post
	user               *model.User
	channel            *model.Channel
	senderName         string
	channelName        string
	explicitMention    bool
	channelWideMention bool
	replyToThreadType  string
}

func (hub *PushNotificationsHub) GetGoChannelFromUserId(userId string) chan PushNotification {
	h := fnv.New32a()
	h.Write([]byte(userId))
	chanIdx := h.Sum32() % PUSH_NOTIFICATION_HUB_WORKERS
	return hub.Channels[chanIdx]
}

func (a *App) sendPushNotificationSync(post *model.Post, user *model.User, channel *model.Channel, channelName string, senderName string,
	explicitMention bool, channelWideMention bool, replyToThreadType string) *model.AppError {
	msg, err := a.BuildPushNotificationMessage(post, user, channel, channelName, senderName, explicitMention, channelWideMention, replyToThreadType)
	if err != nil {
		return err
	}

	return a.sendPushNotificationToAllSessions(msg, user.Id, "")
}

func (a *App) sendPushNotificationToAllSessions(msg *model.PushNotification, userId string, skipSessionId string) *model.AppError {
	sessions, err := a.getMobileAppSessions(userId)
	if err != nil {
		return err
	}

	for _, session := range sessions {
		// Don't send notifications to this session if it's expired or we want to skip it
		if session.IsExpired() || (skipSessionId != "" && skipSessionId == session.Id) {
			continue
		}

		tmpMessage := model.PushNotificationFromJson(strings.NewReader(msg.ToJson()))
		tmpMessage.SetDeviceIdAndPlatform(session.DeviceId)
		tmpMessage.AckId = model.NewId()

		err := a.sendToPushProxy(*tmpMessage, session)
		if err != nil {
			a.NotificationsLog.Error("Notification error",
				mlog.String("ackId", tmpMessage.AckId),
				mlog.String("type", tmpMessage.Type),
				mlog.String("userId", session.UserId),
				mlog.String("postId", tmpMessage.PostId),
				mlog.String("channelId", tmpMessage.ChannelId),
				mlog.String("deviceId", tmpMessage.DeviceId),
				mlog.String("status", err.Error()),
			)

			continue
		}

		a.NotificationsLog.Info("Notification sent",
			mlog.String("ackId", tmpMessage.AckId),
			mlog.String("type", tmpMessage.Type),
			mlog.String("userId", session.UserId),
			mlog.String("postId", tmpMessage.PostId),
			mlog.String("channelId", tmpMessage.ChannelId),
			mlog.String("deviceId", tmpMessage.DeviceId),
			mlog.String("status", model.PUSH_SEND_SUCCESS),
		)

		if a.Metrics != nil {
			a.Metrics.IncrementPostSentPush()
		}
	}

	return nil
}

func (a *App) sendPushNotification(notification *PostNotification, user *model.User, explicitMention, channelWideMention bool, replyToThreadType string) {
	cfg := a.Config()
	channel := notification.channel
	post := notification.post

	nameFormat := a.GetNotificationNameFormat(user)

	channelName := notification.GetChannelName(nameFormat, user.Id)
	senderName := notification.GetSenderName(nameFormat, *cfg.ServiceSettings.EnablePostUsernameOverride)

	c := a.Srv.PushNotificationsHub.GetGoChannelFromUserId(user.Id)
	c <- PushNotification{
		notificationType:   NOTIFICATION_TYPE_MESSAGE,
		post:               post,
		user:               user,
		channel:            channel,
		senderName:         senderName,
		channelName:        channelName,
		explicitMention:    explicitMention,
		channelWideMention: channelWideMention,
		replyToThreadType:  replyToThreadType,
	}
}

func (a *App) getFetchedPushNotificationMessage(postMessage, senderName, channelType string, hasFiles bool, userLocale i18n.TranslateFunc) string {
	// If the post only has images then push an appropriate message
	if len(postMessage) == 0 && hasFiles {
		if channelType == model.CHANNEL_DIRECT {
			return strings.Trim(userLocale("api.post.send_notifications_and_forget.push_image_only"), " ")
		}
		return senderName + userLocale("api.post.send_notifications_and_forget.push_image_only")
	}

	if channelType == model.CHANNEL_DIRECT {
		return model.ClearMentionTags(postMessage)
	}

	return senderName + ": " + model.ClearMentionTags(postMessage)
}

func (a *App) getPushNotificationMessage(postMessage string, explicitMention, channelWideMention, hasFiles bool,
	senderName, channelName, channelType, replyToThreadType string, userLocale i18n.TranslateFunc) string {

	// If the post only has images then push an appropriate message
	if len(postMessage) == 0 && hasFiles {
		if channelType == model.CHANNEL_DIRECT {
			return strings.Trim(userLocale("api.post.send_notifications_and_forget.push_image_only"), " ")
		}
		return senderName + userLocale("api.post.send_notifications_and_forget.push_image_only")
	}

	contentsConfig := *a.Config().EmailSettings.PushNotificationContents

	if contentsConfig == model.FULL_NOTIFICATION {
		if channelType == model.CHANNEL_DIRECT {
			return model.ClearMentionTags(postMessage)
		}
		return senderName + ": " + model.ClearMentionTags(postMessage)
	}

	if channelType == model.CHANNEL_DIRECT {
		return userLocale("api.post.send_notifications_and_forget.push_message")
	}

	if channelWideMention {
		return senderName + userLocale("api.post.send_notification_and_forget.push_channel_mention")
	}

	if explicitMention {
		return senderName + userLocale("api.post.send_notifications_and_forget.push_explicit_mention")
	}

	if replyToThreadType == model.COMMENTS_NOTIFY_ROOT {
		return senderName + userLocale("api.post.send_notification_and_forget.push_comment_on_post")
	}

	if replyToThreadType == model.COMMENTS_NOTIFY_ANY {
		return senderName + userLocale("api.post.send_notification_and_forget.push_comment_on_thread")
	}

	return senderName + userLocale("api.post.send_notifications_and_forget.push_general_message")
}

func (a *App) ClearPushNotificationSync(currentSessionId, userId, channelId string) *model.AppError {
	msg := &model.PushNotification{
		Type:             model.PUSH_TYPE_CLEAR,
		Version:          model.PUSH_MESSAGE_V2,
		ChannelId:        channelId,
		ContentAvailable: 1,
	}

	unreadCount, err := a.Srv.Store.User().GetUnreadCount(userId)
	if err != nil {
		return err
	}

	msg.Badge = int(unreadCount)

	return a.sendPushNotificationToAllSessions(msg, userId, currentSessionId)
}

func (a *App) ClearPushNotification(currentSessionId, userId, channelId string) {
	channel := a.Srv.PushNotificationsHub.GetGoChannelFromUserId(userId)
	channel <- PushNotification{
		notificationType: NOTIFICATION_TYPE_CLEAR,
		currentSessionId: currentSessionId,
		userId:           userId,
		channelId:        channelId,
	}
}

func (a *App) UpdateMobileAppBadgeSync(userId string) *model.AppError {
	msg := &model.PushNotification{
		Type:             model.PUSH_TYPE_UPDATE_BADGE,
		Version:          model.PUSH_MESSAGE_V2,
		Sound:            "none",
		ContentAvailable: 1,
	}

	unreadCount, err := a.Srv.Store.User().GetUnreadCount(userId)
	if err != nil {
		return err
	}

	msg.Badge = int(unreadCount)

	return a.sendPushNotificationToAllSessions(msg, userId, "")
}

func (a *App) UpdateMobileAppBadge(userId string) {
	channel := a.Srv.PushNotificationsHub.GetGoChannelFromUserId(userId)
	channel <- PushNotification{
		notificationType: NOTIFICATION_TYPE_UPDATE_BADGE,
		userId:           userId,
	}
}

func (a *App) CreatePushNotificationsHub() {
	hub := PushNotificationsHub{
		Channels: []chan PushNotification{},
	}
	for x := 0; x < PUSH_NOTIFICATION_HUB_WORKERS; x++ {
		hub.Channels = append(hub.Channels, make(chan PushNotification, PUSH_NOTIFICATIONS_HUB_BUFFER_PER_WORKER))
	}
	a.Srv.PushNotificationsHub = hub
}

func (a *App) pushNotificationWorker(notifications chan PushNotification) {
	for notification := range notifications {
		var err *model.AppError

		switch notification.notificationType {
		case NOTIFICATION_TYPE_CLEAR:
			err = a.ClearPushNotificationSync(notification.currentSessionId, notification.userId, notification.channelId)
		case NOTIFICATION_TYPE_MESSAGE:
			err = a.sendPushNotificationSync(
				notification.post,
				notification.user,
				notification.channel,
				notification.channelName,
				notification.senderName,
				notification.explicitMention,
				notification.channelWideMention,
				notification.replyToThreadType,
			)
		case NOTIFICATION_TYPE_UPDATE_BADGE:
			err = a.UpdateMobileAppBadgeSync(notification.userId)
		default:
			mlog.Error("Invalid notification type", mlog.String("notification_type", string(notification.notificationType)))
		}

		if err != nil {
			mlog.Error("Unable to send push notification", mlog.String("notification_type", string(notification.notificationType)), mlog.Err(err))
		}
	}
}

func (a *App) StartPushNotificationsHubWorkers() {
	for x := 0; x < PUSH_NOTIFICATION_HUB_WORKERS; x++ {
		channel := a.Srv.PushNotificationsHub.Channels[x]
		a.Srv.Go(func() { a.pushNotificationWorker(channel) })
	}
}

func (a *App) StopPushNotificationsHubWorkers() {
	for _, channel := range a.Srv.PushNotificationsHub.Channels {
		close(channel)
	}
}

func (a *App) sendToPushProxy(msg model.PushNotification, session *model.Session) error {
	msg.ServerId = a.DiagnosticId()

	a.NotificationsLog.Info("Notification will be sent",
		mlog.String("ackId", msg.AckId),
		mlog.String("type", msg.Type),
		mlog.String("userId", session.UserId),
		mlog.String("postId", msg.PostId),
		mlog.String("status", model.PUSH_SEND_PREPARE),
	)

	request, err := http.NewRequest("POST", strings.TrimRight(*a.Config().EmailSettings.PushNotificationServer, "/")+model.API_URL_SUFFIX_V1+"/send_push", strings.NewReader(msg.ToJson()))
	if err != nil {
		return err
	}

	resp, err := a.HTTPService.MakeClient(true).Do(request)
	if err != nil {
		return err
	}

	defer resp.Body.Close()

	pushResponse := model.PushResponseFromJson(resp.Body)

	if pushResponse[model.PUSH_STATUS] == model.PUSH_STATUS_REMOVE {
		a.AttachDeviceId(session.Id, "", session.ExpiresAt)
		a.ClearSessionCacheForUser(session.UserId)
		return errors.New("Device was reported as removed")
	}

	if pushResponse[model.PUSH_STATUS] == model.PUSH_STATUS_FAIL {
		return errors.New(pushResponse[model.PUSH_STATUS_ERROR_MSG])
	}

	return nil
}

func (a *App) SendAckToPushProxy(ack *model.PushNotificationAck) error {
	if ack == nil {
		return nil
	}

	a.NotificationsLog.Info("Notification received",
		mlog.String("ackId", ack.Id),
		mlog.String("type", ack.NotificationType),
		mlog.String("deviceType", ack.ClientPlatform),
		mlog.Int64("receivedAt", ack.ClientReceivedAt),
		mlog.String("status", model.PUSH_RECEIVED),
	)

	request, err := http.NewRequest(
		"POST",
		strings.TrimRight(*a.Config().EmailSettings.PushNotificationServer, "/")+model.API_URL_SUFFIX_V1+"/ack",
		strings.NewReader(ack.ToJson()),
	)

	if err != nil {
		return err
	}

	resp, err := a.HTTPService.MakeClient(true).Do(request)
	if err != nil {
		return err
	}

	resp.Body.Close()
	return nil

}

func (a *App) getMobileAppSessions(userId string) ([]*model.Session, *model.AppError) {
	return a.Srv.Store.Session().GetSessionsWithActiveDeviceIds(userId)
}

func ShouldSendPushNotification(user *model.User, channelNotifyProps model.StringMap, wasMentioned bool, status *model.Status, post *model.Post) bool {
	return DoesNotifyPropsAllowPushNotification(user, channelNotifyProps, post, wasMentioned) &&
		DoesStatusAllowPushNotification(user.NotifyProps, status, post.ChannelId)
}

func DoesNotifyPropsAllowPushNotification(user *model.User, channelNotifyProps model.StringMap, post *model.Post, wasMentioned bool) bool {
	userNotifyProps := user.NotifyProps
	userNotify := userNotifyProps[model.PUSH_NOTIFY_PROP]
	channelNotify, ok := channelNotifyProps[model.PUSH_NOTIFY_PROP]
	if !ok || channelNotify == "" {
		channelNotify = model.CHANNEL_NOTIFY_DEFAULT
	}

	// If the channel is muted do not send push notifications
	if channelNotifyProps[model.MARK_UNREAD_NOTIFY_PROP] == model.CHANNEL_MARK_UNREAD_MENTION {
		return false
	}

	if post.IsSystemMessage() {
		return false
	}

	if channelNotify == model.USER_NOTIFY_NONE {
		return false
	}

	if channelNotify == model.CHANNEL_NOTIFY_MENTION && !wasMentioned {
		return false
	}

	if userNotify == model.USER_NOTIFY_MENTION && channelNotify == model.CHANNEL_NOTIFY_DEFAULT && !wasMentioned {
		return false
	}

	if (userNotify == model.USER_NOTIFY_ALL || channelNotify == model.CHANNEL_NOTIFY_ALL) &&
		(post.UserId != user.Id || post.Props["from_webhook"] == "true") {
		return true
	}

	if userNotify == model.USER_NOTIFY_NONE &&
		channelNotify == model.CHANNEL_NOTIFY_DEFAULT {
		return false
	}

	return true
}

func DoesStatusAllowPushNotification(userNotifyProps model.StringMap, status *model.Status, channelId string) bool {
	// If User status is DND or OOO return false right away
	if status.Status == model.STATUS_DND || status.Status == model.STATUS_OUT_OF_OFFICE {
		return false
	}

	pushStatus, ok := userNotifyProps[model.PUSH_STATUS_NOTIFY_PROP]
	if (pushStatus == model.STATUS_ONLINE || !ok) && (status.ActiveChannel != channelId || model.GetMillis()-status.LastActivityAt > model.STATUS_CHANNEL_TIMEOUT) {
		return true
	}

	if pushStatus == model.STATUS_AWAY && (status.Status == model.STATUS_AWAY || status.Status == model.STATUS_OFFLINE) {
		return true
	}

	if pushStatus == model.STATUS_OFFLINE && status.Status == model.STATUS_OFFLINE {
		return true
	}

	return false
}

func (a *App) BuildFetchedPushNotificationMessage(postId string, userId string) (model.PushNotification, *model.AppError) {
	msg := model.PushNotification{
		Type:     model.PUSH_TYPE_ID_LOADED,
		Category: model.CATEGORY_CAN_REPLY,
		Version:  model.PUSH_MESSAGE_V2,
	}

	post, err := a.GetSinglePost(postId)
	if err != nil {
		return msg, err
	}

	channel, err := a.GetChannel(post.ChannelId)
	if err != nil {
		return msg, err
	}

	user, err := a.GetUser(userId)
	if err != nil {
		return msg, err
	}

	sender, err := a.GetUser(post.UserId)
	if err != nil {
		return msg, err
	}

	msg.PostId = post.Id
	msg.RootId = post.RootId
	msg.SenderId = post.UserId
	msg.ChannelId = channel.Id
	msg.TeamId = channel.TeamId

	notification := &PostNotification{
		post:    post,
		channel: channel,
		sender:  sender,
	}

	cfg := a.Config()
	nameFormat := a.GetNotificationNameFormat(user)
	channelName := notification.GetChannelName(nameFormat, user.Id)
	senderName := notification.GetSenderName(nameFormat, *cfg.ServiceSettings.EnablePostUsernameOverride)

	msg.ChannelName = channelName

	msg.SenderName = senderName
	if ou, ok := post.Props["override_username"].(string); ok && *cfg.ServiceSettings.EnablePostUsernameOverride {
		msg.OverrideUsername = ou
		msg.SenderName = ou
	}

	if oi, ok := post.Props["override_icon_url"].(string); ok && *cfg.ServiceSettings.EnablePostIconOverride {
		msg.OverrideIconUrl = oi
	}

	if fw, ok := post.Props["from_webhook"].(string); ok {
		msg.FromWebhook = fw
	}

	userLocale := utils.GetUserTranslations(user.Locale)
	hasFiles := post.FileIds != nil && len(post.FileIds) > 0

	msg.Message = a.getFetchedPushNotificationMessage(post.Message, msg.SenderName, channel.Type, hasFiles, userLocale)

	return msg, nil
}

func (a *App) BuildPushNotificationMessage(post *model.Post, user *model.User, channel *model.Channel, channelName string, senderName string,
	explicitMention bool, channelWideMention bool, replyToThreadType string) (*model.PushNotification, *model.AppError) {

<<<<<<< HEAD
	var msg model.PushNotification
=======
	var msg *model.PushNotification
>>>>>>> 608a137d

	cfg := a.Config()
	contentsConfig := *cfg.EmailSettings.PushNotificationContents
	if contentsConfig == model.ID_LOADED_NOTIFICATION {
		msg = a.buildIdLoadedPushNotificationMessage(post, user)
	} else {
		msg = a.buildFullPushNotificationMessage(post, user, channel, channelName, senderName, explicitMention, channelWideMention, replyToThreadType)
	}

<<<<<<< HEAD
	msg.Badge = a.getPushNotificationBadge(user, channel)

	return msg
}

func (a *App) buildIdLoadedPushNotificationMessage(post *model.Post, user *model.User) model.PushNotification {
	userLocale := utils.GetUserTranslations(user.Locale)
	msg := model.PushNotification{
=======
	badge, err := a.getPushNotificationBadge(user, channel)
	if err != nil {
		return nil, err
	}
	msg.Badge = badge

	return msg, nil
}

func (a *App) buildIdLoadedPushNotificationMessage(post *model.Post, user *model.User) *model.PushNotification {
	userLocale := utils.GetUserTranslations(user.Locale)
	msg := &model.PushNotification{
>>>>>>> 608a137d
		PostId:    post.Id,
		ChannelId: post.ChannelId,
		Category:  model.CATEGORY_CAN_REPLY,
		Version:   model.PUSH_MESSAGE_V2,
		Type:      model.PUSH_TYPE_ID_LOADED,
		Message:   userLocale("api.push_notification.id_loaded.default_message"),
	}

	return msg
}

func (a *App) buildFullPushNotificationMessage(post *model.Post, user *model.User, channel *model.Channel, channelName string, senderName string,
<<<<<<< HEAD
	explicitMention bool, channelWideMention bool, replyToThreadType string) model.PushNotification {

	msg := model.PushNotification{
=======
	explicitMention bool, channelWideMention bool, replyToThreadType string) *model.PushNotification {

	msg := &model.PushNotification{
>>>>>>> 608a137d
		Category:  model.CATEGORY_CAN_REPLY,
		Version:   model.PUSH_MESSAGE_V2,
		Type:      model.PUSH_TYPE_MESSAGE,
		TeamId:    channel.TeamId,
		ChannelId: channel.Id,
		PostId:    post.Id,
		RootId:    post.RootId,
		SenderId:  post.UserId,
	}

	cfg := a.Config()
	contentsConfig := *cfg.EmailSettings.PushNotificationContents
	if contentsConfig != model.GENERIC_NO_CHANNEL_NOTIFICATION || channel.Type == model.CHANNEL_DIRECT {
		msg.ChannelName = channelName
	}

	msg.SenderName = senderName
	if ou, ok := post.Props["override_username"].(string); ok && *cfg.ServiceSettings.EnablePostUsernameOverride {
		msg.OverrideUsername = ou
		msg.SenderName = ou
	}

	if oi, ok := post.Props["override_icon_url"].(string); ok && *cfg.ServiceSettings.EnablePostIconOverride {
		msg.OverrideIconUrl = oi
	}

	if fw, ok := post.Props["from_webhook"].(string); ok {
		msg.FromWebhook = fw
	}

	userLocale := utils.GetUserTranslations(user.Locale)
	hasFiles := post.FileIds != nil && len(post.FileIds) > 0

	msg.Message = a.getPushNotificationMessage(post.Message, explicitMention, channelWideMention, hasFiles, msg.SenderName, channelName, channel.Type, replyToThreadType, userLocale)

	return msg
}

<<<<<<< HEAD
func (a *App) getPushNotificationBadge(user *model.User, channel *model.Channel) int {
	var badge int

	if user.NotifyProps["push"] == "all" {
		if unreadCount, err := a.Srv.Store.User().GetAnyUnreadPostCountForChannel(user.Id, channel.Id); err != nil {
			badge = 1
			mlog.Error("We could not get the unread message count for the user", mlog.String("user_id", user.Id), mlog.Err(err))
		} else {
			badge = int(unreadCount)
		}
	} else {
		if unreadCount, err := a.Srv.Store.User().GetUnreadCount(user.Id); err != nil {
			badge = 1
			mlog.Error("We could not get the unread message count for the user", mlog.String("user_id", user.Id), mlog.Err(err))
		} else {
			badge = int(unreadCount)
		}
	}

	return badge
=======
func (a *App) getPushNotificationBadge(user *model.User, channel *model.Channel) (int, *model.AppError) {
	var unreadCount int64
	var err *model.AppError

	if user.NotifyProps["push"] == "all" {
		unreadCount, err = a.Srv.Store.User().GetAnyUnreadPostCountForChannel(user.Id, channel.Id)
	} else {
		unreadCount, err = a.Srv.Store.User().GetUnreadCount(user.Id)
	}

	return int(unreadCount), err
>>>>>>> 608a137d
}<|MERGE_RESOLUTION|>--- conflicted
+++ resolved
@@ -515,11 +515,7 @@
 func (a *App) BuildPushNotificationMessage(post *model.Post, user *model.User, channel *model.Channel, channelName string, senderName string,
 	explicitMention bool, channelWideMention bool, replyToThreadType string) (*model.PushNotification, *model.AppError) {
 
-<<<<<<< HEAD
-	var msg model.PushNotification
-=======
 	var msg *model.PushNotification
->>>>>>> 608a137d
 
 	cfg := a.Config()
 	contentsConfig := *cfg.EmailSettings.PushNotificationContents
@@ -529,16 +525,6 @@
 		msg = a.buildFullPushNotificationMessage(post, user, channel, channelName, senderName, explicitMention, channelWideMention, replyToThreadType)
 	}
 
-<<<<<<< HEAD
-	msg.Badge = a.getPushNotificationBadge(user, channel)
-
-	return msg
-}
-
-func (a *App) buildIdLoadedPushNotificationMessage(post *model.Post, user *model.User) model.PushNotification {
-	userLocale := utils.GetUserTranslations(user.Locale)
-	msg := model.PushNotification{
-=======
 	badge, err := a.getPushNotificationBadge(user, channel)
 	if err != nil {
 		return nil, err
@@ -551,7 +537,6 @@
 func (a *App) buildIdLoadedPushNotificationMessage(post *model.Post, user *model.User) *model.PushNotification {
 	userLocale := utils.GetUserTranslations(user.Locale)
 	msg := &model.PushNotification{
->>>>>>> 608a137d
 		PostId:    post.Id,
 		ChannelId: post.ChannelId,
 		Category:  model.CATEGORY_CAN_REPLY,
@@ -564,15 +549,9 @@
 }
 
 func (a *App) buildFullPushNotificationMessage(post *model.Post, user *model.User, channel *model.Channel, channelName string, senderName string,
-<<<<<<< HEAD
-	explicitMention bool, channelWideMention bool, replyToThreadType string) model.PushNotification {
-
-	msg := model.PushNotification{
-=======
 	explicitMention bool, channelWideMention bool, replyToThreadType string) *model.PushNotification {
 
 	msg := &model.PushNotification{
->>>>>>> 608a137d
 		Category:  model.CATEGORY_CAN_REPLY,
 		Version:   model.PUSH_MESSAGE_V2,
 		Type:      model.PUSH_TYPE_MESSAGE,
@@ -611,28 +590,6 @@
 	return msg
 }
 
-<<<<<<< HEAD
-func (a *App) getPushNotificationBadge(user *model.User, channel *model.Channel) int {
-	var badge int
-
-	if user.NotifyProps["push"] == "all" {
-		if unreadCount, err := a.Srv.Store.User().GetAnyUnreadPostCountForChannel(user.Id, channel.Id); err != nil {
-			badge = 1
-			mlog.Error("We could not get the unread message count for the user", mlog.String("user_id", user.Id), mlog.Err(err))
-		} else {
-			badge = int(unreadCount)
-		}
-	} else {
-		if unreadCount, err := a.Srv.Store.User().GetUnreadCount(user.Id); err != nil {
-			badge = 1
-			mlog.Error("We could not get the unread message count for the user", mlog.String("user_id", user.Id), mlog.Err(err))
-		} else {
-			badge = int(unreadCount)
-		}
-	}
-
-	return badge
-=======
 func (a *App) getPushNotificationBadge(user *model.User, channel *model.Channel) (int, *model.AppError) {
 	var unreadCount int64
 	var err *model.AppError
@@ -644,5 +601,4 @@
 	}
 
 	return int(unreadCount), err
->>>>>>> 608a137d
 }