// Copyright (c) 2015-present Mattermost, Inc. All Rights Reserved.
// See LICENSE.txt for license information.

package app

import (
	"bytes"
	"context"
	"encoding/json"
	"errors"
	"os"
	"strings"
	"testing"
	"time"

	"github.com/stretchr/testify/assert"
	"github.com/stretchr/testify/mock"
	"github.com/stretchr/testify/require"

	"github.com/mattermost/mattermost-server/v5/app/request"
	"github.com/mattermost/mattermost-server/v5/einterfaces"
	"github.com/mattermost/mattermost-server/v5/einterfaces/mocks"
	"github.com/mattermost/mattermost-server/v5/model"
	oauthgitlab "github.com/mattermost/mattermost-server/v5/model/gitlab"
	"github.com/mattermost/mattermost-server/v5/services/users"
	"github.com/mattermost/mattermost-server/v5/store"
	storemocks "github.com/mattermost/mattermost-server/v5/store/storetest/mocks"
	"github.com/mattermost/mattermost-server/v5/utils/testutils"
)

func TestCreateOAuthUser(t *testing.T) {
	th := Setup(t).InitBasic()
	defer th.TearDown()

	th.App.UpdateConfig(func(cfg *model.Config) {
		*cfg.GitLabSettings.Enable = true
	})

	t.Run("create user successfully", func(t *testing.T) {
		glUser := oauthgitlab.GitLabUser{Id: 42, Username: "o" + model.NewId(), Email: model.NewId() + "@simulator.amazonses.com", Name: "Joram Wilander"}
		json := glUser.ToJson()

		user, err := th.App.CreateOAuthUser(th.Context, model.USER_AUTH_SERVICE_GITLAB, strings.NewReader(json), th.BasicTeam.Id, nil)
		require.Nil(t, err)

		require.Equal(t, glUser.Username, user.Username, "usernames didn't match")

		th.App.PermanentDeleteUser(th.Context, user)
	})

	t.Run("user exists, update authdata successfully", func(t *testing.T) {
		th.App.UpdateConfig(func(cfg *model.Config) {
			*cfg.Office365Settings.Enable = true
		})

		dbUser := th.BasicUser

		// mock oAuth Provider, return data
		mockUser := &model.User{Id: "abcdef", AuthData: model.NewString("e7110007-64be-43d8-9840-4a7e9c26b710"), Email: dbUser.Email}
		providerMock := &mocks.OauthProvider{}
		providerMock.On("IsSameUser", mock.Anything, mock.Anything).Return(true)
		providerMock.On("GetUserFromJson", mock.Anything, mock.Anything).Return(mockUser, nil)
		einterfaces.RegisterOauthProvider(model.SERVICE_OFFICE365, providerMock)

		// Update user to be OAuth, formatting to match Office365 OAuth data
		s, er2 := th.App.Srv().Store.User().UpdateAuthData(dbUser.Id, model.SERVICE_OFFICE365, model.NewString("e711000764be43d898404a7e9c26b710"), "", false)
		assert.NoError(t, er2)
		assert.Equal(t, dbUser.Id, s)

		// data passed doesn't matter as return is mocked
		_, err := th.App.CreateOAuthUser(th.Context, model.SERVICE_OFFICE365, strings.NewReader("{}"), th.BasicTeam.Id, nil)
		assert.Nil(t, err)
		u, er := th.App.Srv().Store.User().GetByEmail(dbUser.Email)
		assert.NoError(t, er)
		// make sure authdata is updated
		assert.Equal(t, "e7110007-64be-43d8-9840-4a7e9c26b710", *u.AuthData)
	})

	t.Run("user creation disabled", func(t *testing.T) {
		*th.App.Config().TeamSettings.EnableUserCreation = false
		_, err := th.App.CreateOAuthUser(th.Context, model.USER_AUTH_SERVICE_GITLAB, strings.NewReader("{}"), th.BasicTeam.Id, nil)
		require.NotNil(t, err, "should have failed - user creation disabled")
	})
}

func TestSetDefaultProfileImage(t *testing.T) {
	th := Setup(t).InitBasic()
	defer th.TearDown()

	err := th.App.SetDefaultProfileImage(&model.User{
		Id:       model.NewId(),
		Username: "notvaliduser",
	})
	// It doesn't fail, but it does nothing
	require.Nil(t, err)

	user := th.BasicUser

	err = th.App.SetDefaultProfileImage(user)
	require.Nil(t, err)

	user = getUserFromDB(th.App, user.Id, t)
	assert.Equal(t, int64(0), user.LastPictureUpdate)
}

func TestAdjustProfileImage(t *testing.T) {
	th := Setup(t).InitBasic()
	defer th.TearDown()

	_, err := th.App.AdjustImage(bytes.NewReader([]byte{}))
	require.NotNil(t, err)

	// test image isn't the correct dimensions
	// it should be adjusted
	testjpg, error := testutils.ReadTestFile("testjpg.jpg")
	require.NoError(t, error)
	adjusted, err := th.App.AdjustImage(bytes.NewReader(testjpg))
	require.Nil(t, err)
	assert.True(t, adjusted.Len() > 0)
	assert.NotEqual(t, testjpg, adjusted)

	// default image should require adjustement
	user := th.BasicUser
	image, err := th.App.GetDefaultProfileImage(user)
	require.Nil(t, err)
	image2, err := th.App.AdjustImage(bytes.NewReader(image))
	require.Nil(t, err)
	assert.Equal(t, image, image2.Bytes())
}

func TestUpdateUserToRestrictedDomain(t *testing.T) {
	th := Setup(t)
	defer th.TearDown()

	user := th.CreateUser()
	defer th.App.PermanentDeleteUser(th.Context, user)

	th.App.UpdateConfig(func(cfg *model.Config) {
		*cfg.TeamSettings.RestrictCreationToDomains = "foo.com"
	})

	_, err := th.App.UpdateUser(user, false)
	assert.Nil(t, err)

	user.Email = "asdf@ghjk.l"
	_, err = th.App.UpdateUser(user, false)
	assert.NotNil(t, err)

	t.Run("Restricted Domains must be ignored for guest users", func(t *testing.T) {
		guest := th.CreateGuest()
		defer th.App.PermanentDeleteUser(th.Context, guest)

		th.App.UpdateConfig(func(cfg *model.Config) {
			*cfg.TeamSettings.RestrictCreationToDomains = "foo.com"
		})

		guest.Email = "asdf@bar.com"
		updatedGuest, err := th.App.UpdateUser(guest, false)
		require.Nil(t, err)
		require.Equal(t, guest.Email, updatedGuest.Email)
	})

	t.Run("Guest users should be affected by guest restricted domains", func(t *testing.T) {
		guest := th.CreateGuest()
		defer th.App.PermanentDeleteUser(th.Context, guest)

		th.App.UpdateConfig(func(cfg *model.Config) {
			*cfg.GuestAccountsSettings.RestrictCreationToDomains = "foo.com"
		})

		guest.Email = "asdf@bar.com"
		_, err := th.App.UpdateUser(guest, false)
		require.NotNil(t, err)

		guest.Email = "asdf@foo.com"
		updatedGuest, err := th.App.UpdateUser(guest, false)
		require.Nil(t, err)
		require.Equal(t, guest.Email, updatedGuest.Email)
	})
}

func TestUpdateUserActive(t *testing.T) {
	th := Setup(t)
	defer th.TearDown()

	user := th.CreateUser()

	EnableUserDeactivation := th.App.Config().TeamSettings.EnableUserDeactivation
	defer func() {
		th.App.UpdateConfig(func(cfg *model.Config) { cfg.TeamSettings.EnableUserDeactivation = EnableUserDeactivation })
	}()

	th.App.UpdateConfig(func(cfg *model.Config) {
		*cfg.TeamSettings.EnableUserDeactivation = true
	})
	err := th.App.UpdateUserActive(th.Context, user.Id, false)
	assert.Nil(t, err)
}

func TestUpdateActiveBotsSideEffect(t *testing.T) {
	th := Setup(t).InitBasic()
	defer th.TearDown()

	bot, err := th.App.CreateBot(th.Context, &model.Bot{
		Username:    "username",
		Description: "a bot",
		OwnerId:     th.BasicUser.Id,
	})
	require.Nil(t, err)
	defer th.App.PermanentDeleteBot(bot.UserId)

	// Automatic deactivation disabled
	th.App.UpdateConfig(func(cfg *model.Config) {
		*cfg.ServiceSettings.DisableBotsWhenOwnerIsDeactivated = false
	})

	th.App.UpdateActive(th.Context, th.BasicUser, false)

	retbot1, err := th.App.GetBot(bot.UserId, true)
	require.Nil(t, err)
	require.Zero(t, retbot1.DeleteAt)
	user1, err := th.App.GetUser(bot.UserId)
	require.Nil(t, err)
	require.Zero(t, user1.DeleteAt)

	th.App.UpdateActive(th.Context, th.BasicUser, true)

	// Automatic deactivation enabled
	th.App.UpdateConfig(func(cfg *model.Config) {
		*cfg.ServiceSettings.DisableBotsWhenOwnerIsDeactivated = true
	})

	th.App.UpdateActive(th.Context, th.BasicUser, false)

	retbot2, err := th.App.GetBot(bot.UserId, true)
	require.Nil(t, err)
	require.NotZero(t, retbot2.DeleteAt)
	user2, err := th.App.GetUser(bot.UserId)
	require.Nil(t, err)
	require.NotZero(t, user2.DeleteAt)

	th.App.UpdateActive(th.Context, th.BasicUser, true)
}

func TestUpdateOAuthUserAttrs(t *testing.T) {
	th := Setup(t)
	defer th.TearDown()

	id := model.NewId()
	id2 := model.NewId()
	th.App.UpdateConfig(func(cfg *model.Config) {
		*cfg.GitLabSettings.Enable = true
	})
	gitlabProvider := einterfaces.GetOauthProvider("gitlab")

	username := "user" + id
	username2 := "user" + id2

	email := "user" + id + "@nowhere.com"
	email2 := "user" + id2 + "@nowhere.com"

	var user, user2 *model.User
	var gitlabUserObj oauthgitlab.GitLabUser
	user, gitlabUserObj = createGitlabUser(t, th.App, th.Context, 1, username, email)
	user2, _ = createGitlabUser(t, th.App, th.Context, 2, username2, email2)

	t.Run("UpdateUsername", func(t *testing.T) {
		t.Run("NoExistingUserWithSameUsername", func(t *testing.T) {
			gitlabUserObj.Username = "updateduser" + model.NewId()
			gitlabUser := getGitlabUserPayload(gitlabUserObj, t)
			data := bytes.NewReader(gitlabUser)

			user = getUserFromDB(th.App, user.Id, t)
			th.App.UpdateOAuthUserAttrs(data, user, gitlabProvider, "gitlab", nil)
			user = getUserFromDB(th.App, user.Id, t)

			require.Equal(t, gitlabUserObj.Username, user.Username, "user's username is not updated")
		})

		t.Run("ExistinguserWithSameUsername", func(t *testing.T) {
			gitlabUserObj.Username = user2.Username

			gitlabUser := getGitlabUserPayload(gitlabUserObj, t)
			data := bytes.NewReader(gitlabUser)

			user = getUserFromDB(th.App, user.Id, t)
			th.App.UpdateOAuthUserAttrs(data, user, gitlabProvider, "gitlab", nil)
			user = getUserFromDB(th.App, user.Id, t)

			require.NotEqual(t, gitlabUserObj.Username, user.Username, "user's username is updated though there already exists another user with the same username")
		})
	})

	t.Run("UpdateEmail", func(t *testing.T) {
		t.Run("NoExistingUserWithSameEmail", func(t *testing.T) {
			gitlabUserObj.Email = "newuser" + model.NewId() + "@nowhere.com"
			gitlabUser := getGitlabUserPayload(gitlabUserObj, t)
			data := bytes.NewReader(gitlabUser)

			user = getUserFromDB(th.App, user.Id, t)
			th.App.UpdateOAuthUserAttrs(data, user, gitlabProvider, "gitlab", nil)
			user = getUserFromDB(th.App, user.Id, t)

			require.Equal(t, gitlabUserObj.Email, user.Email, "user's email is not updated")

			require.True(t, user.EmailVerified, "user's email should have been verified")
		})

		t.Run("ExistingUserWithSameEmail", func(t *testing.T) {
			gitlabUserObj.Email = user2.Email

			gitlabUser := getGitlabUserPayload(gitlabUserObj, t)
			data := bytes.NewReader(gitlabUser)

			user = getUserFromDB(th.App, user.Id, t)
			th.App.UpdateOAuthUserAttrs(data, user, gitlabProvider, "gitlab", nil)
			user = getUserFromDB(th.App, user.Id, t)

			require.NotEqual(t, gitlabUserObj.Email, user.Email, "user's email is updated though there already exists another user with the same email")
		})
	})

	t.Run("UpdateFirstName", func(t *testing.T) {
		gitlabUserObj.Name = "Updated User"
		gitlabUser := getGitlabUserPayload(gitlabUserObj, t)
		data := bytes.NewReader(gitlabUser)

		user = getUserFromDB(th.App, user.Id, t)
		th.App.UpdateOAuthUserAttrs(data, user, gitlabProvider, "gitlab", nil)
		user = getUserFromDB(th.App, user.Id, t)

		require.Equal(t, "Updated", user.FirstName, "user's first name is not updated")
	})

	t.Run("UpdateLastName", func(t *testing.T) {
		gitlabUserObj.Name = "Updated Lastname"
		gitlabUser := getGitlabUserPayload(gitlabUserObj, t)
		data := bytes.NewReader(gitlabUser)

		user = getUserFromDB(th.App, user.Id, t)
		th.App.UpdateOAuthUserAttrs(data, user, gitlabProvider, "gitlab", nil)
		user = getUserFromDB(th.App, user.Id, t)

		require.Equal(t, "Lastname", user.LastName, "user's last name is not updated")
	})
}

func TestCreateUserConflict(t *testing.T) {
	th := Setup(t)
	defer th.TearDown()

	user := &model.User{
		Email:    "test@localhost",
		Username: model.NewId(),
	}
	user, err := th.App.Srv().Store.User().Save(user)
	require.NoError(t, err)
	username := user.Username

	var invErr *store.ErrInvalidInput
	// Same id
	_, err = th.App.Srv().Store.User().Save(user)
	require.Error(t, err)
	require.True(t, errors.As(err, &invErr))
	assert.Equal(t, "id", invErr.Field)

	// Same email
	user = &model.User{
		Email:    "test@localhost",
		Username: model.NewId(),
	}
	_, err = th.App.Srv().Store.User().Save(user)
	require.Error(t, err)
	require.True(t, errors.As(err, &invErr))
	assert.Equal(t, "email", invErr.Field)

	// Same username
	user = &model.User{
		Email:    "test2@localhost",
		Username: username,
	}
	_, err = th.App.Srv().Store.User().Save(user)
	require.Error(t, err)
	require.True(t, errors.As(err, &invErr))
	assert.Equal(t, "username", invErr.Field)
}

func TestUpdateUserEmail(t *testing.T) {
	th := Setup(t)
	defer th.TearDown()

	user := th.CreateUser()

	t.Run("RequireVerification", func(t *testing.T) {
		th.App.UpdateConfig(func(cfg *model.Config) {
			*cfg.EmailSettings.RequireEmailVerification = true
		})

		currentEmail := user.Email
		newEmail := th.MakeEmail()

		user.Email = newEmail
		user2, err := th.App.UpdateUser(user, false)
		assert.Nil(t, err)
		assert.Equal(t, currentEmail, user2.Email)
		assert.True(t, user2.EmailVerified)

		token, err := th.App.Srv().EmailService.CreateVerifyEmailToken(user2.Id, newEmail)
		assert.Nil(t, err)

		err = th.App.VerifyEmailFromToken(token.Token)
		assert.Nil(t, err)

		user2, err = th.App.GetUser(user2.Id)
		assert.Nil(t, err)
		assert.Equal(t, newEmail, user2.Email)
		assert.True(t, user2.EmailVerified)

		// Create bot user
		botuser := model.User{
			Email:    "botuser@localhost",
			Username: model.NewId(),
			IsBot:    true,
		}
		_, nErr := th.App.Srv().Store.User().Save(&botuser)
		assert.NoError(t, nErr)

		newBotEmail := th.MakeEmail()
		botuser.Email = newBotEmail
		botuser2, err := th.App.UpdateUser(&botuser, false)
		assert.Nil(t, err)
		assert.Equal(t, botuser2.Email, newBotEmail)

	})

	t.Run("RequireVerificationAlreadyUsedEmail", func(t *testing.T) {
		th.App.UpdateConfig(func(cfg *model.Config) {
			*cfg.EmailSettings.RequireEmailVerification = true
		})

		user2 := th.CreateUser()
		newEmail := user2.Email

		user.Email = newEmail
		user3, err := th.App.UpdateUser(user, false)
		require.NotNil(t, err)
		assert.Equal(t, err.Id, "app.user.save.email_exists.app_error")
		assert.Nil(t, user3)
	})

	t.Run("NoVerification", func(t *testing.T) {
		th.App.UpdateConfig(func(cfg *model.Config) {
			*cfg.EmailSettings.RequireEmailVerification = false
		})

		newEmail := th.MakeEmail()

		user.Email = newEmail
		user2, err := th.App.UpdateUser(user, false)
		assert.Nil(t, err)
		assert.Equal(t, newEmail, user2.Email)

		// Create bot user
		botuser := model.User{
			Email:    "botuser@localhost",
			Username: model.NewId(),
			IsBot:    true,
		}
		_, nErr := th.App.Srv().Store.User().Save(&botuser)
		assert.NoError(t, nErr)

		newBotEmail := th.MakeEmail()
		botuser.Email = newBotEmail
		botuser2, err := th.App.UpdateUser(&botuser, false)
		assert.Nil(t, err)
		assert.Equal(t, botuser2.Email, newBotEmail)
	})

	t.Run("NoVerificationAlreadyUsedEmail", func(t *testing.T) {
		th.App.UpdateConfig(func(cfg *model.Config) {
			*cfg.EmailSettings.RequireEmailVerification = false
		})

		user2 := th.CreateUser()
		newEmail := user2.Email

		user.Email = newEmail
		user3, err := th.App.UpdateUser(user, false)
		require.NotNil(t, err)
		assert.Equal(t, err.Id, "app.user.save.email_exists.app_error")
		assert.Nil(t, user3)
	})

	t.Run("Only the last token works if verification is required", func(t *testing.T) {
		th.App.UpdateConfig(func(cfg *model.Config) {
			*cfg.EmailSettings.RequireEmailVerification = true
		})

		// we update the email a first time and update. The first
		// token is sent with the email
		user.Email = th.MakeEmail()
		_, appErr := th.App.UpdateUser(user, true)
		require.Nil(t, appErr)

		tokens := []*model.Token{}
		require.Eventually(t, func() bool {
			var err error
			tokens, err = th.App.Srv().Store.Token().GetAllTokensByType(TokenTypeVerifyEmail)
			return err == nil && len(tokens) == 1
		}, 100*time.Millisecond, 10*time.Millisecond)

		firstToken := tokens[0]

		// without using the first token, we update the email a second
		// time and another token gets sent. The first one should not
		// work anymore and the second should work properly
		user.Email = th.MakeEmail()
		_, appErr = th.App.UpdateUser(user, true)
		require.Nil(t, appErr)

		require.Eventually(t, func() bool {
			var err error
			tokens, err = th.App.Srv().Store.Token().GetAllTokensByType(TokenTypeVerifyEmail)
			return err == nil && len(tokens) == 1
		}, 100*time.Millisecond, 10*time.Millisecond)
		secondToken := tokens[0]

		_, err := th.App.Srv().Store.Token().GetByToken(firstToken.Token)
		require.Error(t, err)

		require.NotNil(t, th.App.VerifyEmailFromToken(firstToken.Token))
		require.Nil(t, th.App.VerifyEmailFromToken(secondToken.Token))
		require.NotNil(t, th.App.VerifyEmailFromToken(firstToken.Token))
	})
}

func getUserFromDB(a *App, id string, t *testing.T) *model.User {
	user, err := a.GetUser(id)
	require.Nil(t, err, "user is not found", err)
	return user
}

func getGitlabUserPayload(gitlabUser oauthgitlab.GitLabUser, t *testing.T) []byte {
	var payload []byte
	var err error
	payload, err = json.Marshal(gitlabUser)
	require.NoError(t, err, "Serialization of gitlab user to json failed", err)

	return payload
}

func createGitlabUser(t *testing.T, a *App, c *request.Context, id int64, username string, email string) (*model.User, oauthgitlab.GitLabUser) {
	gitlabUserObj := oauthgitlab.GitLabUser{Id: id, Username: username, Login: "user1", Email: email, Name: "Test User"}
	gitlabUser := getGitlabUserPayload(gitlabUserObj, t)

	var user *model.User
	var err *model.AppError

	user, err = a.CreateOAuthUser(c, "gitlab", bytes.NewReader(gitlabUser), "", nil)
	require.Nil(t, err, "unable to create the user", err)

	return user, gitlabUserObj
}

func TestGetUsersByStatus(t *testing.T) {
	th := Setup(t)
	defer th.TearDown()

	team := th.CreateTeam()
	channel, err := th.App.CreateChannel(th.Context, &model.Channel{
		DisplayName: "dn_" + model.NewId(),
		Name:        "name_" + model.NewId(),
		Type:        model.CHANNEL_OPEN,
		TeamId:      team.Id,
		CreatorId:   model.NewId(),
	}, false)
	require.Nil(t, err, "failed to create channel: %v", err)

	createUserWithStatus := func(username string, status string) *model.User {
		id := model.NewId()

		user, err := th.App.CreateUser(th.Context, &model.User{
			Email:    "success+" + id + "@simulator.amazonses.com",
			Username: "un_" + username + "_" + id,
			Nickname: "nn_" + id,
			Password: "Password1",
		})
		require.Nil(t, err, "failed to create user: %v", err)

		th.LinkUserToTeam(user, team)
		th.AddUserToChannel(user, channel)

		th.App.SaveAndBroadcastStatus(&model.Status{
			UserId: user.Id,
			Status: status,
			Manual: true,
		})

		return user
	}

	// Creating these out of order in case that affects results
	awayUser1 := createUserWithStatus("away1", model.STATUS_AWAY)
	awayUser2 := createUserWithStatus("away2", model.STATUS_AWAY)
	dndUser1 := createUserWithStatus("dnd1", model.STATUS_DND)
	dndUser2 := createUserWithStatus("dnd2", model.STATUS_DND)
	offlineUser1 := createUserWithStatus("offline1", model.STATUS_OFFLINE)
	offlineUser2 := createUserWithStatus("offline2", model.STATUS_OFFLINE)
	onlineUser1 := createUserWithStatus("online1", model.STATUS_ONLINE)
	onlineUser2 := createUserWithStatus("online2", model.STATUS_ONLINE)

	t.Run("sorting by status then alphabetical", func(t *testing.T) {
		usersByStatus, err := th.App.GetUsersInChannelPageByStatus(&model.UserGetOptions{
			InChannelId: channel.Id,
			Page:        0,
			PerPage:     8,
		}, true)
		require.Nil(t, err)

		expectedUsersByStatus := []*model.User{
			onlineUser1,
			onlineUser2,
			awayUser1,
			awayUser2,
			dndUser1,
			dndUser2,
			offlineUser1,
			offlineUser2,
		}

		require.Equalf(t, len(expectedUsersByStatus), len(usersByStatus), "received only %v users, expected %v", len(usersByStatus), len(expectedUsersByStatus))

		for i := range usersByStatus {
			require.Equalf(t, expectedUsersByStatus[i].Id, usersByStatus[i].Id, "received user %v at index %v, expected %v", usersByStatus[i].Username, i, expectedUsersByStatus[i].Username)
		}
	})

	t.Run("paging", func(t *testing.T) {
		usersByStatus, err := th.App.GetUsersInChannelPageByStatus(&model.UserGetOptions{
			InChannelId: channel.Id,
			Page:        0,
			PerPage:     3,
		}, true)
		require.Nil(t, err)

		require.Equal(t, 3, len(usersByStatus), "received too many users")

		require.False(
			t,
			usersByStatus[0].Id != onlineUser1.Id && usersByStatus[1].Id != onlineUser2.Id,
			"expected to receive online users first",
		)

		require.Equal(t, awayUser1.Id, usersByStatus[2].Id, "expected to receive away users second")

		usersByStatus, err = th.App.GetUsersInChannelPageByStatus(&model.UserGetOptions{
			InChannelId: channel.Id,
			Page:        1,
			PerPage:     3,
		}, true)
		require.Nil(t, err)

		require.NotEmpty(t, usersByStatus, "at least some users are expected")
		require.Equal(t, awayUser2.Id, usersByStatus[0].Id, "expected to receive away users second")

		require.False(
			t,
			usersByStatus[1].Id != dndUser1.Id && usersByStatus[2].Id != dndUser2.Id,
			"expected to receive dnd users third",
		)

		usersByStatus, err = th.App.GetUsersInChannelPageByStatus(&model.UserGetOptions{
			InChannelId: channel.Id,
			Page:        1,
			PerPage:     4,
		}, true)
		require.Nil(t, err)

		require.Equal(t, 4, len(usersByStatus), "received too many users")

		require.False(
			t,
			usersByStatus[0].Id != dndUser1.Id && usersByStatus[1].Id != dndUser2.Id,
			"expected to receive dnd users third",
		)

		require.False(
			t,
			usersByStatus[2].Id != offlineUser1.Id && usersByStatus[3].Id != offlineUser2.Id,
			"expected to receive offline users last",
		)
	})
}

func TestCreateUserWithInviteId(t *testing.T) {
	th := Setup(t).InitBasic()
	defer th.TearDown()

	user := model.User{Email: strings.ToLower(model.NewId()) + "success+test@example.com", Nickname: "Darth Vader", Username: "vader" + model.NewId(), Password: "passwd1", AuthService: ""}

	t.Run("should create a user", func(t *testing.T) {
		u, err := th.App.CreateUserWithInviteId(th.Context, &user, th.BasicTeam.InviteId, "")
		require.Nil(t, err)
		require.Equal(t, u.Id, user.Id)
	})

	t.Run("invalid invite id", func(t *testing.T) {
		_, err := th.App.CreateUserWithInviteId(th.Context, &user, "", "")
		require.NotNil(t, err)
		require.Contains(t, err.Id, "app.team.get_by_invite_id")
	})

	t.Run("invalid domain", func(t *testing.T) {
		th.BasicTeam.AllowedDomains = "mattermost.com"
		_, nErr := th.App.Srv().Store.Team().Update(th.BasicTeam)
		require.NoError(t, nErr)
		_, err := th.App.CreateUserWithInviteId(th.Context, &user, th.BasicTeam.InviteId, "")
		require.NotNil(t, err)
		require.Equal(t, "api.team.invite_members.invalid_email.app_error", err.Id)
	})
}

func TestCreateUserWithToken(t *testing.T) {
	th := Setup(t).InitBasic()
	defer th.TearDown()

	user := model.User{Email: strings.ToLower(model.NewId()) + "success+test@example.com", Nickname: "Darth Vader", Username: "vader" + model.NewId(), Password: "passwd1", AuthService: ""}

	t.Run("invalid token", func(t *testing.T) {
		_, err := th.App.CreateUserWithToken(th.Context, &user, &model.Token{Token: "123"})
		require.NotNil(t, err, "Should fail on unexisting token")
	})

	t.Run("invalid token type", func(t *testing.T) {
		token := model.NewToken(
			TokenTypeVerifyEmail,
			model.MapToJson(map[string]string{"teamID": th.BasicTeam.Id, "email": user.Email}),
		)
		require.NoError(t, th.App.Srv().Store.Token().Save(token))
		defer th.App.DeleteToken(token)
		_, err := th.App.CreateUserWithToken(th.Context, &user, token)
		require.NotNil(t, err, "Should fail on bad token type")
	})

	t.Run("expired token", func(t *testing.T) {
		token := model.NewToken(
			TokenTypeTeamInvitation,
			model.MapToJson(map[string]string{"teamId": th.BasicTeam.Id, "email": user.Email}),
		)
		token.CreateAt = model.GetMillis() - InvitationExpiryTime - 1
		require.NoError(t, th.App.Srv().Store.Token().Save(token))
		defer th.App.DeleteToken(token)
		_, err := th.App.CreateUserWithToken(th.Context, &user, token)
		require.NotNil(t, err, "Should fail on expired token")
	})

	t.Run("invalid team id", func(t *testing.T) {
		token := model.NewToken(
			TokenTypeTeamInvitation,
			model.MapToJson(map[string]string{"teamId": model.NewId(), "email": user.Email}),
		)
		require.NoError(t, th.App.Srv().Store.Token().Save(token))
		defer th.App.DeleteToken(token)
		_, err := th.App.CreateUserWithToken(th.Context, &user, token)
		require.NotNil(t, err, "Should fail on bad team id")
	})

	t.Run("valid regular user request", func(t *testing.T) {
		invitationEmail := model.NewId() + "other-email@test.com"
		token := model.NewToken(
			TokenTypeTeamInvitation,
			model.MapToJson(map[string]string{"teamId": th.BasicTeam.Id, "email": invitationEmail}),
		)
		require.NoError(t, th.App.Srv().Store.Token().Save(token))
		newUser, err := th.App.CreateUserWithToken(th.Context, &user, token)
		require.Nil(t, err, "Should add user to the team. err=%v", err)
		assert.False(t, newUser.IsGuest())
		require.Equal(t, invitationEmail, newUser.Email, "The user email must be the invitation one")

		_, nErr := th.App.Srv().Store.Token().GetByToken(token.Token)
		require.Error(t, nErr, "The token must be deleted after be used")

		members, err := th.App.GetChannelMembersForUser(th.BasicTeam.Id, newUser.Id)
		require.Nil(t, err)
		assert.Len(t, *members, 2)
	})

	t.Run("valid guest request", func(t *testing.T) {
		invitationEmail := model.NewId() + "other-email@test.com"
		token := model.NewToken(
			TokenTypeGuestInvitation,
			model.MapToJson(map[string]string{"teamId": th.BasicTeam.Id, "email": invitationEmail, "channels": th.BasicChannel.Id}),
		)
		require.NoError(t, th.App.Srv().Store.Token().Save(token))
		guest := model.User{Email: strings.ToLower(model.NewId()) + "success+test@example.com", Nickname: "Darth Vader", Username: "vader" + model.NewId(), Password: "passwd1", AuthService: ""}
		newGuest, err := th.App.CreateUserWithToken(th.Context, &guest, token)
		require.Nil(t, err, "Should add user to the team. err=%v", err)

		assert.True(t, newGuest.IsGuest())
		require.Equal(t, invitationEmail, newGuest.Email, "The user email must be the invitation one")
		_, nErr := th.App.Srv().Store.Token().GetByToken(token.Token)
		require.Error(t, nErr, "The token must be deleted after be used")

		members, err := th.App.GetChannelMembersForUser(th.BasicTeam.Id, newGuest.Id)
		require.Nil(t, err)
		require.Len(t, *members, 1)
		assert.Equal(t, (*members)[0].ChannelId, th.BasicChannel.Id)
	})

	t.Run("create guest having email domain restrictions", func(t *testing.T) {
		enableGuestDomainRestricions := *th.App.Config().GuestAccountsSettings.RestrictCreationToDomains
		defer func() {
			th.App.UpdateConfig(func(cfg *model.Config) {
				cfg.GuestAccountsSettings.RestrictCreationToDomains = &enableGuestDomainRestricions
			})
		}()
		th.App.UpdateConfig(func(cfg *model.Config) { *cfg.GuestAccountsSettings.RestrictCreationToDomains = "restricted.com" })
		forbiddenInvitationEmail := model.NewId() + "other-email@test.com"
		grantedInvitationEmail := model.NewId() + "other-email@restricted.com"
		forbiddenDomainToken := model.NewToken(
			TokenTypeGuestInvitation,
			model.MapToJson(map[string]string{"teamId": th.BasicTeam.Id, "email": forbiddenInvitationEmail, "channels": th.BasicChannel.Id}),
		)
		grantedDomainToken := model.NewToken(
			TokenTypeGuestInvitation,
			model.MapToJson(map[string]string{"teamId": th.BasicTeam.Id, "email": grantedInvitationEmail, "channels": th.BasicChannel.Id}),
		)
		require.NoError(t, th.App.Srv().Store.Token().Save(forbiddenDomainToken))
		require.NoError(t, th.App.Srv().Store.Token().Save(grantedDomainToken))
		guest := model.User{
			Email:       strings.ToLower(model.NewId()) + "+test@example.com",
			Nickname:    "Darth Vader",
			Username:    "vader" + model.NewId(),
			Password:    "passwd1",
			AuthService: "",
		}
		newGuest, err := th.App.CreateUserWithToken(th.Context, &guest, forbiddenDomainToken)
		require.NotNil(t, err)
		require.Nil(t, newGuest)
		assert.Equal(t, "api.user.create_user.accepted_domain.app_error", err.Id)

		newGuest, err = th.App.CreateUserWithToken(th.Context, &guest, grantedDomainToken)
		require.Nil(t, err)
		assert.True(t, newGuest.IsGuest())
		require.Equal(t, grantedInvitationEmail, newGuest.Email)
		_, nErr := th.App.Srv().Store.Token().GetByToken(grantedDomainToken.Token)
		require.Error(t, nErr)

		members, err := th.App.GetChannelMembersForUser(th.BasicTeam.Id, newGuest.Id)
		require.Nil(t, err)
		require.Len(t, *members, 1)
		assert.Equal(t, (*members)[0].ChannelId, th.BasicChannel.Id)
	})

	t.Run("create guest having team and system email domain restrictions", func(t *testing.T) {
		th.BasicTeam.AllowedDomains = "restricted-team.com"
		_, err := th.App.UpdateTeam(th.BasicTeam)
		require.Nil(t, err, "Should update the team")
		enableGuestDomainRestricions := *th.App.Config().TeamSettings.RestrictCreationToDomains
		defer func() {
			th.App.UpdateConfig(func(cfg *model.Config) {
				cfg.TeamSettings.RestrictCreationToDomains = &enableGuestDomainRestricions
			})
		}()
		th.App.UpdateConfig(func(cfg *model.Config) { *cfg.TeamSettings.RestrictCreationToDomains = "restricted.com" })
		invitationEmail := model.NewId() + "other-email@test.com"
		token := model.NewToken(
			TokenTypeGuestInvitation,
			model.MapToJson(map[string]string{"teamId": th.BasicTeam.Id, "email": invitationEmail, "channels": th.BasicChannel.Id}),
		)
		require.NoError(t, th.App.Srv().Store.Token().Save(token))
		guest := model.User{
			Email:       strings.ToLower(model.NewId()) + "+test@example.com",
			Nickname:    "Darth Vader",
			Username:    "vader" + model.NewId(),
			Password:    "passwd1",
			AuthService: "",
		}
		newGuest, err := th.App.CreateUserWithToken(th.Context, &guest, token)
		require.Nil(t, err)
		assert.True(t, newGuest.IsGuest())
		assert.Equal(t, invitationEmail, newGuest.Email, "The user email must be the invitation one")
		_, nErr := th.App.Srv().Store.Token().GetByToken(token.Token)
		require.Error(t, nErr)

		members, err := th.App.GetChannelMembersForUser(th.BasicTeam.Id, newGuest.Id)
		require.Nil(t, err)
		require.Len(t, *members, 1)
		assert.Equal(t, (*members)[0].ChannelId, th.BasicChannel.Id)
	})
}

func TestPermanentDeleteUser(t *testing.T) {
	th := Setup(t).InitBasic()
	defer th.TearDown()

	b := []byte("testimage")

	finfo, err := th.App.DoUploadFile(th.Context, time.Now(), th.BasicTeam.Id, th.BasicChannel.Id, th.BasicUser.Id, "testfile.txt", b)

	require.Nil(t, err, "Unable to upload file. err=%v", err)

	bot, err := th.App.CreateBot(th.Context, &model.Bot{
		Username:    "botname",
		Description: "a bot",
		OwnerId:     model.NewId(),
	})
	assert.Nil(t, err)

	var bots1 []*model.Bot
	var bots2 []*model.Bot

	sqlStore := mainHelper.GetSQLStore()
	_, err1 := sqlStore.GetMaster().Select(&bots1, "SELECT * FROM Bots")
	assert.NoError(t, err1)
	assert.Equal(t, 1, len(bots1))

	// test that bot is deleted from bots table
	retUser1, err := th.App.GetUser(bot.UserId)
	assert.Nil(t, err)

	err = th.App.PermanentDeleteUser(th.Context, retUser1)
	assert.Nil(t, err)

	_, err1 = sqlStore.GetMaster().Select(&bots2, "SELECT * FROM Bots")
	assert.NoError(t, err1)
	assert.Equal(t, 0, len(bots2))

	err = th.App.PermanentDeleteUser(th.Context, th.BasicUser)
	require.Nil(t, err, "Unable to delete user. err=%v", err)

	res, err := th.App.FileExists(finfo.Path)

	require.Nil(t, err, "Unable to check whether file exists. err=%v", err)

	require.False(t, res, "File was not deleted on FS. err=%v", err)

	finfo, err = th.App.GetFileInfo(finfo.Id)

	require.Nil(t, finfo, "Unable to find finfo. err=%v", err)

	require.NotNil(t, err, "GetFileInfo after DeleteUser is nil. err=%v", err)
}

func TestPasswordRecovery(t *testing.T) {
	th := Setup(t).InitBasic()
	defer th.TearDown()

	token, err := th.App.CreatePasswordRecoveryToken(th.BasicUser.Id, th.BasicUser.Email)
	assert.Nil(t, err)

	tokenData := struct {
		UserId string
		Email  string
	}{}

	err2 := json.Unmarshal([]byte(token.Extra), &tokenData)
	assert.NoError(t, err2)
	assert.Equal(t, th.BasicUser.Id, tokenData.UserId)
	assert.Equal(t, th.BasicUser.Email, tokenData.Email)

	// Password token with same eMail as during creation
	err = th.App.ResetPasswordFromToken(token.Token, "abcdefgh")
	assert.Nil(t, err)

	// Password token with modified eMail after creation
	token, err = th.App.CreatePasswordRecoveryToken(th.BasicUser.Id, th.BasicUser.Email)
	assert.Nil(t, err)

	th.App.UpdateConfig(func(c *model.Config) {
		*c.EmailSettings.RequireEmailVerification = false
	})

	th.BasicUser.Email = th.MakeEmail()
	_, err = th.App.UpdateUser(th.BasicUser, false)
	assert.Nil(t, err)

	err = th.App.ResetPasswordFromToken(token.Token, "abcdefgh")
	assert.NotNil(t, err)
}

func TestGetViewUsersRestrictions(t *testing.T) {
	th := Setup(t).InitBasic()
	defer th.TearDown()

	team1 := th.CreateTeam()
	team2 := th.CreateTeam()
	th.CreateTeam() // Another team

	user1 := th.CreateUser()

	th.LinkUserToTeam(user1, team1)
	th.LinkUserToTeam(user1, team2)

	th.App.UpdateTeamMemberRoles(team1.Id, user1.Id, "team_user team_admin")

	team1channel1 := th.CreateChannel(team1)
	team1channel2 := th.CreateChannel(team1)
	th.CreateChannel(team1) // Another channel
	team1offtopic, err := th.App.GetChannelByName("off-topic", team1.Id, false)
	require.Nil(t, err)
	team1townsquare, err := th.App.GetChannelByName("town-square", team1.Id, false)
	require.Nil(t, err)

	team2channel1 := th.CreateChannel(team2)
	th.CreateChannel(team2) // Another channel
	team2offtopic, err := th.App.GetChannelByName("off-topic", team2.Id, false)
	require.Nil(t, err)
	team2townsquare, err := th.App.GetChannelByName("town-square", team2.Id, false)
	require.Nil(t, err)

	th.App.AddUserToChannel(user1, team1channel1, false)
	th.App.AddUserToChannel(user1, team1channel2, false)
	th.App.AddUserToChannel(user1, team2channel1, false)

	addPermission := func(role *model.Role, permission string) *model.AppError {
		newPermissions := append(role.Permissions, permission)
		_, err := th.App.PatchRole(role, &model.RolePatch{Permissions: &newPermissions})
		return err
	}

	removePermission := func(role *model.Role, permission string) *model.AppError {
		newPermissions := []string{}
		for _, oldPermission := range role.Permissions {
			if permission != oldPermission {
				newPermissions = append(newPermissions, oldPermission)
			}
		}
		_, err := th.App.PatchRole(role, &model.RolePatch{Permissions: &newPermissions})
		return err
	}

	t.Run("VIEW_MEMBERS permission granted at system level", func(t *testing.T) {
		restrictions, err := th.App.GetViewUsersRestrictions(user1.Id)
		require.Nil(t, err)

		assert.Nil(t, restrictions)
	})

	t.Run("VIEW_MEMBERS permission granted at team level", func(t *testing.T) {
		systemUserRole, err := th.App.GetRoleByName(context.Background(), model.SYSTEM_USER_ROLE_ID)
		require.Nil(t, err)
		teamUserRole, err := th.App.GetRoleByName(context.Background(), model.TEAM_USER_ROLE_ID)
		require.Nil(t, err)

		require.Nil(t, removePermission(systemUserRole, model.PERMISSION_VIEW_MEMBERS.Id))
		defer addPermission(systemUserRole, model.PERMISSION_VIEW_MEMBERS.Id)
		require.Nil(t, addPermission(teamUserRole, model.PERMISSION_VIEW_MEMBERS.Id))
		defer removePermission(teamUserRole, model.PERMISSION_VIEW_MEMBERS.Id)

		restrictions, err := th.App.GetViewUsersRestrictions(user1.Id)
		require.Nil(t, err)

		assert.NotNil(t, restrictions)
		assert.NotNil(t, restrictions.Teams)
		assert.NotNil(t, restrictions.Channels)
		assert.ElementsMatch(t, []string{team1townsquare.Id, team1offtopic.Id, team1channel1.Id, team1channel2.Id, team2townsquare.Id, team2offtopic.Id, team2channel1.Id}, restrictions.Channels)
		assert.ElementsMatch(t, []string{team1.Id, team2.Id}, restrictions.Teams)
	})

	t.Run("VIEW_MEMBERS permission not granted at any level", func(t *testing.T) {
		systemUserRole, err := th.App.GetRoleByName(context.Background(), model.SYSTEM_USER_ROLE_ID)
		require.Nil(t, err)
		require.Nil(t, removePermission(systemUserRole, model.PERMISSION_VIEW_MEMBERS.Id))
		defer addPermission(systemUserRole, model.PERMISSION_VIEW_MEMBERS.Id)

		restrictions, err := th.App.GetViewUsersRestrictions(user1.Id)
		require.Nil(t, err)

		assert.NotNil(t, restrictions)
		assert.Empty(t, restrictions.Teams)
		assert.NotNil(t, restrictions.Channels)
		assert.ElementsMatch(t, []string{team1townsquare.Id, team1offtopic.Id, team1channel1.Id, team1channel2.Id, team2townsquare.Id, team2offtopic.Id, team2channel1.Id}, restrictions.Channels)
	})

	t.Run("VIEW_MEMBERS permission for some teams but not for others", func(t *testing.T) {
		systemUserRole, err := th.App.GetRoleByName(context.Background(), model.SYSTEM_USER_ROLE_ID)
		require.Nil(t, err)
		teamAdminRole, err := th.App.GetRoleByName(context.Background(), model.TEAM_ADMIN_ROLE_ID)
		require.Nil(t, err)

		require.Nil(t, removePermission(systemUserRole, model.PERMISSION_VIEW_MEMBERS.Id))
		defer addPermission(systemUserRole, model.PERMISSION_VIEW_MEMBERS.Id)
		require.Nil(t, addPermission(teamAdminRole, model.PERMISSION_VIEW_MEMBERS.Id))
		defer removePermission(teamAdminRole, model.PERMISSION_VIEW_MEMBERS.Id)

		restrictions, err := th.App.GetViewUsersRestrictions(user1.Id)
		require.Nil(t, err)

		assert.NotNil(t, restrictions)
		assert.NotNil(t, restrictions.Teams)
		assert.NotNil(t, restrictions.Channels)
		assert.ElementsMatch(t, restrictions.Teams, []string{team1.Id})
		assert.ElementsMatch(t, []string{team1townsquare.Id, team1offtopic.Id, team1channel1.Id, team1channel2.Id, team2townsquare.Id, team2offtopic.Id, team2channel1.Id}, restrictions.Channels)
	})
}

func TestPromoteGuestToUser(t *testing.T) {
	th := Setup(t).InitBasic()
	defer th.TearDown()

	t.Run("Must fail with regular user", func(t *testing.T) {
		require.Equal(t, "system_user", th.BasicUser.Roles)
		err := th.App.PromoteGuestToUser(th.Context, th.BasicUser, th.BasicUser.Id)
		require.Nil(t, err)

		user, err := th.App.GetUser(th.BasicUser.Id)
		assert.Nil(t, err)
		assert.Equal(t, "system_user", user.Roles)
	})

	t.Run("Must work with guest user without teams or channels", func(t *testing.T) {
		guest := th.CreateGuest()
		require.Equal(t, "system_guest", guest.Roles)

		err := th.App.PromoteGuestToUser(th.Context, guest, th.BasicUser.Id)
		require.Nil(t, err)
		guest, err = th.App.GetUser(guest.Id)
		assert.Nil(t, err)
		assert.Equal(t, "system_user", guest.Roles)
	})

	t.Run("Must work with guest user with teams but no channels", func(t *testing.T) {
		guest := th.CreateGuest()
		require.Equal(t, "system_guest", guest.Roles)
		th.LinkUserToTeam(guest, th.BasicTeam)
		teamMember, err := th.App.GetTeamMember(th.BasicTeam.Id, guest.Id)
		require.Nil(t, err)
		require.True(t, teamMember.SchemeGuest)
		require.False(t, teamMember.SchemeUser)

		err = th.App.PromoteGuestToUser(th.Context, guest, th.BasicUser.Id)
		require.Nil(t, err)
		guest, err = th.App.GetUser(guest.Id)
		assert.Nil(t, err)
		assert.Equal(t, "system_user", guest.Roles)
		teamMember, err = th.App.GetTeamMember(th.BasicTeam.Id, guest.Id)
		assert.Nil(t, err)
		assert.False(t, teamMember.SchemeGuest)
		assert.True(t, teamMember.SchemeUser)
	})

	t.Run("Must work with guest user with teams and channels", func(t *testing.T) {
		guest := th.CreateGuest()
		require.Equal(t, "system_guest", guest.Roles)
		th.LinkUserToTeam(guest, th.BasicTeam)
		teamMember, err := th.App.GetTeamMember(th.BasicTeam.Id, guest.Id)
		require.Nil(t, err)
		require.True(t, teamMember.SchemeGuest)
		require.False(t, teamMember.SchemeUser)

		channelMember := th.AddUserToChannel(guest, th.BasicChannel)
		require.True(t, channelMember.SchemeGuest)
		require.False(t, channelMember.SchemeUser)

		err = th.App.PromoteGuestToUser(th.Context, guest, th.BasicUser.Id)
		require.Nil(t, err)
		guest, err = th.App.GetUser(guest.Id)
		assert.Nil(t, err)
		assert.Equal(t, "system_user", guest.Roles)
		teamMember, err = th.App.GetTeamMember(th.BasicTeam.Id, guest.Id)
		assert.Nil(t, err)
		assert.False(t, teamMember.SchemeGuest)
		assert.True(t, teamMember.SchemeUser)
		channelMember, err = th.App.GetChannelMember(context.Background(), th.BasicChannel.Id, guest.Id)
		assert.Nil(t, err)
		assert.False(t, teamMember.SchemeGuest)
		assert.True(t, teamMember.SchemeUser)
	})

	t.Run("Must add the default channels", func(t *testing.T) {
		guest := th.CreateGuest()
		require.Equal(t, "system_guest", guest.Roles)
		th.LinkUserToTeam(guest, th.BasicTeam)
		teamMember, err := th.App.GetTeamMember(th.BasicTeam.Id, guest.Id)
		require.Nil(t, err)
		require.True(t, teamMember.SchemeGuest)
		require.False(t, teamMember.SchemeUser)

		channelMember := th.AddUserToChannel(guest, th.BasicChannel)
		require.True(t, channelMember.SchemeGuest)
		require.False(t, channelMember.SchemeUser)

		channelMembers, err := th.App.GetChannelMembersForUser(th.BasicTeam.Id, guest.Id)
		require.Nil(t, err)
		require.Len(t, *channelMembers, 1)

		err = th.App.PromoteGuestToUser(th.Context, guest, th.BasicUser.Id)
		require.Nil(t, err)
		guest, err = th.App.GetUser(guest.Id)
		assert.Nil(t, err)
		assert.Equal(t, "system_user", guest.Roles)
		teamMember, err = th.App.GetTeamMember(th.BasicTeam.Id, guest.Id)
		assert.Nil(t, err)
		assert.False(t, teamMember.SchemeGuest)
		assert.True(t, teamMember.SchemeUser)
		channelMember, err = th.App.GetChannelMember(context.Background(), th.BasicChannel.Id, guest.Id)
		assert.Nil(t, err)
		assert.False(t, teamMember.SchemeGuest)
		assert.True(t, teamMember.SchemeUser)

		channelMembers, err = th.App.GetChannelMembersForUser(th.BasicTeam.Id, guest.Id)
		require.Nil(t, err)
		assert.Len(t, *channelMembers, 3)
	})

	t.Run("Must invalidate channel stats cache when promoting a guest", func(t *testing.T) {
		guest := th.CreateGuest()
		require.Equal(t, "system_guest", guest.Roles)
		th.LinkUserToTeam(guest, th.BasicTeam)
		teamMember, err := th.App.GetTeamMember(th.BasicTeam.Id, guest.Id)
		require.Nil(t, err)
		require.True(t, teamMember.SchemeGuest)
		require.False(t, teamMember.SchemeUser)

		guestCount, _ := th.App.GetChannelGuestCount(th.BasicChannel.Id)
		require.Equal(t, int64(0), guestCount)

		channelMember := th.AddUserToChannel(guest, th.BasicChannel)
		require.True(t, channelMember.SchemeGuest)
		require.False(t, channelMember.SchemeUser)

		guestCount, _ = th.App.GetChannelGuestCount(th.BasicChannel.Id)
		require.Equal(t, int64(1), guestCount)

		err = th.App.PromoteGuestToUser(th.Context, guest, th.BasicUser.Id)
		require.Nil(t, err)

		guestCount, _ = th.App.GetChannelGuestCount(th.BasicChannel.Id)
		require.Equal(t, int64(0), guestCount)
	})
}

func TestDemoteUserToGuest(t *testing.T) {
	th := Setup(t).InitBasic()
	defer th.TearDown()

	t.Run("Must invalidate channel stats cache when demoting a user", func(t *testing.T) {
		user := th.CreateUser()
		require.Equal(t, "system_user", user.Roles)
		th.LinkUserToTeam(user, th.BasicTeam)
		teamMember, err := th.App.GetTeamMember(th.BasicTeam.Id, user.Id)
		require.Nil(t, err)
		require.True(t, teamMember.SchemeUser)
		require.False(t, teamMember.SchemeGuest)

		guestCount, _ := th.App.GetChannelGuestCount(th.BasicChannel.Id)
		require.Equal(t, int64(0), guestCount)

		channelMember := th.AddUserToChannel(user, th.BasicChannel)
		require.True(t, channelMember.SchemeUser)
		require.False(t, channelMember.SchemeGuest)

		guestCount, _ = th.App.GetChannelGuestCount(th.BasicChannel.Id)
		require.Equal(t, int64(0), guestCount)

		err = th.App.DemoteUserToGuest(user)
		require.Nil(t, err)

		guestCount, _ = th.App.GetChannelGuestCount(th.BasicChannel.Id)
		require.Equal(t, int64(1), guestCount)
	})

	t.Run("Must fail with guest user", func(t *testing.T) {
		guest := th.CreateGuest()
		require.Equal(t, "system_guest", guest.Roles)
		err := th.App.DemoteUserToGuest(guest)
		require.Nil(t, err)

		user, err := th.App.GetUser(guest.Id)
		assert.Nil(t, err)
		assert.Equal(t, "system_guest", user.Roles)
	})

	t.Run("Must work with user without teams or channels", func(t *testing.T) {
		user := th.CreateUser()
		require.Equal(t, "system_user", user.Roles)

		err := th.App.DemoteUserToGuest(user)
		require.Nil(t, err)
		user, err = th.App.GetUser(user.Id)
		assert.Nil(t, err)
		assert.Equal(t, "system_guest", user.Roles)
	})

	t.Run("Must work with user with teams but no channels", func(t *testing.T) {
		user := th.CreateUser()
		require.Equal(t, "system_user", user.Roles)
		th.LinkUserToTeam(user, th.BasicTeam)
		teamMember, err := th.App.GetTeamMember(th.BasicTeam.Id, user.Id)
		require.Nil(t, err)
		require.True(t, teamMember.SchemeUser)
		require.False(t, teamMember.SchemeGuest)

		err = th.App.DemoteUserToGuest(user)
		require.Nil(t, err)
		user, err = th.App.GetUser(user.Id)
		assert.Nil(t, err)
		assert.Equal(t, "system_guest", user.Roles)
		teamMember, err = th.App.GetTeamMember(th.BasicTeam.Id, user.Id)
		assert.Nil(t, err)
		assert.False(t, teamMember.SchemeUser)
		assert.True(t, teamMember.SchemeGuest)
	})

	t.Run("Must work with user with teams and channels", func(t *testing.T) {
		user := th.CreateUser()
		require.Equal(t, "system_user", user.Roles)
		th.LinkUserToTeam(user, th.BasicTeam)
		teamMember, err := th.App.GetTeamMember(th.BasicTeam.Id, user.Id)
		require.Nil(t, err)
		require.True(t, teamMember.SchemeUser)
		require.False(t, teamMember.SchemeGuest)

		channelMember := th.AddUserToChannel(user, th.BasicChannel)
		require.True(t, channelMember.SchemeUser)
		require.False(t, channelMember.SchemeGuest)

		err = th.App.DemoteUserToGuest(user)
		require.Nil(t, err)
		user, err = th.App.GetUser(user.Id)
		assert.Nil(t, err)
		assert.Equal(t, "system_guest", user.Roles)
		teamMember, err = th.App.GetTeamMember(th.BasicTeam.Id, user.Id)
		assert.Nil(t, err)
		assert.False(t, teamMember.SchemeUser)
		assert.True(t, teamMember.SchemeGuest)
		channelMember, err = th.App.GetChannelMember(context.Background(), th.BasicChannel.Id, user.Id)
		assert.Nil(t, err)
		assert.False(t, teamMember.SchemeUser)
		assert.True(t, teamMember.SchemeGuest)
	})

	t.Run("Must respect the current channels not removing defaults", func(t *testing.T) {
		user := th.CreateUser()
		require.Equal(t, "system_user", user.Roles)
		th.LinkUserToTeam(user, th.BasicTeam)
		teamMember, err := th.App.GetTeamMember(th.BasicTeam.Id, user.Id)
		require.Nil(t, err)
		require.True(t, teamMember.SchemeUser)
		require.False(t, teamMember.SchemeGuest)

		channelMember := th.AddUserToChannel(user, th.BasicChannel)
		require.True(t, channelMember.SchemeUser)
		require.False(t, channelMember.SchemeGuest)

		channelMembers, err := th.App.GetChannelMembersForUser(th.BasicTeam.Id, user.Id)
		require.Nil(t, err)
		require.Len(t, *channelMembers, 3)

		err = th.App.DemoteUserToGuest(user)
		require.Nil(t, err)
		user, err = th.App.GetUser(user.Id)
		assert.Nil(t, err)
		assert.Equal(t, "system_guest", user.Roles)
		teamMember, err = th.App.GetTeamMember(th.BasicTeam.Id, user.Id)
		assert.Nil(t, err)
		assert.False(t, teamMember.SchemeUser)
		assert.True(t, teamMember.SchemeGuest)
		channelMember, err = th.App.GetChannelMember(context.Background(), th.BasicChannel.Id, user.Id)
		assert.Nil(t, err)
		assert.False(t, teamMember.SchemeUser)
		assert.True(t, teamMember.SchemeGuest)

		channelMembers, err = th.App.GetChannelMembersForUser(th.BasicTeam.Id, user.Id)
		require.Nil(t, err)
		assert.Len(t, *channelMembers, 3)
	})

	t.Run("Must be removed as team and channel admin", func(t *testing.T) {
		user := th.CreateUser()
		require.Equal(t, "system_user", user.Roles)

		team := th.CreateTeam()

		th.LinkUserToTeam(user, team)
		th.App.UpdateTeamMemberRoles(team.Id, user.Id, "team_user team_admin")

		teamMember, err := th.App.GetTeamMember(team.Id, user.Id)
		require.Nil(t, err)
		require.True(t, teamMember.SchemeUser)
		require.True(t, teamMember.SchemeAdmin)
		require.False(t, teamMember.SchemeGuest)

		channel := th.CreateChannel(team)

		th.AddUserToChannel(user, channel)
		th.App.UpdateChannelMemberSchemeRoles(channel.Id, user.Id, false, true, true)

		channelMember, err := th.App.GetChannelMember(context.Background(), channel.Id, user.Id)
		assert.Nil(t, err)
		assert.True(t, channelMember.SchemeUser)
		assert.True(t, channelMember.SchemeAdmin)
		assert.False(t, channelMember.SchemeGuest)

		err = th.App.DemoteUserToGuest(user)
		require.Nil(t, err)

		user, err = th.App.GetUser(user.Id)
		assert.Nil(t, err)
		assert.Equal(t, "system_guest", user.Roles)

		teamMember, err = th.App.GetTeamMember(team.Id, user.Id)
		assert.Nil(t, err)
		assert.False(t, teamMember.SchemeUser)
		assert.False(t, teamMember.SchemeAdmin)
		assert.True(t, teamMember.SchemeGuest)

		channelMember, err = th.App.GetChannelMember(context.Background(), channel.Id, user.Id)
		assert.Nil(t, err)
		assert.False(t, channelMember.SchemeUser)
		assert.False(t, channelMember.SchemeAdmin)
		assert.True(t, channelMember.SchemeGuest)
	})
}

func TestDeactivateGuests(t *testing.T) {
	th := Setup(t).InitBasic()
	defer th.TearDown()

	guest1 := th.CreateGuest()
	guest2 := th.CreateGuest()
	user := th.CreateUser()

	err := th.App.DeactivateGuests(th.Context)
	require.Nil(t, err)

	guest1, err = th.App.GetUser(guest1.Id)
	assert.Nil(t, err)
	assert.NotEqual(t, int64(0), guest1.DeleteAt)

	guest2, err = th.App.GetUser(guest2.Id)
	assert.Nil(t, err)
	assert.NotEqual(t, int64(0), guest2.DeleteAt)

	user, err = th.App.GetUser(user.Id)
	assert.Nil(t, err)
	assert.Equal(t, int64(0), user.DeleteAt)
}

func TestUpdateUserRolesWithUser(t *testing.T) {
	// InitBasic is used to let the first CreateUser call not be
	// a system_admin
	th := Setup(t).InitBasic()
	defer th.TearDown()

	// Create normal user.
	user := th.CreateUser()
	assert.Equal(t, user.Roles, model.SYSTEM_USER_ROLE_ID)

	// Upgrade to sysadmin.
	user, err := th.App.UpdateUserRolesWithUser(user, model.SYSTEM_USER_ROLE_ID+" "+model.SYSTEM_ADMIN_ROLE_ID, false)
	require.Nil(t, err)
	assert.Equal(t, user.Roles, model.SYSTEM_USER_ROLE_ID+" "+model.SYSTEM_ADMIN_ROLE_ID)

	// Test bad role.
	_, err = th.App.UpdateUserRolesWithUser(user, "does not exist", false)
	require.NotNil(t, err)
}

func TestDeactivateMfa(t *testing.T) {
	t.Run("MFA is disabled", func(t *testing.T) {
		th := Setup(t).InitBasic()
		defer th.TearDown()

		th.App.UpdateConfig(func(cfg *model.Config) {
			*cfg.ServiceSettings.EnableMultifactorAuthentication = false
		})

		user := th.BasicUser
		err := th.App.DeactivateMfa(user.Id)
		require.Nil(t, err)
	})
}

func TestPatchUser(t *testing.T) {
	th := Setup(t).InitBasic()
	defer th.TearDown()

	testUser := th.CreateUser()
	defer th.App.PermanentDeleteUser(th.Context, testUser)

	t.Run("Patch with a username already exists", func(t *testing.T) {
		_, err := th.App.PatchUser(testUser.Id, &model.UserPatch{
			Username: model.NewString(th.BasicUser.Username),
		}, true)

		require.NotNil(t, err)
		require.Equal(t, "app.user.save.username_exists.app_error", err.Id)
	})

	t.Run("Patch with a email already exists", func(t *testing.T) {
		_, err := th.App.PatchUser(testUser.Id, &model.UserPatch{
			Email: model.NewString(th.BasicUser.Email),
		}, true)

		require.NotNil(t, err)
		require.Equal(t, "app.user.save.email_exists.app_error", err.Id)
	})

	t.Run("Patch username with a new username", func(t *testing.T) {
		_, err := th.App.PatchUser(testUser.Id, &model.UserPatch{
			Username: model.NewString(model.NewId()),
		}, true)

		require.Nil(t, err)
	})
}

func TestUpdateThreadReadForUser(t *testing.T) {
	os.Setenv("MM_FEATUREFLAGS_COLLAPSEDTHREADS", "true")
	defer os.Unsetenv("MM_FEATUREFLAGS_COLLAPSEDTHREADS")
<<<<<<< HEAD
	th := Setup(t).InitBasic()
	defer th.TearDown()
	th.App.UpdateConfig(func(cfg *model.Config) {
		*cfg.ServiceSettings.ThreadAutoFollow = true
		*cfg.ServiceSettings.CollapsedThreads = model.COLLAPSED_THREADS_DEFAULT_ON
	})

	t.Run("Ensure thread membership is created and followed", func(t *testing.T) {
=======

	t.Run("Ensure thread membership is created and followed", func(t *testing.T) {
		th := Setup(t).InitBasic()
		defer th.TearDown()
		th.App.UpdateConfig(func(cfg *model.Config) {
			*cfg.ServiceSettings.ThreadAutoFollow = true
			*cfg.ServiceSettings.CollapsedThreads = model.COLLAPSED_THREADS_DEFAULT_ON
		})

>>>>>>> bf88d605
		rootPost, appErr := th.App.CreatePost(th.Context, &model.Post{UserId: th.BasicUser2.Id, CreateAt: model.GetMillis(), ChannelId: th.BasicChannel.Id, Message: "hi"}, th.BasicChannel, false, false)
		require.Nil(t, appErr)
		replyPost, appErr := th.App.CreatePost(th.Context, &model.Post{RootId: rootPost.Id, UserId: th.BasicUser2.Id, CreateAt: model.GetMillis(), ChannelId: th.BasicChannel.Id, Message: "hi"}, th.BasicChannel, false, false)
		require.Nil(t, appErr)
		threads, appErr := th.App.GetThreadsForUser(th.BasicUser.Id, th.BasicTeam.Id, model.GetUserThreadsOpts{})
		require.Nil(t, appErr)
		require.Zero(t, threads.Total)

		_, appErr = th.App.UpdateThreadReadForUser(th.BasicUser.Id, th.BasicChannel.TeamId, rootPost.Id, replyPost.CreateAt)
		require.Nil(t, appErr)

		threads, appErr = th.App.GetThreadsForUser(th.BasicUser.Id, th.BasicTeam.Id, model.GetUserThreadsOpts{})
		require.Nil(t, appErr)
		assert.NotZero(t, threads.Total)

		threadMembership, appErr := th.App.GetThreadMembershipForUser(th.BasicUser.Id, rootPost.Id)
		require.Nil(t, appErr)
		require.NotNil(t, threadMembership)
		assert.True(t, threadMembership.Following)
	})
<<<<<<< HEAD
=======

	t.Run("Ensure no panic on error", func(t *testing.T) {
		th := SetupWithStoreMock(t)
		defer th.TearDown()

		mockStore := th.App.Srv().Store.(*storemocks.Store)
		mockUserStore := storemocks.UserStore{}
		mockUserStore.On("Count", mock.Anything).Return(int64(10), nil)
		mockUserStore.On("Get", mock.Anything, "user1").Return(&model.User{Id: "user1"}, nil)

		mockThreadStore := storemocks.ThreadStore{}
		mockThreadStore.On("MaintainMembership", "user1", "postid", mock.Anything).Return(nil, errors.New("error"))

		var err error
		th.App.srv.userService, err = users.New(users.ServiceConfig{
			UserStore:    &mockUserStore,
			SessionStore: &storemocks.SessionStore{},
			OAuthStore:   &storemocks.OAuthStore{},
			ConfigFn:     th.App.srv.Config,
		})
		require.NoError(t, err)
		mockStore.On("User").Return(&mockUserStore)
		mockStore.On("Thread").Return(&mockThreadStore)

		_, err = th.App.UpdateThreadReadForUser("user1", "team1", "postid", 100)
		require.Error(t, err)
	})
>>>>>>> bf88d605
}

func TestCreateUserWithInitialPreferences(t *testing.T) {
	th := Setup(t).InitBasic()
	defer th.TearDown()

	t.Run("successfully create a user with initial tutorial and recommended steps preferences", func(t *testing.T) {
		testUser := th.CreateUser()
		defer th.App.PermanentDeleteUser(th.Context, testUser)

		preferences, appErr := th.App.GetPreferencesForUser(testUser.Id)
		require.Nil(t, appErr)

		tutorialStepPref := preferences[1]
		recommendedNextStepsPref := preferences[0]

		assert.Equal(t, tutorialStepPref.Name, testUser.Id)
		assert.Equal(t, recommendedNextStepsPref.Category, model.PREFERENCE_RECOMMENDED_NEXT_STEPS)
		assert.Equal(t, recommendedNextStepsPref.Name, "hide")
		assert.Equal(t, recommendedNextStepsPref.Value, "false")
	})

	t.Run("successfully create a guest user with initial tutorial and recommended steps preferences", func(t *testing.T) {
		testUser := th.CreateGuest()
		defer th.App.PermanentDeleteUser(th.Context, testUser)

		preferences, appErr := th.App.GetPreferencesForUser(testUser.Id)
		require.Nil(t, appErr)

		assert.Equal(t, testUser.Id, preferences[0].UserId)
		assert.Equal(t, model.PREFERENCE_RECOMMENDED_NEXT_STEPS, preferences[0].Category)
		assert.Equal(t, "hide", preferences[0].Name)
		assert.Equal(t, "false", preferences[0].Value)

		assert.Equal(t, testUser.Id, preferences[1].UserId)
		assert.Equal(t, model.PREFERENCE_CATEGORY_TUTORIAL_STEPS, preferences[1].Category)
		assert.Equal(t, testUser.Id, preferences[1].Name)
		assert.Equal(t, "0", preferences[1].Value)
	})
}<|MERGE_RESOLUTION|>--- conflicted
+++ resolved
@@ -1510,16 +1510,6 @@
 func TestUpdateThreadReadForUser(t *testing.T) {
 	os.Setenv("MM_FEATUREFLAGS_COLLAPSEDTHREADS", "true")
 	defer os.Unsetenv("MM_FEATUREFLAGS_COLLAPSEDTHREADS")
-<<<<<<< HEAD
-	th := Setup(t).InitBasic()
-	defer th.TearDown()
-	th.App.UpdateConfig(func(cfg *model.Config) {
-		*cfg.ServiceSettings.ThreadAutoFollow = true
-		*cfg.ServiceSettings.CollapsedThreads = model.COLLAPSED_THREADS_DEFAULT_ON
-	})
-
-	t.Run("Ensure thread membership is created and followed", func(t *testing.T) {
-=======
 
 	t.Run("Ensure thread membership is created and followed", func(t *testing.T) {
 		th := Setup(t).InitBasic()
@@ -1529,7 +1519,6 @@
 			*cfg.ServiceSettings.CollapsedThreads = model.COLLAPSED_THREADS_DEFAULT_ON
 		})
 
->>>>>>> bf88d605
 		rootPost, appErr := th.App.CreatePost(th.Context, &model.Post{UserId: th.BasicUser2.Id, CreateAt: model.GetMillis(), ChannelId: th.BasicChannel.Id, Message: "hi"}, th.BasicChannel, false, false)
 		require.Nil(t, appErr)
 		replyPost, appErr := th.App.CreatePost(th.Context, &model.Post{RootId: rootPost.Id, UserId: th.BasicUser2.Id, CreateAt: model.GetMillis(), ChannelId: th.BasicChannel.Id, Message: "hi"}, th.BasicChannel, false, false)
@@ -1550,8 +1539,6 @@
 		require.NotNil(t, threadMembership)
 		assert.True(t, threadMembership.Following)
 	})
-<<<<<<< HEAD
-=======
 
 	t.Run("Ensure no panic on error", func(t *testing.T) {
 		th := SetupWithStoreMock(t)
@@ -1579,7 +1566,6 @@
 		_, err = th.App.UpdateThreadReadForUser("user1", "team1", "postid", 100)
 		require.Error(t, err)
 	})
->>>>>>> bf88d605
 }
 
 func TestCreateUserWithInitialPreferences(t *testing.T) {
