// Copyright (c) 2015-present Mattermost, Inc. All Rights Reserved.
// See LICENSE.txt for license information.

package app

import (
	"bytes"
	"context"
	"encoding/json"
	"errors"
	"os"
	"strings"
	"testing"
	"time"

	"github.com/stretchr/testify/assert"
	"github.com/stretchr/testify/mock"
	"github.com/stretchr/testify/require"

	"github.com/mattermost/mattermost-server/v6/app/request"
<<<<<<< HEAD
=======
	"github.com/mattermost/mattermost-server/v6/app/users"
>>>>>>> 929caaff
	"github.com/mattermost/mattermost-server/v6/einterfaces"
	"github.com/mattermost/mattermost-server/v6/einterfaces/mocks"
	"github.com/mattermost/mattermost-server/v6/model"
	oauthgitlab "github.com/mattermost/mattermost-server/v6/model/gitlab"
<<<<<<< HEAD
	"github.com/mattermost/mattermost-server/v6/services/users"
=======
>>>>>>> 929caaff
	"github.com/mattermost/mattermost-server/v6/store"
	storemocks "github.com/mattermost/mattermost-server/v6/store/storetest/mocks"
	"github.com/mattermost/mattermost-server/v6/utils/testutils"
)

func TestCreateOAuthUser(t *testing.T) {
	th := Setup(t).InitBasic()
	defer th.TearDown()

	th.App.UpdateConfig(func(cfg *model.Config) {
		*cfg.GitLabSettings.Enable = true
	})

	t.Run("create user successfully", func(t *testing.T) {
		glUser := oauthgitlab.GitLabUser{Id: 42, Username: "o" + model.NewId(), Email: model.NewId() + "@simulator.amazonses.com", Name: "Joram Wilander"}
		js, jsonErr := json.Marshal(glUser)
		require.NoError(t, jsonErr)

		user, err := th.App.CreateOAuthUser(th.Context, model.UserAuthServiceGitlab, bytes.NewReader(js), th.BasicTeam.Id, nil)
		require.Nil(t, err)

		require.Equal(t, glUser.Username, user.Username, "usernames didn't match")

		th.App.PermanentDeleteUser(th.Context, user)
	})

	t.Run("user exists, update authdata successfully", func(t *testing.T) {
		th.App.UpdateConfig(func(cfg *model.Config) {
			*cfg.Office365Settings.Enable = true
		})

		dbUser := th.BasicUser

		// mock oAuth Provider, return data
		mockUser := &model.User{Id: "abcdef", AuthData: model.NewString("e7110007-64be-43d8-9840-4a7e9c26b710"), Email: dbUser.Email}
		providerMock := &mocks.OAuthProvider{}
		providerMock.On("IsSameUser", mock.Anything, mock.Anything).Return(true)
		providerMock.On("GetUserFromJSON", mock.Anything, mock.Anything).Return(mockUser, nil)
		einterfaces.RegisterOAuthProvider(model.ServiceOffice365, providerMock)

		// Update user to be OAuth, formatting to match Office365 OAuth data
		s, er2 := th.App.Srv().Store.User().UpdateAuthData(dbUser.Id, model.ServiceOffice365, model.NewString("e711000764be43d898404a7e9c26b710"), "", false)
		assert.NoError(t, er2)
		assert.Equal(t, dbUser.Id, s)

		// data passed doesn't matter as return is mocked
		_, err := th.App.CreateOAuthUser(th.Context, model.ServiceOffice365, strings.NewReader("{}"), th.BasicTeam.Id, nil)
		assert.Nil(t, err)
		u, er := th.App.Srv().Store.User().GetByEmail(dbUser.Email)
		assert.NoError(t, er)
		// make sure authdata is updated
		assert.Equal(t, "e7110007-64be-43d8-9840-4a7e9c26b710", *u.AuthData)
	})

	t.Run("user creation disabled", func(t *testing.T) {
		*th.App.Config().TeamSettings.EnableUserCreation = false
		_, err := th.App.CreateOAuthUser(th.Context, model.UserAuthServiceGitlab, strings.NewReader("{}"), th.BasicTeam.Id, nil)
		require.NotNil(t, err, "should have failed - user creation disabled")
	})
}

func TestSetDefaultProfileImage(t *testing.T) {
	th := Setup(t).InitBasic()
	defer th.TearDown()

	err := th.App.SetDefaultProfileImage(&model.User{
		Id:       model.NewId(),
		Username: "notvaliduser",
	})
	// It doesn't fail, but it does nothing
	require.Nil(t, err)

	user := th.BasicUser

	err = th.App.SetDefaultProfileImage(user)
	require.Nil(t, err)

	user = getUserFromDB(th.App, user.Id, t)
	assert.Equal(t, int64(0), user.LastPictureUpdate)
}

func TestAdjustProfileImage(t *testing.T) {
	th := Setup(t).InitBasic()
	defer th.TearDown()

	_, err := th.App.AdjustImage(bytes.NewReader([]byte{}))
	require.NotNil(t, err)

	// test image isn't the correct dimensions
	// it should be adjusted
	testjpg, error := testutils.ReadTestFile("testjpg.jpg")
	require.NoError(t, error)
	adjusted, err := th.App.AdjustImage(bytes.NewReader(testjpg))
	require.Nil(t, err)
	assert.True(t, adjusted.Len() > 0)
	assert.NotEqual(t, testjpg, adjusted)

	// default image should require adjustement
	user := th.BasicUser
	image, err := th.App.GetDefaultProfileImage(user)
	require.Nil(t, err)
	image2, err := th.App.AdjustImage(bytes.NewReader(image))
	require.Nil(t, err)
	assert.Equal(t, image, image2.Bytes())
}

func TestUpdateUserToRestrictedDomain(t *testing.T) {
	th := Setup(t)
	defer th.TearDown()

	user := th.CreateUser()
	defer th.App.PermanentDeleteUser(th.Context, user)

	th.App.UpdateConfig(func(cfg *model.Config) {
		*cfg.TeamSettings.RestrictCreationToDomains = "foo.com"
	})

	_, err := th.App.UpdateUser(user, false)
	assert.Nil(t, err)

	user.Email = "asdf@ghjk.l"
	_, err = th.App.UpdateUser(user, false)
	assert.NotNil(t, err)

	t.Run("Restricted Domains must be ignored for guest users", func(t *testing.T) {
		guest := th.CreateGuest()
		defer th.App.PermanentDeleteUser(th.Context, guest)

		th.App.UpdateConfig(func(cfg *model.Config) {
			*cfg.TeamSettings.RestrictCreationToDomains = "foo.com"
		})

		guest.Email = "asdf@bar.com"
		updatedGuest, err := th.App.UpdateUser(guest, false)
		require.Nil(t, err)
		require.Equal(t, guest.Email, updatedGuest.Email)
	})

	t.Run("Guest users should be affected by guest restricted domains", func(t *testing.T) {
		guest := th.CreateGuest()
		defer th.App.PermanentDeleteUser(th.Context, guest)

		th.App.UpdateConfig(func(cfg *model.Config) {
			*cfg.GuestAccountsSettings.RestrictCreationToDomains = "foo.com"
		})

		guest.Email = "asdf@bar.com"
		_, err := th.App.UpdateUser(guest, false)
		require.NotNil(t, err)

		guest.Email = "asdf@foo.com"
		updatedGuest, err := th.App.UpdateUser(guest, false)
		require.Nil(t, err)
		require.Equal(t, guest.Email, updatedGuest.Email)
	})
}

func TestUpdateUserActive(t *testing.T) {
	th := Setup(t)
	defer th.TearDown()

	user := th.CreateUser()

	EnableUserDeactivation := th.App.Config().TeamSettings.EnableUserDeactivation
	defer func() {
		th.App.UpdateConfig(func(cfg *model.Config) { cfg.TeamSettings.EnableUserDeactivation = EnableUserDeactivation })
	}()

	th.App.UpdateConfig(func(cfg *model.Config) {
		*cfg.TeamSettings.EnableUserDeactivation = true
	})
	err := th.App.UpdateUserActive(th.Context, user.Id, false)
	assert.Nil(t, err)
}

func TestUpdateActiveBotsSideEffect(t *testing.T) {
	th := Setup(t).InitBasic()
	defer th.TearDown()

	bot, err := th.App.CreateBot(th.Context, &model.Bot{
		Username:    "username",
		Description: "a bot",
		OwnerId:     th.BasicUser.Id,
	})
	require.Nil(t, err)
	defer th.App.PermanentDeleteBot(bot.UserId)

	// Automatic deactivation disabled
	th.App.UpdateConfig(func(cfg *model.Config) {
		*cfg.ServiceSettings.DisableBotsWhenOwnerIsDeactivated = false
	})

	th.App.UpdateActive(th.Context, th.BasicUser, false)

	retbot1, err := th.App.GetBot(bot.UserId, true)
	require.Nil(t, err)
	require.Zero(t, retbot1.DeleteAt)
	user1, err := th.App.GetUser(bot.UserId)
	require.Nil(t, err)
	require.Zero(t, user1.DeleteAt)

	th.App.UpdateActive(th.Context, th.BasicUser, true)

	// Automatic deactivation enabled
	th.App.UpdateConfig(func(cfg *model.Config) {
		*cfg.ServiceSettings.DisableBotsWhenOwnerIsDeactivated = true
	})

	th.App.UpdateActive(th.Context, th.BasicUser, false)

	retbot2, err := th.App.GetBot(bot.UserId, true)
	require.Nil(t, err)
	require.NotZero(t, retbot2.DeleteAt)
	user2, err := th.App.GetUser(bot.UserId)
	require.Nil(t, err)
	require.NotZero(t, user2.DeleteAt)

	th.App.UpdateActive(th.Context, th.BasicUser, true)
}

func TestUpdateOAuthUserAttrs(t *testing.T) {
	th := Setup(t)
	defer th.TearDown()

	id := model.NewId()
	id2 := model.NewId()
	th.App.UpdateConfig(func(cfg *model.Config) {
		*cfg.GitLabSettings.Enable = true
	})
	gitlabProvider := einterfaces.GetOAuthProvider("gitlab")

	username := "user" + id
	username2 := "user" + id2

	email := "user" + id + "@nowhere.com"
	email2 := "user" + id2 + "@nowhere.com"

	var user, user2 *model.User
	var gitlabUserObj oauthgitlab.GitLabUser
	user, gitlabUserObj = createGitlabUser(t, th.App, th.Context, 1, username, email)
	user2, _ = createGitlabUser(t, th.App, th.Context, 2, username2, email2)

	t.Run("UpdateUsername", func(t *testing.T) {
		t.Run("NoExistingUserWithSameUsername", func(t *testing.T) {
			gitlabUserObj.Username = "updateduser" + model.NewId()
			gitlabUser := getGitlabUserPayload(gitlabUserObj, t)
			data := bytes.NewReader(gitlabUser)

			user = getUserFromDB(th.App, user.Id, t)
			th.App.UpdateOAuthUserAttrs(data, user, gitlabProvider, "gitlab", nil)
			user = getUserFromDB(th.App, user.Id, t)

			require.Equal(t, gitlabUserObj.Username, user.Username, "user's username is not updated")
		})

		t.Run("ExistinguserWithSameUsername", func(t *testing.T) {
			gitlabUserObj.Username = user2.Username

			gitlabUser := getGitlabUserPayload(gitlabUserObj, t)
			data := bytes.NewReader(gitlabUser)

			user = getUserFromDB(th.App, user.Id, t)
			th.App.UpdateOAuthUserAttrs(data, user, gitlabProvider, "gitlab", nil)
			user = getUserFromDB(th.App, user.Id, t)

			require.NotEqual(t, gitlabUserObj.Username, user.Username, "user's username is updated though there already exists another user with the same username")
		})
	})

	t.Run("UpdateEmail", func(t *testing.T) {
		t.Run("NoExistingUserWithSameEmail", func(t *testing.T) {
			gitlabUserObj.Email = "newuser" + model.NewId() + "@nowhere.com"
			gitlabUser := getGitlabUserPayload(gitlabUserObj, t)
			data := bytes.NewReader(gitlabUser)

			user = getUserFromDB(th.App, user.Id, t)
			th.App.UpdateOAuthUserAttrs(data, user, gitlabProvider, "gitlab", nil)
			user = getUserFromDB(th.App, user.Id, t)

			require.Equal(t, gitlabUserObj.Email, user.Email, "user's email is not updated")

			require.True(t, user.EmailVerified, "user's email should have been verified")
		})

		t.Run("ExistingUserWithSameEmail", func(t *testing.T) {
			gitlabUserObj.Email = user2.Email

			gitlabUser := getGitlabUserPayload(gitlabUserObj, t)
			data := bytes.NewReader(gitlabUser)

			user = getUserFromDB(th.App, user.Id, t)
			th.App.UpdateOAuthUserAttrs(data, user, gitlabProvider, "gitlab", nil)
			user = getUserFromDB(th.App, user.Id, t)

			require.NotEqual(t, gitlabUserObj.Email, user.Email, "user's email is updated though there already exists another user with the same email")
		})
	})

	t.Run("UpdateFirstName", func(t *testing.T) {
		gitlabUserObj.Name = "Updated User"
		gitlabUser := getGitlabUserPayload(gitlabUserObj, t)
		data := bytes.NewReader(gitlabUser)

		user = getUserFromDB(th.App, user.Id, t)
		th.App.UpdateOAuthUserAttrs(data, user, gitlabProvider, "gitlab", nil)
		user = getUserFromDB(th.App, user.Id, t)

		require.Equal(t, "Updated", user.FirstName, "user's first name is not updated")
	})

	t.Run("UpdateLastName", func(t *testing.T) {
		gitlabUserObj.Name = "Updated Lastname"
		gitlabUser := getGitlabUserPayload(gitlabUserObj, t)
		data := bytes.NewReader(gitlabUser)

		user = getUserFromDB(th.App, user.Id, t)
		th.App.UpdateOAuthUserAttrs(data, user, gitlabProvider, "gitlab", nil)
		user = getUserFromDB(th.App, user.Id, t)

		require.Equal(t, "Lastname", user.LastName, "user's last name is not updated")
	})
}

func TestCreateUserConflict(t *testing.T) {
	th := Setup(t)
	defer th.TearDown()

	user := &model.User{
		Email:    "test@localhost",
		Username: model.NewId(),
	}
	user, err := th.App.Srv().Store.User().Save(user)
	require.NoError(t, err)
	username := user.Username

	var invErr *store.ErrInvalidInput
	// Same id
	_, err = th.App.Srv().Store.User().Save(user)
	require.Error(t, err)
	require.True(t, errors.As(err, &invErr))
	assert.Equal(t, "id", invErr.Field)

	// Same email
	user = &model.User{
		Email:    "test@localhost",
		Username: model.NewId(),
	}
	_, err = th.App.Srv().Store.User().Save(user)
	require.Error(t, err)
	require.True(t, errors.As(err, &invErr))
	assert.Equal(t, "email", invErr.Field)

	// Same username
	user = &model.User{
		Email:    "test2@localhost",
		Username: username,
	}
	_, err = th.App.Srv().Store.User().Save(user)
	require.Error(t, err)
	require.True(t, errors.As(err, &invErr))
	assert.Equal(t, "username", invErr.Field)
}

func TestUpdateUserEmail(t *testing.T) {
	th := Setup(t)
	defer th.TearDown()

	user := th.CreateUser()

	t.Run("RequireVerification", func(t *testing.T) {
		th.App.UpdateConfig(func(cfg *model.Config) {
			*cfg.EmailSettings.RequireEmailVerification = true
		})

		currentEmail := user.Email
		newEmail := th.MakeEmail()

		user.Email = newEmail
		user2, appErr := th.App.UpdateUser(user, false)
		assert.Nil(t, appErr)
		assert.Equal(t, currentEmail, user2.Email)
		assert.True(t, user2.EmailVerified)

		token, err := th.App.Srv().EmailService.CreateVerifyEmailToken(user2.Id, newEmail)
		assert.NoError(t, err)

		appErr = th.App.VerifyEmailFromToken(token.Token)
		assert.Nil(t, appErr)

		user2, appErr = th.App.GetUser(user2.Id)
		assert.Nil(t, appErr)
		assert.Equal(t, newEmail, user2.Email)
		assert.True(t, user2.EmailVerified)

		// Create bot user
		botuser := model.User{
			Email:    "botuser@localhost",
			Username: model.NewId(),
			IsBot:    true,
		}
		_, nErr := th.App.Srv().Store.User().Save(&botuser)
		assert.NoError(t, nErr)

		newBotEmail := th.MakeEmail()
		botuser.Email = newBotEmail
		botuser2, appErr := th.App.UpdateUser(&botuser, false)
		assert.Nil(t, appErr)
		assert.Equal(t, botuser2.Email, newBotEmail)

	})

	t.Run("RequireVerificationAlreadyUsedEmail", func(t *testing.T) {
		th.App.UpdateConfig(func(cfg *model.Config) {
			*cfg.EmailSettings.RequireEmailVerification = true
		})

		user2 := th.CreateUser()
		newEmail := user2.Email

		user.Email = newEmail
		user3, err := th.App.UpdateUser(user, false)
		require.NotNil(t, err)
		assert.Equal(t, err.Id, "app.user.save.email_exists.app_error")
		assert.Nil(t, user3)
	})

	t.Run("NoVerification", func(t *testing.T) {
		th.App.UpdateConfig(func(cfg *model.Config) {
			*cfg.EmailSettings.RequireEmailVerification = false
		})

		newEmail := th.MakeEmail()

		user.Email = newEmail
		user2, err := th.App.UpdateUser(user, false)
		assert.Nil(t, err)
		assert.Equal(t, newEmail, user2.Email)

		// Create bot user
		botuser := model.User{
			Email:    "botuser@localhost",
			Username: model.NewId(),
			IsBot:    true,
		}
		_, nErr := th.App.Srv().Store.User().Save(&botuser)
		assert.NoError(t, nErr)

		newBotEmail := th.MakeEmail()
		botuser.Email = newBotEmail
		botuser2, err := th.App.UpdateUser(&botuser, false)
		assert.Nil(t, err)
		assert.Equal(t, botuser2.Email, newBotEmail)
	})

	t.Run("NoVerificationAlreadyUsedEmail", func(t *testing.T) {
		th.App.UpdateConfig(func(cfg *model.Config) {
			*cfg.EmailSettings.RequireEmailVerification = false
		})

		user2 := th.CreateUser()
		newEmail := user2.Email

		user.Email = newEmail
		user3, err := th.App.UpdateUser(user, false)
		require.NotNil(t, err)
		assert.Equal(t, err.Id, "app.user.save.email_exists.app_error")
		assert.Nil(t, user3)
	})

	t.Run("Only the last token works if verification is required", func(t *testing.T) {
		th.App.UpdateConfig(func(cfg *model.Config) {
			*cfg.EmailSettings.RequireEmailVerification = true
		})

		// we update the email a first time and update. The first
		// token is sent with the email
		user.Email = th.MakeEmail()
		_, appErr := th.App.UpdateUser(user, true)
		require.Nil(t, appErr)

		tokens := []*model.Token{}
		require.Eventually(t, func() bool {
			var err error
			tokens, err = th.App.Srv().Store.Token().GetAllTokensByType(TokenTypeVerifyEmail)
			return err == nil && len(tokens) == 1
		}, 100*time.Millisecond, 10*time.Millisecond)

		firstToken := tokens[0]

		// without using the first token, we update the email a second
		// time and another token gets sent. The first one should not
		// work anymore and the second should work properly
		user.Email = th.MakeEmail()
		_, appErr = th.App.UpdateUser(user, true)
		require.Nil(t, appErr)

		require.Eventually(t, func() bool {
			var err error
			tokens, err = th.App.Srv().Store.Token().GetAllTokensByType(TokenTypeVerifyEmail)
<<<<<<< HEAD
			return err == nil && len(tokens) == 1
=======
			// We verify the same conditions as the earlier function,
			// but we also need to ensure that this is not the same token
			// as before, which is possible if the token updation goroutine
			// hasn't yet run.
			return err == nil && len(tokens) == 1 && tokens[0].Token != firstToken.Token
>>>>>>> 929caaff
		}, 100*time.Millisecond, 10*time.Millisecond)
		secondToken := tokens[0]

		_, err := th.App.Srv().Store.Token().GetByToken(firstToken.Token)
		require.Error(t, err)

		require.NotNil(t, th.App.VerifyEmailFromToken(firstToken.Token))
		require.Nil(t, th.App.VerifyEmailFromToken(secondToken.Token))
		require.NotNil(t, th.App.VerifyEmailFromToken(firstToken.Token))
	})
}

func getUserFromDB(a *App, id string, t *testing.T) *model.User {
	user, err := a.GetUser(id)
	require.Nil(t, err, "user is not found", err)
	return user
}

func getGitlabUserPayload(gitlabUser oauthgitlab.GitLabUser, t *testing.T) []byte {
	var payload []byte
	var err error
	payload, err = json.Marshal(gitlabUser)
	require.NoError(t, err, "Serialization of gitlab user to json failed", err)

	return payload
}

func createGitlabUser(t *testing.T, a *App, c *request.Context, id int64, username string, email string) (*model.User, oauthgitlab.GitLabUser) {
	gitlabUserObj := oauthgitlab.GitLabUser{Id: id, Username: username, Login: "user1", Email: email, Name: "Test User"}
	gitlabUser := getGitlabUserPayload(gitlabUserObj, t)

	var user *model.User
	var err *model.AppError

	user, err = a.CreateOAuthUser(c, "gitlab", bytes.NewReader(gitlabUser), "", nil)
	require.Nil(t, err, "unable to create the user", err)

	return user, gitlabUserObj
}

func TestGetUsersByStatus(t *testing.T) {
	th := Setup(t)
	defer th.TearDown()

	team := th.CreateTeam()
	channel, err := th.App.CreateChannel(th.Context, &model.Channel{
		DisplayName: "dn_" + model.NewId(),
		Name:        "name_" + model.NewId(),
		Type:        model.ChannelTypeOpen,
		TeamId:      team.Id,
		CreatorId:   model.NewId(),
	}, false)
	require.Nil(t, err, "failed to create channel: %v", err)

	createUserWithStatus := func(username string, status string) *model.User {
		id := model.NewId()

		user, err := th.App.CreateUser(th.Context, &model.User{
			Email:    "success+" + id + "@simulator.amazonses.com",
			Username: "un_" + username + "_" + id,
			Nickname: "nn_" + id,
			Password: "Password1",
		})
		require.Nil(t, err, "failed to create user: %v", err)

		th.LinkUserToTeam(user, team)
		th.AddUserToChannel(user, channel)

		th.App.SaveAndBroadcastStatus(&model.Status{
			UserId: user.Id,
			Status: status,
			Manual: true,
		})

		return user
	}

	// Creating these out of order in case that affects results
	awayUser1 := createUserWithStatus("away1", model.StatusAway)
	awayUser2 := createUserWithStatus("away2", model.StatusAway)
	dndUser1 := createUserWithStatus("dnd1", model.StatusDnd)
	dndUser2 := createUserWithStatus("dnd2", model.StatusDnd)
	offlineUser1 := createUserWithStatus("offline1", model.StatusOffline)
	offlineUser2 := createUserWithStatus("offline2", model.StatusOffline)
	onlineUser1 := createUserWithStatus("online1", model.StatusOnline)
	onlineUser2 := createUserWithStatus("online2", model.StatusOnline)

	t.Run("sorting by status then alphabetical", func(t *testing.T) {
		usersByStatus, err := th.App.GetUsersInChannelPageByStatus(&model.UserGetOptions{
			InChannelId: channel.Id,
			Page:        0,
			PerPage:     8,
		}, true)
		require.Nil(t, err)

		expectedUsersByStatus := []*model.User{
			onlineUser1,
			onlineUser2,
			awayUser1,
			awayUser2,
			dndUser1,
			dndUser2,
			offlineUser1,
			offlineUser2,
		}

		require.Equalf(t, len(expectedUsersByStatus), len(usersByStatus), "received only %v users, expected %v", len(usersByStatus), len(expectedUsersByStatus))

		for i := range usersByStatus {
			require.Equalf(t, expectedUsersByStatus[i].Id, usersByStatus[i].Id, "received user %v at index %v, expected %v", usersByStatus[i].Username, i, expectedUsersByStatus[i].Username)
		}
	})

	t.Run("paging", func(t *testing.T) {
		usersByStatus, err := th.App.GetUsersInChannelPageByStatus(&model.UserGetOptions{
			InChannelId: channel.Id,
			Page:        0,
			PerPage:     3,
		}, true)
		require.Nil(t, err)

		require.Equal(t, 3, len(usersByStatus), "received too many users")

		require.False(
			t,
			usersByStatus[0].Id != onlineUser1.Id && usersByStatus[1].Id != onlineUser2.Id,
			"expected to receive online users first",
		)

		require.Equal(t, awayUser1.Id, usersByStatus[2].Id, "expected to receive away users second")

		usersByStatus, err = th.App.GetUsersInChannelPageByStatus(&model.UserGetOptions{
			InChannelId: channel.Id,
			Page:        1,
			PerPage:     3,
		}, true)
		require.Nil(t, err)

		require.NotEmpty(t, usersByStatus, "at least some users are expected")
		require.Equal(t, awayUser2.Id, usersByStatus[0].Id, "expected to receive away users second")

		require.False(
			t,
			usersByStatus[1].Id != dndUser1.Id && usersByStatus[2].Id != dndUser2.Id,
			"expected to receive dnd users third",
		)

		usersByStatus, err = th.App.GetUsersInChannelPageByStatus(&model.UserGetOptions{
			InChannelId: channel.Id,
			Page:        1,
			PerPage:     4,
		}, true)
		require.Nil(t, err)

		require.Equal(t, 4, len(usersByStatus), "received too many users")

		require.False(
			t,
			usersByStatus[0].Id != dndUser1.Id && usersByStatus[1].Id != dndUser2.Id,
			"expected to receive dnd users third",
		)

		require.False(
			t,
			usersByStatus[2].Id != offlineUser1.Id && usersByStatus[3].Id != offlineUser2.Id,
			"expected to receive offline users last",
		)
	})
}

func TestCreateUserWithInviteId(t *testing.T) {
	th := Setup(t).InitBasic()
	defer th.TearDown()

	user := model.User{Email: strings.ToLower(model.NewId()) + "success+test@example.com", Nickname: "Darth Vader", Username: "vader" + model.NewId(), Password: "passwd1", AuthService: ""}

	t.Run("should create a user", func(t *testing.T) {
		u, err := th.App.CreateUserWithInviteId(th.Context, &user, th.BasicTeam.InviteId, "")
		require.Nil(t, err)
		require.Equal(t, u.Id, user.Id)
	})

	t.Run("invalid invite id", func(t *testing.T) {
		_, err := th.App.CreateUserWithInviteId(th.Context, &user, "", "")
		require.NotNil(t, err)
		require.Contains(t, err.Id, "app.team.get_by_invite_id")
	})

	t.Run("invalid domain", func(t *testing.T) {
		th.BasicTeam.AllowedDomains = "mattermost.com"
		_, nErr := th.App.Srv().Store.Team().Update(th.BasicTeam)
		require.NoError(t, nErr)
		_, err := th.App.CreateUserWithInviteId(th.Context, &user, th.BasicTeam.InviteId, "")
		require.NotNil(t, err)
		require.Equal(t, "api.team.invite_members.invalid_email.app_error", err.Id)
	})
}

func TestCreateUserWithToken(t *testing.T) {
	th := Setup(t).InitBasic()
	defer th.TearDown()

	user := model.User{Email: strings.ToLower(model.NewId()) + "success+test@example.com", Nickname: "Darth Vader", Username: "vader" + model.NewId(), Password: "passwd1", AuthService: ""}

	t.Run("invalid token", func(t *testing.T) {
		_, err := th.App.CreateUserWithToken(th.Context, &user, &model.Token{Token: "123"})
		require.NotNil(t, err, "Should fail on unexisting token")
	})

	t.Run("invalid token type", func(t *testing.T) {
		token := model.NewToken(
			TokenTypeVerifyEmail,
			model.MapToJSON(map[string]string{"teamID": th.BasicTeam.Id, "email": user.Email}),
		)
		require.NoError(t, th.App.Srv().Store.Token().Save(token))
		defer th.App.DeleteToken(token)
		_, err := th.App.CreateUserWithToken(th.Context, &user, token)
		require.NotNil(t, err, "Should fail on bad token type")
	})

	t.Run("token extra email does not match provided user data email", func(t *testing.T) {
		invitationEmail := "attacker@test.com"
		token := model.NewToken(
			TokenTypeTeamInvitation,
			model.MapToJSON(map[string]string{"teamId": th.BasicTeam.Id, "email": invitationEmail}),
		)

		require.NoError(t, th.App.Srv().Store.Token().Save(token))
		_, err := th.App.CreateUserWithToken(th.Context, &user, token)
		require.NotNil(t, err)
	})

	t.Run("expired token", func(t *testing.T) {
		token := model.NewToken(
			TokenTypeTeamInvitation,
			model.MapToJSON(map[string]string{"teamId": th.BasicTeam.Id, "email": user.Email}),
		)
		token.CreateAt = model.GetMillis() - InvitationExpiryTime - 1
		require.NoError(t, th.App.Srv().Store.Token().Save(token))
		defer th.App.DeleteToken(token)
		_, err := th.App.CreateUserWithToken(th.Context, &user, token)
		require.NotNil(t, err, "Should fail on expired token")
	})

	t.Run("invalid team id", func(t *testing.T) {
		token := model.NewToken(
			TokenTypeTeamInvitation,
			model.MapToJSON(map[string]string{"teamId": model.NewId(), "email": user.Email}),
		)
		require.NoError(t, th.App.Srv().Store.Token().Save(token))
		defer th.App.DeleteToken(token)
		_, err := th.App.CreateUserWithToken(th.Context, &user, token)
		require.NotNil(t, err, "Should fail on bad team id")
	})

	t.Run("valid regular user request", func(t *testing.T) {
		invitationEmail := strings.ToLower(model.NewId()) + "other-email@test.com"
		u := model.User{Email: invitationEmail, Nickname: "Darth Vader", Username: "vader" + model.NewId(), Password: "passwd1", AuthService: ""}
		token := model.NewToken(
			TokenTypeTeamInvitation,
			model.MapToJSON(map[string]string{"teamId": th.BasicTeam.Id, "email": invitationEmail}),
		)
		require.NoError(t, th.App.Srv().Store.Token().Save(token))
		newUser, err := th.App.CreateUserWithToken(th.Context, &u, token)
		require.Nil(t, err, "Should add user to the team. err=%v", err)
		assert.False(t, newUser.IsGuest())
		require.Equal(t, invitationEmail, newUser.Email, "The user email must be the invitation one")

		_, nErr := th.App.Srv().Store.Token().GetByToken(token.Token)
		require.Error(t, nErr, "The token must be deleted after be used")

		members, err := th.App.GetChannelMembersForUser(th.BasicTeam.Id, newUser.Id)
		require.Nil(t, err)
		assert.Len(t, members, 2)
	})

	t.Run("valid guest request", func(t *testing.T) {
		invitationEmail := strings.ToLower(model.NewId()) + "other-email@test.com"
		token := model.NewToken(
			TokenTypeGuestInvitation,
			model.MapToJSON(map[string]string{"teamId": th.BasicTeam.Id, "email": invitationEmail, "channels": th.BasicChannel.Id}),
		)

		require.NoError(t, th.App.Srv().Store.Token().Save(token))
		guest := model.User{Email: invitationEmail, Nickname: "Darth Vader", Username: "vader" + model.NewId(), Password: "passwd1", AuthService: ""}
		newGuest, err := th.App.CreateUserWithToken(th.Context, &guest, token)
		require.Nil(t, err, "Should add user to the team. err=%v", err)

		assert.True(t, newGuest.IsGuest())
		require.Equal(t, invitationEmail, newGuest.Email, "The user email must be the invitation one")
		_, nErr := th.App.Srv().Store.Token().GetByToken(token.Token)
		require.Error(t, nErr, "The token must be deleted after be used")

		members, err := th.App.GetChannelMembersForUser(th.BasicTeam.Id, newGuest.Id)
		require.Nil(t, err)
		require.Len(t, members, 1)
		assert.Equal(t, members[0].ChannelId, th.BasicChannel.Id)
	})

	t.Run("create guest having email domain restrictions", func(t *testing.T) {
		enableGuestDomainRestricions := *th.App.Config().GuestAccountsSettings.RestrictCreationToDomains
		defer func() {
			th.App.UpdateConfig(func(cfg *model.Config) {
				cfg.GuestAccountsSettings.RestrictCreationToDomains = &enableGuestDomainRestricions
			})
		}()
		th.App.UpdateConfig(func(cfg *model.Config) { *cfg.GuestAccountsSettings.RestrictCreationToDomains = "restricted.com" })
		forbiddenInvitationEmail := strings.ToLower(model.NewId()) + "other-email@test.com"
		grantedInvitationEmail := strings.ToLower(model.NewId()) + "other-email@restricted.com"
		forbiddenDomainToken := model.NewToken(
			TokenTypeGuestInvitation,
			model.MapToJSON(map[string]string{"teamId": th.BasicTeam.Id, "email": forbiddenInvitationEmail, "channels": th.BasicChannel.Id}),
		)
		grantedDomainToken := model.NewToken(
			TokenTypeGuestInvitation,
			model.MapToJSON(map[string]string{"teamId": th.BasicTeam.Id, "email": grantedInvitationEmail, "channels": th.BasicChannel.Id}),
		)
		require.NoError(t, th.App.Srv().Store.Token().Save(forbiddenDomainToken))
		require.NoError(t, th.App.Srv().Store.Token().Save(grantedDomainToken))
		guest := model.User{
			Email:       forbiddenInvitationEmail,
			Nickname:    "Darth Vader",
			Username:    "vader" + model.NewId(),
			Password:    "passwd1",
			AuthService: "",
		}
		newGuest, err := th.App.CreateUserWithToken(th.Context, &guest, forbiddenDomainToken)
		require.NotNil(t, err)
		require.Nil(t, newGuest)
		assert.Equal(t, "api.user.create_user.accepted_domain.app_error", err.Id)

		guest.Email = grantedInvitationEmail
		newGuest, err = th.App.CreateUserWithToken(th.Context, &guest, grantedDomainToken)
		require.Nil(t, err)
		assert.True(t, newGuest.IsGuest())
		require.Equal(t, grantedInvitationEmail, newGuest.Email)
		_, nErr := th.App.Srv().Store.Token().GetByToken(grantedDomainToken.Token)
		require.Error(t, nErr)

		members, err := th.App.GetChannelMembersForUser(th.BasicTeam.Id, newGuest.Id)
		require.Nil(t, err)
		require.Len(t, members, 1)
		assert.Equal(t, members[0].ChannelId, th.BasicChannel.Id)
	})

	t.Run("create guest having team and system email domain restrictions", func(t *testing.T) {
		th.BasicTeam.AllowedDomains = "restricted-team.com"
		_, err := th.App.UpdateTeam(th.BasicTeam)
		require.Nil(t, err, "Should update the team")
		enableGuestDomainRestricions := *th.App.Config().TeamSettings.RestrictCreationToDomains
		defer func() {
			th.App.UpdateConfig(func(cfg *model.Config) {
				cfg.TeamSettings.RestrictCreationToDomains = &enableGuestDomainRestricions
			})
		}()
		th.App.UpdateConfig(func(cfg *model.Config) { *cfg.TeamSettings.RestrictCreationToDomains = "restricted.com" })
		invitationEmail := strings.ToLower(model.NewId()) + "other-email@test.com"
		token := model.NewToken(
			TokenTypeGuestInvitation,
			model.MapToJSON(map[string]string{"teamId": th.BasicTeam.Id, "email": invitationEmail, "channels": th.BasicChannel.Id}),
		)
		require.NoError(t, th.App.Srv().Store.Token().Save(token))
		guest := model.User{
			Email:       invitationEmail,
			Nickname:    "Darth Vader",
			Username:    "vader" + model.NewId(),
			Password:    "passwd1",
			AuthService: "",
		}
		newGuest, err := th.App.CreateUserWithToken(th.Context, &guest, token)
		require.Nil(t, err)
		assert.True(t, newGuest.IsGuest())
		assert.Equal(t, invitationEmail, newGuest.Email, "The user email must be the invitation one")
		_, nErr := th.App.Srv().Store.Token().GetByToken(token.Token)
		require.Error(t, nErr)

		members, err := th.App.GetChannelMembersForUser(th.BasicTeam.Id, newGuest.Id)
		require.Nil(t, err)
		require.Len(t, members, 1)
		assert.Equal(t, members[0].ChannelId, th.BasicChannel.Id)
	})
}

func TestPermanentDeleteUser(t *testing.T) {
	th := Setup(t).InitBasic()
	defer th.TearDown()

	b := []byte("testimage")

	finfo, err := th.App.DoUploadFile(th.Context, time.Now(), th.BasicTeam.Id, th.BasicChannel.Id, th.BasicUser.Id, "testfile.txt", b)

	require.Nil(t, err, "Unable to upload file. err=%v", err)

	bot, err := th.App.CreateBot(th.Context, &model.Bot{
		Username:    "botname",
		Description: "a bot",
		OwnerId:     model.NewId(),
	})
	assert.Nil(t, err)

	var bots1 []*model.Bot
	var bots2 []*model.Bot

	sqlStore := mainHelper.GetSQLStore()
	_, err1 := sqlStore.GetMaster().Select(&bots1, "SELECT * FROM Bots")
	assert.NoError(t, err1)
	assert.Equal(t, 1, len(bots1))

	// test that bot is deleted from bots table
	retUser1, err := th.App.GetUser(bot.UserId)
	assert.Nil(t, err)

	err = th.App.PermanentDeleteUser(th.Context, retUser1)
	assert.Nil(t, err)

	_, err1 = sqlStore.GetMaster().Select(&bots2, "SELECT * FROM Bots")
	assert.NoError(t, err1)
	assert.Equal(t, 0, len(bots2))

	err = th.App.PermanentDeleteUser(th.Context, th.BasicUser)
	require.Nil(t, err, "Unable to delete user. err=%v", err)

	res, err := th.App.FileExists(finfo.Path)

	require.Nil(t, err, "Unable to check whether file exists. err=%v", err)

	require.False(t, res, "File was not deleted on FS. err=%v", err)

	finfo, err = th.App.GetFileInfo(finfo.Id)

	require.Nil(t, finfo, "Unable to find finfo. err=%v", err)

	require.NotNil(t, err, "GetFileInfo after DeleteUser is nil. err=%v", err)
}

func TestPasswordRecovery(t *testing.T) {
	th := Setup(t).InitBasic()
	defer th.TearDown()

	token, err := th.App.CreatePasswordRecoveryToken(th.BasicUser.Id, th.BasicUser.Email)
	assert.Nil(t, err)

	tokenData := struct {
		UserId string
		Email  string
	}{}

	err2 := json.Unmarshal([]byte(token.Extra), &tokenData)
	assert.NoError(t, err2)
	assert.Equal(t, th.BasicUser.Id, tokenData.UserId)
	assert.Equal(t, th.BasicUser.Email, tokenData.Email)

	// Password token with same eMail as during creation
	err = th.App.ResetPasswordFromToken(token.Token, "abcdefgh")
	assert.Nil(t, err)

	// Password token with modified eMail after creation
	token, err = th.App.CreatePasswordRecoveryToken(th.BasicUser.Id, th.BasicUser.Email)
	assert.Nil(t, err)

	th.App.UpdateConfig(func(c *model.Config) {
		*c.EmailSettings.RequireEmailVerification = false
	})

	th.BasicUser.Email = th.MakeEmail()
	_, err = th.App.UpdateUser(th.BasicUser, false)
	assert.Nil(t, err)

	err = th.App.ResetPasswordFromToken(token.Token, "abcdefgh")
	assert.NotNil(t, err)
}

func TestGetViewUsersRestrictions(t *testing.T) {
	th := Setup(t).InitBasic()
	defer th.TearDown()

	team1 := th.CreateTeam()
	team2 := th.CreateTeam()
	th.CreateTeam() // Another team

	user1 := th.CreateUser()

	th.LinkUserToTeam(user1, team1)
	th.LinkUserToTeam(user1, team2)

	th.App.UpdateTeamMemberRoles(team1.Id, user1.Id, "team_user team_admin")

	team1channel1 := th.CreateChannel(team1)
	team1channel2 := th.CreateChannel(team1)
	th.CreateChannel(team1) // Another channel
	team1offtopic, err := th.App.GetChannelByName("off-topic", team1.Id, false)
	require.Nil(t, err)
	team1townsquare, err := th.App.GetChannelByName("town-square", team1.Id, false)
	require.Nil(t, err)

	team2channel1 := th.CreateChannel(team2)
	th.CreateChannel(team2) // Another channel
	team2offtopic, err := th.App.GetChannelByName("off-topic", team2.Id, false)
	require.Nil(t, err)
	team2townsquare, err := th.App.GetChannelByName("town-square", team2.Id, false)
	require.Nil(t, err)

	th.App.AddUserToChannel(user1, team1channel1, false)
	th.App.AddUserToChannel(user1, team1channel2, false)
	th.App.AddUserToChannel(user1, team2channel1, false)

	addPermission := func(role *model.Role, permission string) *model.AppError {
		newPermissions := append(role.Permissions, permission)
		_, err := th.App.PatchRole(role, &model.RolePatch{Permissions: &newPermissions})
		return err
	}

	removePermission := func(role *model.Role, permission string) *model.AppError {
		newPermissions := []string{}
		for _, oldPermission := range role.Permissions {
			if permission != oldPermission {
				newPermissions = append(newPermissions, oldPermission)
			}
		}
		_, err := th.App.PatchRole(role, &model.RolePatch{Permissions: &newPermissions})
		return err
	}

	t.Run("VIEW_MEMBERS permission granted at system level", func(t *testing.T) {
		restrictions, err := th.App.GetViewUsersRestrictions(user1.Id)
		require.Nil(t, err)

		assert.Nil(t, restrictions)
	})

	t.Run("VIEW_MEMBERS permission granted at team level", func(t *testing.T) {
		systemUserRole, err := th.App.GetRoleByName(context.Background(), model.SystemUserRoleId)
		require.Nil(t, err)
		teamUserRole, err := th.App.GetRoleByName(context.Background(), model.TeamUserRoleId)
		require.Nil(t, err)

		require.Nil(t, removePermission(systemUserRole, model.PermissionViewMembers.Id))
		defer addPermission(systemUserRole, model.PermissionViewMembers.Id)
		require.Nil(t, addPermission(teamUserRole, model.PermissionViewMembers.Id))
		defer removePermission(teamUserRole, model.PermissionViewMembers.Id)

		restrictions, err := th.App.GetViewUsersRestrictions(user1.Id)
		require.Nil(t, err)

		assert.NotNil(t, restrictions)
		assert.NotNil(t, restrictions.Teams)
		assert.NotNil(t, restrictions.Channels)
		assert.ElementsMatch(t, []string{team1townsquare.Id, team1offtopic.Id, team1channel1.Id, team1channel2.Id, team2townsquare.Id, team2offtopic.Id, team2channel1.Id}, restrictions.Channels)
		assert.ElementsMatch(t, []string{team1.Id, team2.Id}, restrictions.Teams)
	})

	t.Run("VIEW_MEMBERS permission not granted at any level", func(t *testing.T) {
		systemUserRole, err := th.App.GetRoleByName(context.Background(), model.SystemUserRoleId)
		require.Nil(t, err)
		require.Nil(t, removePermission(systemUserRole, model.PermissionViewMembers.Id))
		defer addPermission(systemUserRole, model.PermissionViewMembers.Id)

		restrictions, err := th.App.GetViewUsersRestrictions(user1.Id)
		require.Nil(t, err)

		assert.NotNil(t, restrictions)
		assert.Empty(t, restrictions.Teams)
		assert.NotNil(t, restrictions.Channels)
		assert.ElementsMatch(t, []string{team1townsquare.Id, team1offtopic.Id, team1channel1.Id, team1channel2.Id, team2townsquare.Id, team2offtopic.Id, team2channel1.Id}, restrictions.Channels)
	})

	t.Run("VIEW_MEMBERS permission for some teams but not for others", func(t *testing.T) {
		systemUserRole, err := th.App.GetRoleByName(context.Background(), model.SystemUserRoleId)
		require.Nil(t, err)
		teamAdminRole, err := th.App.GetRoleByName(context.Background(), model.TeamAdminRoleId)
		require.Nil(t, err)

		require.Nil(t, removePermission(systemUserRole, model.PermissionViewMembers.Id))
		defer addPermission(systemUserRole, model.PermissionViewMembers.Id)
		require.Nil(t, addPermission(teamAdminRole, model.PermissionViewMembers.Id))
		defer removePermission(teamAdminRole, model.PermissionViewMembers.Id)

		restrictions, err := th.App.GetViewUsersRestrictions(user1.Id)
		require.Nil(t, err)

		assert.NotNil(t, restrictions)
		assert.NotNil(t, restrictions.Teams)
		assert.NotNil(t, restrictions.Channels)
		assert.ElementsMatch(t, restrictions.Teams, []string{team1.Id})
		assert.ElementsMatch(t, []string{team1townsquare.Id, team1offtopic.Id, team1channel1.Id, team1channel2.Id, team2townsquare.Id, team2offtopic.Id, team2channel1.Id}, restrictions.Channels)
	})
}

func TestPromoteGuestToUser(t *testing.T) {
	th := Setup(t).InitBasic()
	defer th.TearDown()

	t.Run("Must fail with regular user", func(t *testing.T) {
		require.Equal(t, "system_user", th.BasicUser.Roles)
		err := th.App.PromoteGuestToUser(th.Context, th.BasicUser, th.BasicUser.Id)
		require.Nil(t, err)

		user, err := th.App.GetUser(th.BasicUser.Id)
		assert.Nil(t, err)
		assert.Equal(t, "system_user", user.Roles)
	})

	t.Run("Must work with guest user without teams or channels", func(t *testing.T) {
		guest := th.CreateGuest()
		require.Equal(t, "system_guest", guest.Roles)

		err := th.App.PromoteGuestToUser(th.Context, guest, th.BasicUser.Id)
		require.Nil(t, err)
		guest, err = th.App.GetUser(guest.Id)
		assert.Nil(t, err)
		assert.Equal(t, "system_user", guest.Roles)
	})

	t.Run("Must work with guest user with teams but no channels", func(t *testing.T) {
		guest := th.CreateGuest()
		require.Equal(t, "system_guest", guest.Roles)
		th.LinkUserToTeam(guest, th.BasicTeam)
		teamMember, err := th.App.GetTeamMember(th.BasicTeam.Id, guest.Id)
		require.Nil(t, err)
		require.True(t, teamMember.SchemeGuest)
		require.False(t, teamMember.SchemeUser)

		err = th.App.PromoteGuestToUser(th.Context, guest, th.BasicUser.Id)
		require.Nil(t, err)
		guest, err = th.App.GetUser(guest.Id)
		assert.Nil(t, err)
		assert.Equal(t, "system_user", guest.Roles)
		teamMember, err = th.App.GetTeamMember(th.BasicTeam.Id, guest.Id)
		assert.Nil(t, err)
		assert.False(t, teamMember.SchemeGuest)
		assert.True(t, teamMember.SchemeUser)
	})

	t.Run("Must work with guest user with teams and channels", func(t *testing.T) {
		guest := th.CreateGuest()
		require.Equal(t, "system_guest", guest.Roles)
		th.LinkUserToTeam(guest, th.BasicTeam)
		teamMember, err := th.App.GetTeamMember(th.BasicTeam.Id, guest.Id)
		require.Nil(t, err)
		require.True(t, teamMember.SchemeGuest)
		require.False(t, teamMember.SchemeUser)

		channelMember := th.AddUserToChannel(guest, th.BasicChannel)
		require.True(t, channelMember.SchemeGuest)
		require.False(t, channelMember.SchemeUser)

		err = th.App.PromoteGuestToUser(th.Context, guest, th.BasicUser.Id)
		require.Nil(t, err)
		guest, err = th.App.GetUser(guest.Id)
		assert.Nil(t, err)
		assert.Equal(t, "system_user", guest.Roles)
		teamMember, err = th.App.GetTeamMember(th.BasicTeam.Id, guest.Id)
		assert.Nil(t, err)
		assert.False(t, teamMember.SchemeGuest)
		assert.True(t, teamMember.SchemeUser)
		_, err = th.App.GetChannelMember(context.Background(), th.BasicChannel.Id, guest.Id)
		assert.Nil(t, err)
		assert.False(t, teamMember.SchemeGuest)
		assert.True(t, teamMember.SchemeUser)
	})

	t.Run("Must add the default channels", func(t *testing.T) {
		guest := th.CreateGuest()
		require.Equal(t, "system_guest", guest.Roles)
		th.LinkUserToTeam(guest, th.BasicTeam)
		teamMember, err := th.App.GetTeamMember(th.BasicTeam.Id, guest.Id)
		require.Nil(t, err)
		require.True(t, teamMember.SchemeGuest)
		require.False(t, teamMember.SchemeUser)

		channelMember := th.AddUserToChannel(guest, th.BasicChannel)
		require.True(t, channelMember.SchemeGuest)
		require.False(t, channelMember.SchemeUser)

		channelMembers, err := th.App.GetChannelMembersForUser(th.BasicTeam.Id, guest.Id)
		require.Nil(t, err)
		require.Len(t, channelMembers, 1)

		err = th.App.PromoteGuestToUser(th.Context, guest, th.BasicUser.Id)
		require.Nil(t, err)
		guest, err = th.App.GetUser(guest.Id)
		assert.Nil(t, err)
		assert.Equal(t, "system_user", guest.Roles)
		teamMember, err = th.App.GetTeamMember(th.BasicTeam.Id, guest.Id)
		assert.Nil(t, err)
		assert.False(t, teamMember.SchemeGuest)
		assert.True(t, teamMember.SchemeUser)
		_, err = th.App.GetChannelMember(context.Background(), th.BasicChannel.Id, guest.Id)
		assert.Nil(t, err)
		assert.False(t, teamMember.SchemeGuest)
		assert.True(t, teamMember.SchemeUser)

		channelMembers, err = th.App.GetChannelMembersForUser(th.BasicTeam.Id, guest.Id)
		require.Nil(t, err)
		assert.Len(t, channelMembers, 3)
	})

	t.Run("Must invalidate channel stats cache when promoting a guest", func(t *testing.T) {
		guest := th.CreateGuest()
		require.Equal(t, "system_guest", guest.Roles)
		th.LinkUserToTeam(guest, th.BasicTeam)
		teamMember, err := th.App.GetTeamMember(th.BasicTeam.Id, guest.Id)
		require.Nil(t, err)
		require.True(t, teamMember.SchemeGuest)
		require.False(t, teamMember.SchemeUser)

		guestCount, _ := th.App.GetChannelGuestCount(th.BasicChannel.Id)
		require.Equal(t, int64(0), guestCount)

		channelMember := th.AddUserToChannel(guest, th.BasicChannel)
		require.True(t, channelMember.SchemeGuest)
		require.False(t, channelMember.SchemeUser)

		guestCount, _ = th.App.GetChannelGuestCount(th.BasicChannel.Id)
		require.Equal(t, int64(1), guestCount)

		err = th.App.PromoteGuestToUser(th.Context, guest, th.BasicUser.Id)
		require.Nil(t, err)

		guestCount, _ = th.App.GetChannelGuestCount(th.BasicChannel.Id)
		require.Equal(t, int64(0), guestCount)
	})
}

func TestDemoteUserToGuest(t *testing.T) {
	th := Setup(t).InitBasic()
	defer th.TearDown()

	t.Run("Must invalidate channel stats cache when demoting a user", func(t *testing.T) {
		user := th.CreateUser()
		require.Equal(t, "system_user", user.Roles)
		th.LinkUserToTeam(user, th.BasicTeam)
		teamMember, err := th.App.GetTeamMember(th.BasicTeam.Id, user.Id)
		require.Nil(t, err)
		require.True(t, teamMember.SchemeUser)
		require.False(t, teamMember.SchemeGuest)

		guestCount, _ := th.App.GetChannelGuestCount(th.BasicChannel.Id)
		require.Equal(t, int64(0), guestCount)

		channelMember := th.AddUserToChannel(user, th.BasicChannel)
		require.True(t, channelMember.SchemeUser)
		require.False(t, channelMember.SchemeGuest)

		guestCount, _ = th.App.GetChannelGuestCount(th.BasicChannel.Id)
		require.Equal(t, int64(0), guestCount)

		err = th.App.DemoteUserToGuest(user)
		require.Nil(t, err)

		guestCount, _ = th.App.GetChannelGuestCount(th.BasicChannel.Id)
		require.Equal(t, int64(1), guestCount)
	})

	t.Run("Must fail with guest user", func(t *testing.T) {
		guest := th.CreateGuest()
		require.Equal(t, "system_guest", guest.Roles)
		err := th.App.DemoteUserToGuest(guest)
		require.Nil(t, err)

		user, err := th.App.GetUser(guest.Id)
		assert.Nil(t, err)
		assert.Equal(t, "system_guest", user.Roles)
	})

	t.Run("Must work with user without teams or channels", func(t *testing.T) {
		user := th.CreateUser()
		require.Equal(t, "system_user", user.Roles)

		err := th.App.DemoteUserToGuest(user)
		require.Nil(t, err)
		user, err = th.App.GetUser(user.Id)
		assert.Nil(t, err)
		assert.Equal(t, "system_guest", user.Roles)
	})

	t.Run("Must work with user with teams but no channels", func(t *testing.T) {
		user := th.CreateUser()
		require.Equal(t, "system_user", user.Roles)
		th.LinkUserToTeam(user, th.BasicTeam)
		teamMember, err := th.App.GetTeamMember(th.BasicTeam.Id, user.Id)
		require.Nil(t, err)
		require.True(t, teamMember.SchemeUser)
		require.False(t, teamMember.SchemeGuest)

		err = th.App.DemoteUserToGuest(user)
		require.Nil(t, err)
		user, err = th.App.GetUser(user.Id)
		assert.Nil(t, err)
		assert.Equal(t, "system_guest", user.Roles)
		teamMember, err = th.App.GetTeamMember(th.BasicTeam.Id, user.Id)
		assert.Nil(t, err)
		assert.False(t, teamMember.SchemeUser)
		assert.True(t, teamMember.SchemeGuest)
	})

	t.Run("Must work with user with teams and channels", func(t *testing.T) {
		user := th.CreateUser()
		require.Equal(t, "system_user", user.Roles)
		th.LinkUserToTeam(user, th.BasicTeam)
		teamMember, err := th.App.GetTeamMember(th.BasicTeam.Id, user.Id)
		require.Nil(t, err)
		require.True(t, teamMember.SchemeUser)
		require.False(t, teamMember.SchemeGuest)

		channelMember := th.AddUserToChannel(user, th.BasicChannel)
		require.True(t, channelMember.SchemeUser)
		require.False(t, channelMember.SchemeGuest)

		err = th.App.DemoteUserToGuest(user)
		require.Nil(t, err)
		user, err = th.App.GetUser(user.Id)
		assert.Nil(t, err)
		assert.Equal(t, "system_guest", user.Roles)
		teamMember, err = th.App.GetTeamMember(th.BasicTeam.Id, user.Id)
		assert.Nil(t, err)
		assert.False(t, teamMember.SchemeUser)
		assert.True(t, teamMember.SchemeGuest)
		_, err = th.App.GetChannelMember(context.Background(), th.BasicChannel.Id, user.Id)
		assert.Nil(t, err)
		assert.False(t, teamMember.SchemeUser)
		assert.True(t, teamMember.SchemeGuest)
	})

	t.Run("Must respect the current channels not removing defaults", func(t *testing.T) {
		user := th.CreateUser()
		require.Equal(t, "system_user", user.Roles)
		th.LinkUserToTeam(user, th.BasicTeam)
		teamMember, err := th.App.GetTeamMember(th.BasicTeam.Id, user.Id)
		require.Nil(t, err)
		require.True(t, teamMember.SchemeUser)
		require.False(t, teamMember.SchemeGuest)

		channelMember := th.AddUserToChannel(user, th.BasicChannel)
		require.True(t, channelMember.SchemeUser)
		require.False(t, channelMember.SchemeGuest)

		channelMembers, err := th.App.GetChannelMembersForUser(th.BasicTeam.Id, user.Id)
		require.Nil(t, err)
		require.Len(t, channelMembers, 3)

		err = th.App.DemoteUserToGuest(user)
		require.Nil(t, err)
		user, err = th.App.GetUser(user.Id)
		assert.Nil(t, err)
		assert.Equal(t, "system_guest", user.Roles)
		teamMember, err = th.App.GetTeamMember(th.BasicTeam.Id, user.Id)
		assert.Nil(t, err)
		assert.False(t, teamMember.SchemeUser)
		assert.True(t, teamMember.SchemeGuest)
		_, err = th.App.GetChannelMember(context.Background(), th.BasicChannel.Id, user.Id)
		assert.Nil(t, err)
		assert.False(t, teamMember.SchemeUser)
		assert.True(t, teamMember.SchemeGuest)

		channelMembers, err = th.App.GetChannelMembersForUser(th.BasicTeam.Id, user.Id)
		require.Nil(t, err)
		assert.Len(t, channelMembers, 3)
	})

	t.Run("Must be removed as team and channel admin", func(t *testing.T) {
		user := th.CreateUser()
		require.Equal(t, "system_user", user.Roles)

		team := th.CreateTeam()

		th.LinkUserToTeam(user, team)
		th.App.UpdateTeamMemberRoles(team.Id, user.Id, "team_user team_admin")

		teamMember, err := th.App.GetTeamMember(team.Id, user.Id)
		require.Nil(t, err)
		require.True(t, teamMember.SchemeUser)
		require.True(t, teamMember.SchemeAdmin)
		require.False(t, teamMember.SchemeGuest)

		channel := th.CreateChannel(team)

		th.AddUserToChannel(user, channel)
		th.App.UpdateChannelMemberSchemeRoles(channel.Id, user.Id, false, true, true)

		channelMember, err := th.App.GetChannelMember(context.Background(), channel.Id, user.Id)
		assert.Nil(t, err)
		assert.True(t, channelMember.SchemeUser)
		assert.True(t, channelMember.SchemeAdmin)
		assert.False(t, channelMember.SchemeGuest)

		err = th.App.DemoteUserToGuest(user)
		require.Nil(t, err)

		user, err = th.App.GetUser(user.Id)
		assert.Nil(t, err)
		assert.Equal(t, "system_guest", user.Roles)

		teamMember, err = th.App.GetTeamMember(team.Id, user.Id)
		assert.Nil(t, err)
		assert.False(t, teamMember.SchemeUser)
		assert.False(t, teamMember.SchemeAdmin)
		assert.True(t, teamMember.SchemeGuest)

		channelMember, err = th.App.GetChannelMember(context.Background(), channel.Id, user.Id)
		assert.Nil(t, err)
		assert.False(t, channelMember.SchemeUser)
		assert.False(t, channelMember.SchemeAdmin)
		assert.True(t, channelMember.SchemeGuest)
	})
}

func TestDeactivateGuests(t *testing.T) {
	th := Setup(t).InitBasic()
	defer th.TearDown()

	guest1 := th.CreateGuest()
	guest2 := th.CreateGuest()
	user := th.CreateUser()

	err := th.App.DeactivateGuests(th.Context)
	require.Nil(t, err)

	guest1, err = th.App.GetUser(guest1.Id)
	assert.Nil(t, err)
	assert.NotEqual(t, int64(0), guest1.DeleteAt)

	guest2, err = th.App.GetUser(guest2.Id)
	assert.Nil(t, err)
	assert.NotEqual(t, int64(0), guest2.DeleteAt)

	user, err = th.App.GetUser(user.Id)
	assert.Nil(t, err)
	assert.Equal(t, int64(0), user.DeleteAt)
}

func TestUpdateUserRolesWithUser(t *testing.T) {
	// InitBasic is used to let the first CreateUser call not be
	// a system_admin
	th := Setup(t).InitBasic()
	defer th.TearDown()

	// Create normal user.
	user := th.CreateUser()
	assert.Equal(t, user.Roles, model.SystemUserRoleId)

	// Upgrade to sysadmin.
	user, err := th.App.UpdateUserRolesWithUser(user, model.SystemUserRoleId+" "+model.SystemAdminRoleId, false)
	require.Nil(t, err)
	assert.Equal(t, user.Roles, model.SystemUserRoleId+" "+model.SystemAdminRoleId)

	// Test bad role.
	_, err = th.App.UpdateUserRolesWithUser(user, "does not exist", false)
	require.NotNil(t, err)
}

func TestDeactivateMfa(t *testing.T) {
	t.Run("MFA is disabled", func(t *testing.T) {
		th := Setup(t).InitBasic()
		defer th.TearDown()

		th.App.UpdateConfig(func(cfg *model.Config) {
			*cfg.ServiceSettings.EnableMultifactorAuthentication = false
		})

		user := th.BasicUser
		err := th.App.DeactivateMfa(user.Id)
		require.Nil(t, err)
	})
}

func TestPatchUser(t *testing.T) {
	th := Setup(t).InitBasic()
	defer th.TearDown()

	testUser := th.CreateUser()
	defer th.App.PermanentDeleteUser(th.Context, testUser)

	t.Run("Patch with a username already exists", func(t *testing.T) {
		_, err := th.App.PatchUser(testUser.Id, &model.UserPatch{
			Username: model.NewString(th.BasicUser.Username),
		}, true)

		require.NotNil(t, err)
		require.Equal(t, "app.user.save.username_exists.app_error", err.Id)
	})

	t.Run("Patch with a email already exists", func(t *testing.T) {
		_, err := th.App.PatchUser(testUser.Id, &model.UserPatch{
			Email: model.NewString(th.BasicUser.Email),
		}, true)

		require.NotNil(t, err)
		require.Equal(t, "app.user.save.email_exists.app_error", err.Id)
	})

	t.Run("Patch username with a new username", func(t *testing.T) {
		_, err := th.App.PatchUser(testUser.Id, &model.UserPatch{
			Username: model.NewString(model.NewId()),
		}, true)

		require.Nil(t, err)
	})
}

func TestUpdateThreadReadForUser(t *testing.T) {
	os.Setenv("MM_FEATUREFLAGS_COLLAPSEDTHREADS", "true")
	defer os.Unsetenv("MM_FEATUREFLAGS_COLLAPSEDTHREADS")

	t.Run("Ensure thread membership is created and followed", func(t *testing.T) {
		th := Setup(t).InitBasic()
		defer th.TearDown()
		th.App.UpdateConfig(func(cfg *model.Config) {
			*cfg.ServiceSettings.ThreadAutoFollow = true
			*cfg.ServiceSettings.CollapsedThreads = model.CollapsedThreadsDefaultOn
		})

		rootPost, appErr := th.App.CreatePost(th.Context, &model.Post{UserId: th.BasicUser2.Id, CreateAt: model.GetMillis(), ChannelId: th.BasicChannel.Id, Message: "hi"}, th.BasicChannel, false, false)
		require.Nil(t, appErr)
		replyPost, appErr := th.App.CreatePost(th.Context, &model.Post{RootId: rootPost.Id, UserId: th.BasicUser2.Id, CreateAt: model.GetMillis(), ChannelId: th.BasicChannel.Id, Message: "hi"}, th.BasicChannel, false, false)
		require.Nil(t, appErr)
		threads, appErr := th.App.GetThreadsForUser(th.BasicUser.Id, th.BasicTeam.Id, model.GetUserThreadsOpts{})
		require.Nil(t, appErr)
		require.Zero(t, threads.Total)

		_, appErr = th.App.UpdateThreadReadForUser(th.BasicUser.Id, th.BasicChannel.TeamId, rootPost.Id, replyPost.CreateAt)
		require.Nil(t, appErr)

		threads, appErr = th.App.GetThreadsForUser(th.BasicUser.Id, th.BasicTeam.Id, model.GetUserThreadsOpts{})
		require.Nil(t, appErr)
		assert.NotZero(t, threads.Total)

		threadMembership, appErr := th.App.GetThreadMembershipForUser(th.BasicUser.Id, rootPost.Id)
		require.Nil(t, appErr)
		require.NotNil(t, threadMembership)
		assert.True(t, threadMembership.Following)
	})

	t.Run("Ensure no panic on error", func(t *testing.T) {
		th := SetupWithStoreMock(t)
		defer th.TearDown()

		mockStore := th.App.Srv().Store.(*storemocks.Store)
		mockUserStore := storemocks.UserStore{}
		mockUserStore.On("Count", mock.Anything).Return(int64(10), nil)
		mockUserStore.On("Get", mock.Anything, "user1").Return(&model.User{Id: "user1"}, nil)

		mockThreadStore := storemocks.ThreadStore{}
		mockThreadStore.On("MaintainMembership", "user1", "postid", mock.Anything).Return(nil, errors.New("error"))

		var err error
<<<<<<< HEAD
		th.App.srv.userService, err = users.New(users.ServiceConfig{
			UserStore:    &mockUserStore,
			SessionStore: &storemocks.SessionStore{},
			OAuthStore:   &storemocks.OAuthStore{},
			ConfigFn:     th.App.srv.Config,
			LicenseFn:    th.App.srv.License,
=======
		th.App.ch.srv.userService, err = users.New(users.ServiceConfig{
			UserStore:    &mockUserStore,
			SessionStore: &storemocks.SessionStore{},
			OAuthStore:   &storemocks.OAuthStore{},
			ConfigFn:     th.App.ch.srv.Config,
			LicenseFn:    th.App.ch.srv.License,
>>>>>>> 929caaff
		})
		require.NoError(t, err)
		mockStore.On("User").Return(&mockUserStore)
		mockStore.On("Thread").Return(&mockThreadStore)

		_, err = th.App.UpdateThreadReadForUser("user1", "team1", "postid", 100)
		require.Error(t, err)
	})
}

func TestCreateUserWithInitialPreferences(t *testing.T) {
	th := Setup(t).InitBasic()
	defer th.TearDown()

	t.Run("successfully create a user with initial tutorial and recommended steps preferences", func(t *testing.T) {
		testUser := th.CreateUser()
		defer th.App.PermanentDeleteUser(th.Context, testUser)

		preferences, appErr := th.App.GetPreferencesForUser(testUser.Id)
		require.Nil(t, appErr)

		tutorialStepPref := preferences[1]
		recommendedNextStepsPref := preferences[0]

		assert.Equal(t, tutorialStepPref.Name, testUser.Id)
		assert.Equal(t, recommendedNextStepsPref.Category, model.PreferenceRecommendedNextSteps)
		assert.Equal(t, recommendedNextStepsPref.Name, "hide")
		assert.Equal(t, recommendedNextStepsPref.Value, "false")
	})

	t.Run("successfully create a guest user with initial tutorial and recommended steps preferences", func(t *testing.T) {
		testUser := th.CreateGuest()
		defer th.App.PermanentDeleteUser(th.Context, testUser)

		preferences, appErr := th.App.GetPreferencesForUser(testUser.Id)
		require.Nil(t, appErr)

		assert.Equal(t, testUser.Id, preferences[0].UserId)
		assert.Equal(t, model.PreferenceRecommendedNextSteps, preferences[0].Category)
		assert.Equal(t, "hide", preferences[0].Name)
		assert.Equal(t, "false", preferences[0].Value)

		assert.Equal(t, testUser.Id, preferences[1].UserId)
		assert.Equal(t, model.PreferenceCategoryTutorialSteps, preferences[1].Category)
		assert.Equal(t, testUser.Id, preferences[1].Name)
		assert.Equal(t, "0", preferences[1].Value)
	})
}<|MERGE_RESOLUTION|>--- conflicted
+++ resolved
@@ -18,18 +18,11 @@
 	"github.com/stretchr/testify/require"
 
 	"github.com/mattermost/mattermost-server/v6/app/request"
-<<<<<<< HEAD
-=======
 	"github.com/mattermost/mattermost-server/v6/app/users"
->>>>>>> 929caaff
 	"github.com/mattermost/mattermost-server/v6/einterfaces"
 	"github.com/mattermost/mattermost-server/v6/einterfaces/mocks"
 	"github.com/mattermost/mattermost-server/v6/model"
 	oauthgitlab "github.com/mattermost/mattermost-server/v6/model/gitlab"
-<<<<<<< HEAD
-	"github.com/mattermost/mattermost-server/v6/services/users"
-=======
->>>>>>> 929caaff
 	"github.com/mattermost/mattermost-server/v6/store"
 	storemocks "github.com/mattermost/mattermost-server/v6/store/storetest/mocks"
 	"github.com/mattermost/mattermost-server/v6/utils/testutils"
@@ -529,15 +522,11 @@
 		require.Eventually(t, func() bool {
 			var err error
 			tokens, err = th.App.Srv().Store.Token().GetAllTokensByType(TokenTypeVerifyEmail)
-<<<<<<< HEAD
-			return err == nil && len(tokens) == 1
-=======
 			// We verify the same conditions as the earlier function,
 			// but we also need to ensure that this is not the same token
 			// as before, which is possible if the token updation goroutine
 			// hasn't yet run.
 			return err == nil && len(tokens) == 1 && tokens[0].Token != firstToken.Token
->>>>>>> 929caaff
 		}, 100*time.Millisecond, 10*time.Millisecond)
 		secondToken := tokens[0]
 
@@ -1584,21 +1573,12 @@
 		mockThreadStore.On("MaintainMembership", "user1", "postid", mock.Anything).Return(nil, errors.New("error"))
 
 		var err error
-<<<<<<< HEAD
-		th.App.srv.userService, err = users.New(users.ServiceConfig{
-			UserStore:    &mockUserStore,
-			SessionStore: &storemocks.SessionStore{},
-			OAuthStore:   &storemocks.OAuthStore{},
-			ConfigFn:     th.App.srv.Config,
-			LicenseFn:    th.App.srv.License,
-=======
 		th.App.ch.srv.userService, err = users.New(users.ServiceConfig{
 			UserStore:    &mockUserStore,
 			SessionStore: &storemocks.SessionStore{},
 			OAuthStore:   &storemocks.OAuthStore{},
 			ConfigFn:     th.App.ch.srv.Config,
 			LicenseFn:    th.App.ch.srv.License,
->>>>>>> 929caaff
 		})
 		require.NoError(t, err)
 		mockStore.On("User").Return(&mockUserStore)
