[
  {
    "id": "April",
    "translation": "april"
  },
  {
    "id": "August",
    "translation": "augustus"
  },
  {
    "id": "December",
    "translation": "december"
  },
  {
    "id": "February",
    "translation": "februari"
  },
  {
    "id": "January",
    "translation": "januari"
  },
  {
    "id": "July",
    "translation": "juli"
  },
  {
    "id": "June",
    "translation": "juni"
  },
  {
    "id": "March",
    "translation": "maart"
  },
  {
    "id": "May",
    "translation": "mei"
  },
  {
    "id": "November",
    "translation": "november"
  },
  {
    "id": "October",
    "translation": "oktober"
  },
  {
    "id": "September",
    "translation": "september"
  },
  {
    "id": "api.admin.add_certificate.array.app_error",
    "translation": "Geen bestand gevonden in 'certificaat' veld in verzoek."
  },
  {
    "id": "api.admin.add_certificate.no_file.app_error",
    "translation": "Geen bestand in 'certificate' veld bij aanvraag."
  },
  {
    "id": "api.admin.add_certificate.open.app_error",
    "translation": "Kon het certificaat-bestand niet openen."
  },
  {
    "id": "api.admin.add_certificate.saving.app_error",
    "translation": "Kon het certificaat-bestand niet opslaan."
  },
  {
    "id": "api.admin.file_read_error",
    "translation": "Fout bij lezen van logbestand."
  },
  {
    "id": "api.admin.get_brand_image.storage.app_error",
    "translation": "Afbeeldingenopslag is niet geconfigureerd."
  },
  {
    "id": "api.admin.remove_certificate.delete.app_error",
    "translation": "Er is een fout opgetreden tijdens het verwijderen van het certificaat."
  },
  {
    "id": "api.admin.saml.metadata.app_error",
    "translation": "Er is een fout opgetreden tijdens het opzetten van Service Provider Metadata."
  },
  {
    "id": "api.admin.saml.not_available.app_error",
    "translation": "SAML wordt niet ondersteund, of is niet geconfigureerd op deze server."
  },
  {
    "id": "api.admin.test_email.body",
    "translation": "Mail voor Mattermost lijkt goed geconfigureerd te zijn!"
  },
  {
    "id": "api.admin.test_email.missing_server",
    "translation": "SMTP-server is verplicht"
  },
  {
    "id": "api.admin.test_email.reenter_password",
    "translation": "De SMTP-server, -poort of -gebruikersnaam is veranderd. Voer het SMTP-wachtwoord opnieuw in om de verbinding te testen."
  },
  {
    "id": "api.admin.test_email.subject",
    "translation": "Mattermost - E-mail-instellingen testen"
  },
  {
    "id": "api.admin.test_s3.missing_s3_bucket",
    "translation": "S3 Bucket is vereist"
  },
  {
    "id": "api.admin.upload_brand_image.array.app_error",
    "translation": "Lege array bij 'image' in aanvraag."
  },
  {
    "id": "api.admin.upload_brand_image.no_file.app_error",
    "translation": "Geen bestand bij 'image' in aanvraag."
  },
  {
    "id": "api.admin.upload_brand_image.parse.app_error",
    "translation": "Kan het 'multipart'-formulier niet verwerken."
  },
  {
    "id": "api.admin.upload_brand_image.storage.app_error",
    "translation": "Kan afbeelding niet uploaden. Afbeeldingsopslag is niet geconfigureerd."
  },
  {
    "id": "api.admin.upload_brand_image.too_large.app_error",
    "translation": "Kan bestand niet uploaden. Bestand is te groot."
  },
  {
    "id": "api.channel.add_member.added",
    "translation": "%v is door %v aan het kanaal toegevoegd."
  },
  {
    "id": "api.channel.add_user.to.channel.failed.app_error",
    "translation": "Kan de gebruiker niet aan het kanaal toevoegen."
  },
  {
    "id": "api.channel.add_user.to.channel.failed.deleted.app_error",
    "translation": "Fout bij toevoegen van gebruiker aan kanaal omdat de gebruiker verwijderd is van het team."
  },
  {
    "id": "api.channel.add_user_to_channel.type.app_error",
    "translation": "Kan geen gebruiker toevoegen aan dit type kanaal."
  },
  {
    "id": "api.channel.change_channel_privacy.private_to_public",
    "translation": "Dit kanaal is omgezet naar een publiek kanaal en is open voor ieder teamlid."
  },
  {
    "id": "api.channel.change_channel_privacy.public_to_private",
    "translation": "Dit kanaal is omgezet naar een privékanaal."
  },
  {
    "id": "api.channel.create_channel.direct_channel.app_error",
    "translation": "Je moet de 'createDirectChannel' API service gebruiken om een direct kanaal aan te maken."
  },
  {
    "id": "api.channel.create_channel.max_channel_limit.app_error",
    "translation": "Kan niet meer dan {{.MaxChannelsPerTeam}} kanalen aanmaken voor het huidige team."
  },
  {
    "id": "api.channel.create_default_channels.off_topic",
    "translation": "Off-Topic"
  },
  {
    "id": "api.channel.create_default_channels.town_square",
    "translation": "Dorpsplein"
  },
  {
    "id": "api.channel.create_direct_channel.invalid_user.app_error",
    "translation": "Onjuiste gebruikers ID voor het aanmaken van een direct kanaal."
  },
  {
    "id": "api.channel.create_group.bad_size.app_error",
    "translation": "Groep bericht kanalen moeten tenminste 3 en niet meer dan 8 gebruikers bevatten."
  },
  {
    "id": "api.channel.create_group.bad_user.app_error",
    "translation": "Een van de opgegeven gebruikers bestaat niet."
  },
  {
    "id": "api.channel.delete_channel.archived",
    "translation": "%v heeft het kanaal gearchiveerd."
  },
  {
    "id": "api.channel.delete_channel.cannot.app_error",
    "translation": "Het standaardkanaal {{.Channel}} kan niet verwijderd worden."
  },
  {
    "id": "api.channel.delete_channel.deleted.app_error",
    "translation": "Het kanaal is gearchiveerd of verwijderd."
  },
  {
    "id": "api.channel.delete_channel.type.invalid",
    "translation": "Kan het directe berichtenkanaal of groepsberichtenkanaal niet verwijderen"
  },
  {
    "id": "api.channel.join_channel.permissions.app_error",
    "translation": "Je beschikt niet over de juiste rechten."
  },
  {
    "id": "api.channel.join_channel.post_and_forget",
    "translation": "%v is nu lid van het kanaal."
  },
  {
    "id": "api.channel.leave.default.app_error",
    "translation": "Kan het standaardkanaal {{.Channel}} niet verlaten."
  },
  {
    "id": "api.channel.leave.direct.app_error",
    "translation": "Een direct kanaal kan niet verlaten worden."
  },
  {
    "id": "api.channel.leave.last_member.app_error",
    "translation": "Je bent het laatste lid, probeer de privékanaal te verwijderen in plaats van dit te verlaten."
  },
  {
    "id": "api.channel.leave.left",
    "translation": "%v heeft het kanaal verlaten."
  },
  {
    "id": "api.channel.patch_update_channel.forbidden.app_error",
    "translation": "Kan de kanalen niet ophalen."
  },
  {
    "id": "api.channel.post_channel_privacy_message.error",
    "translation": "Fout bij het verzenden van het kanaal privacy update bericht."
  },
  {
    "id": "api.channel.post_update_channel_displayname_message_and_forget.create_post.error",
    "translation": "Fout bij het weergeven van het bericht over de bijgewerkte weergavenaam"
  },
  {
    "id": "api.channel.post_update_channel_displayname_message_and_forget.retrieve_user.error",
    "translation": "Kon de gebruiker niet ophalen tijdens het bijwerken van het kanaal weergavenaam veld"
  },
  {
    "id": "api.channel.post_update_channel_displayname_message_and_forget.updated_from",
    "translation": "%s heeft de kanaalnaam veranderd van: %s naar: %s"
  },
  {
    "id": "api.channel.post_update_channel_header_message_and_forget.post.error",
    "translation": "Kanaalkoptekst bijwerken mislukt"
  },
  {
    "id": "api.channel.post_update_channel_header_message_and_forget.removed",
    "translation": "%s heeft de kanaalkoptekst verwijderd (was: %s)"
  },
  {
    "id": "api.channel.post_update_channel_header_message_and_forget.retrieve_user.error",
    "translation": "Kon de gebruiker niet ophalen tijdens het bewaren van de nieuwe kanaalkoptekst"
  },
  {
    "id": "api.channel.post_update_channel_header_message_and_forget.updated_from",
    "translation": "%s heeft de kanaalkoptekst veranderd van \"%s\" naar \"%s\""
  },
  {
    "id": "api.channel.post_update_channel_header_message_and_forget.updated_to",
    "translation": "%s heeft de kanaalkoptekst bijgewerkt naar: %s"
  },
  {
    "id": "api.channel.post_user_add_remove_message_and_forget.error",
    "translation": "Mislukt post doe/bericht achterlaten"
  },
  {
    "id": "api.channel.remove.default.app_error",
    "translation": "Kan de gebruiker niet verwijderen uit het standaardkanaal {{.Channel}}."
  },
  {
    "id": "api.channel.remove_channel_member.type.app_error",
    "translation": "Kan de gebruiker niet verwijderen van een kanaal."
  },
  {
    "id": "api.channel.remove_member.removed",
    "translation": "%v was verwijdert van het kanaal."
  },
  {
    "id": "api.channel.rename_channel.cant_rename_direct_messages.app_error",
    "translation": "Je kan geen directberichtenkanaal hernoemen."
  },
  {
    "id": "api.channel.rename_channel.cant_rename_group_messages.app_error",
    "translation": "Je kan de naam niet wijzigen van een groepsberichtenkanaal."
  },
  {
    "id": "api.channel.update_channel.deleted.app_error",
    "translation": "Het kanaal is gearchiveerd of verwijderd."
  },
  {
    "id": "api.channel.update_channel.tried.app_error",
    "translation": "Er werd geprobeerd om een ongeldige aanpassing toe doen van het standaard kanaal {{.Channel}}."
  },
  {
    "id": "api.channel.update_channel_member_roles.scheme_role.app_error",
    "translation": "De toegekende rol wordt beheerd door een schema en kan daardoor niet rechtstreeks toegekend worden aan een kanaallid."
  },
  {
    "id": "api.channel.update_channel_scheme.license.error",
    "translation": "Jouw licentie staat niet toe om een kanaalschema te wijzigen"
  },
  {
    "id": "api.channel.update_channel_scheme.scheme_scope.error",
    "translation": "Kan het schema niet toepassen op het kanaal want het toegevoegde schema is geen kanaalschema."
  },
  {
    "id": "api.channel.update_team_member_roles.scheme_role.app_error",
    "translation": "De toegekende rol wordt beheerd door een schema en kan daardoor niet rechtstreeks toegekend worden aan een teamlid."
  },
  {
    "id": "api.command.admin_only.app_error",
    "translation": "Intergratie is beperkt voor alleen beheerders."
  },
  {
    "id": "api.command.command_post.forbidden.app_error",
    "translation": "De gespecificeerde gebruikers is geen lid van het gespecificeerde kanaal."
  },
  {
    "id": "api.command.disabled.app_error",
    "translation": "Deze opdrachten zijn uitgeschakeld door de beheerder."
  },
  {
    "id": "api.command.duplicate_trigger.app_error",
    "translation": "Dit trigger woord is al in gebruik. Kies een ander woord."
  },
  {
    "id": "api.command.execute_command.create_post_failed.app_error",
    "translation": "Opdracht '{{.Trigger}}' kon geen antwoord plaatsen. Contacteer je systeembeheerder."
  },
  {
    "id": "api.command.execute_command.failed.app_error",
    "translation": "Opdracht met activeer-woord '{{.Trigger}}' is mislukt."
  },
  {
    "id": "api.command.execute_command.failed_empty.app_error",
    "translation": "Opdracht met activeer-woord '{{.Trigger}}' stuurde een leeg antwoord."
  },
  {
    "id": "api.command.execute_command.failed_resp.app_error",
    "translation": "Opdracht met activeer-woord '{{.Trigger}}' kreeg antwoord {{.Status}}."
  },
  {
    "id": "api.command.execute_command.not_found.app_error",
    "translation": "Opdracht met trigger '{{.Trigger}}' niet gevonden. Om een bericht te versturen dat begint met een \"/\", voeg een spatie toe aan het begin van het bericht."
  },
  {
    "id": "api.command.execute_command.start.app_error",
    "translation": "Geen opdracht activeer-woorden gevonden."
  },
  {
    "id": "api.command.invite_people.desc",
    "translation": "Stuur een email uitnodiging naar jouw Mattermost team"
  },
  {
    "id": "api.command.invite_people.email_invitations_off",
    "translation": "E-mailuitnodingen zijn uitgeschakeld. Er werd geen uitnodiging verzonden"
  },
  {
    "id": "api.command.invite_people.email_off",
    "translation": "Email is niet geconfigureerd, geen uitnodiging(en) verstuurd"
  },
  {
    "id": "api.command.invite_people.fail",
    "translation": "Probleem opgetreden bij het versturen van email uitnodiging(en)"
  },
  {
    "id": "api.command.invite_people.hint",
    "translation": "[naam@domein.com ...]"
  },
  {
    "id": "api.command.invite_people.invite_off",
    "translation": "Het aanmaken van gebruikers is uitgeschakeld op deze server. Er werd geen uitnodiging verstuurd"
  },
  {
    "id": "api.command.invite_people.name",
    "translation": "invite_people"
  },
  {
    "id": "api.command.invite_people.no_email",
    "translation": "Geef een of meer geldige email adressen"
  },
  {
    "id": "api.command.invite_people.sent",
    "translation": "Email uitnodiging(en) verstuurd"
  },
  {
    "id": "api.command.team_mismatch.app_error",
    "translation": "Fout bij het bijwerken van commando's voor meerdere teams."
  },
  {
    "id": "api.command_away.desc",
    "translation": "Stel je status in naar afwezig"
  },
  {
    "id": "api.command_away.name",
    "translation": "afwezig"
  },
  {
    "id": "api.command_away.success",
    "translation": "Je bent nu afwezig"
  },
  {
    "id": "api.command_channel_header.channel.app_error",
    "translation": "Fout bij het ophalen van het huidige kanaal."
  },
  {
    "id": "api.command_channel_header.desc",
    "translation": "Kanaalhoofding wijzigen"
  },
  {
    "id": "api.command_channel_header.hint",
    "translation": "[text]"
  },
  {
    "id": "api.command_channel_header.message.app_error",
    "translation": "Een bericht moet worden opgegeven met het /echo commando."
  },
  {
    "id": "api.command_channel_header.name",
    "translation": "hoofding"
  },
  {
    "id": "api.command_channel_header.permission.app_error",
    "translation": "Je hebt niet voldoende rechten om de kanaalhoofding te wijzigen."
  },
  {
    "id": "api.command_channel_header.update_channel.app_error",
    "translation": "Fout bij het wijzigen van de kanaalhoofding."
  },
  {
    "id": "api.command_channel_purpose.channel.app_error",
    "translation": "Fout bij het ophalen van het huidige kanaal."
  },
  {
    "id": "api.command_channel_purpose.desc",
    "translation": "Wijzig het kanaaldoel"
  },
  {
    "id": "api.command_channel_purpose.direct_group.app_error",
    "translation": "Kan geen doel instellen voor directe berichtkanalen. Gebruik /header om de hoofding in te stellen."
  },
  {
    "id": "api.command_channel_purpose.hint",
    "translation": "[text]"
  },
  {
    "id": "api.command_channel_purpose.message.app_error",
    "translation": "Een bericht moet worden opgegeven met het /purpose commando."
  },
  {
    "id": "api.command_channel_purpose.name",
    "translation": "doel"
  },
  {
    "id": "api.command_channel_purpose.permission.app_error",
    "translation": "Je hebt niet voldoende rechten om het kanaal doel te bewerken."
  },
  {
    "id": "api.command_channel_purpose.update_channel.app_error",
    "translation": "Fout bij het wijzigen van het kanaaldoel."
  },
  {
    "id": "api.command_channel_remove.channel.app_error",
    "translation": "Fout bij het ophalen van het huidige kanaal."
  },
  {
    "id": "api.command_channel_rename.channel.app_error",
    "translation": "Fout bij het ophalen van het huidige kanaal."
  },
  {
    "id": "api.command_channel_rename.desc",
    "translation": "Het kanaal hernoemen"
  },
  {
    "id": "api.command_channel_rename.direct_group.app_error",
    "translation": "Een direct kanaal kan niet hernoemd worden."
  },
  {
    "id": "api.command_channel_rename.hint",
    "translation": "[text]"
  },
  {
    "id": "api.command_channel_rename.message.app_error",
    "translation": "Een bericht moet worden opgegeven met het /echo commando."
  },
  {
    "id": "api.command_channel_rename.name",
    "translation": "hernoemen"
  },
  {
    "id": "api.command_channel_rename.permission.app_error",
    "translation": "Je hebt niet voldoende rechten om het kanaal te hernoemen."
  },
  {
    "id": "api.command_channel_rename.too_long.app_error",
    "translation": "Kanaalnaam moet {{.Length}} of minder karakters zijn."
  },
  {
    "id": "api.command_channel_rename.too_short.app_error",
    "translation": "Kanaalnaam moet {{.Length}} of meer karakters zijn."
  },
  {
    "id": "api.command_channel_rename.update_channel.app_error",
    "translation": "Fout bij het bijwerken van het huidige kanaal."
  },
  {
    "id": "api.command_code.desc",
    "translation": "Toon tekst als een blok code"
  },
  {
    "id": "api.command_code.hint",
    "translation": "[text]"
  },
  {
    "id": "api.command_code.message.app_error",
    "translation": "Een bericht moet worden opgegeven met het /echo commando."
  },
  {
    "id": "api.command_code.name",
    "translation": "code"
  },
  {
    "id": "api.command_collapse.desc",
    "translation": "Automatisch inklappen van afbeelding voorbeeldweergave aanzetten"
  },
  {
    "id": "api.command_collapse.name",
    "translation": "invouwen"
  },
  {
    "id": "api.command_collapse.success",
    "translation": "Afbeeldinglinks klappen nu standaard in"
  },
  {
    "id": "api.command_dnd.desc",
    "translation": "Niet storen schakelt desktop en mobiele pushmeldingen uit."
  },
  {
    "id": "api.command_dnd.name",
    "translation": "niet storen"
  },
  {
    "id": "api.command_dnd.success",
    "translation": "Niet storen is ingeschakeld. Je zal geen desktop of mobiele pushberichten krijgen tot Niet storen wordt uitgeschakeld."
  },
  {
    "id": "api.command_echo.delay.app_error",
    "translation": "Wachttijden moeten kleiner dan 10000 seconden zijn."
  },
  {
    "id": "api.command_echo.desc",
    "translation": "Stuurd de tekst van je account terug"
  },
  {
    "id": "api.command_echo.high_volume.app_error",
    "translation": "Teveel echo verzoeken, kan het verzoek niet verwerken."
  },
  {
    "id": "api.command_echo.hint",
    "translation": "'message' [vertraging in seconden]"
  },
  {
    "id": "api.command_echo.message.app_error",
    "translation": "Een bericht moet worden opgegeven met het /echo commando."
  },
  {
    "id": "api.command_echo.name",
    "translation": "echo"
  },
  {
    "id": "api.command_expand.desc",
    "translation": "Automatisch inklappen van afbeelding voorbeeldweergave uitzetten"
  },
  {
    "id": "api.command_expand.name",
    "translation": "uitvouwen"
  },
  {
    "id": "api.command_expand.success",
    "translation": "Afbeeldinglinks klappen nu standaard uit"
  },
  {
    "id": "api.command_expand_collapse.fail.app_error",
    "translation": "Er is een fout opgetreden tijdens het vergroten van de voorbeelden."
  },
  {
    "id": "api.command_groupmsg.desc",
    "translation": "Verstuurt een groepsbericht naar de gespecificeerde gebruikers"
  },
  {
    "id": "api.command_groupmsg.fail.app_error",
    "translation": "Er is een fout opgetreden tijdens het sturen van een bericht naar de gebruiker."
  },
  {
    "id": "api.command_groupmsg.group_fail.app_error",
    "translation": "Fout opgetreden bij het opstellen van privébericht."
  },
  {
    "id": "api.command_groupmsg.hint",
    "translation": "@[username1],@[username2] 'bericht'"
  },
  {
    "id": "api.command_groupmsg.invalid_user.app_error",
    "translation": {
      "one": "Kan de gebruiker niet vinden {{.Users}}",
      "other": "Kan de gebruikers niet vinden: {{.Users}}"
    }
  },
  {
    "id": "api.command_groupmsg.max_users.app_error",
    "translation": "Groepsberichten zijn beperkt tot {{.MaxUsers}} gebruikers."
  },
  {
    "id": "api.command_groupmsg.min_users.app_error",
    "translation": "Groepberichten moeten minstens {{.MinUsers}} gebruikers hebben."
  },
  {
    "id": "api.command_groupmsg.name",
    "translation": "bericht"
  },
  {
    "id": "api.command_groupmsg.permission.app_error",
    "translation": "Je hebt niet voldoende rechten om een nieuw groepsbericht aan te maken."
  },
  {
    "id": "api.command_help.desc",
    "translation": "Open de Mattermost help pagina"
  },
  {
    "id": "api.command_help.name",
    "translation": "help"
  },
  {
    "id": "api.command_invite.channel.app_error",
    "translation": "Fout bij het ophalen van het huidig kanaal."
  },
  {
    "id": "api.command_invite.channel.error",
    "translation": "Kan het kanaal {{.Channel}} niet vinden. Gebruik de [kanaalaanduiding](https://about.mattermost.com/default-channel-handle-documentation) om kanalen aan te duiden."
  },
  {
    "id": "api.command_invite.desc",
    "translation": "Nodig een gebruiker uit in een kanaal"
  },
  {
    "id": "api.command_invite.directchannel.app_error",
    "translation": "Je kan niet iemand toevoegen aan een direct-berichten-kanaal."
  },
  {
    "id": "api.command_invite.fail.app_error",
    "translation": "Er is een fout opgetreden tijdens het deelnemen aan het kanaal."
  },
  {
    "id": "api.command_invite.hint",
    "translation": "@[gebruikersnaam] ~[kanaal]"
  },
  {
    "id": "api.command_invite.missing_message.app_error",
    "translation": "Ontbrekende gebruikersnaam en kanaal."
  },
  {
    "id": "api.command_invite.missing_user.app_error",
    "translation": "We kunnen de gebruiker niet vinden. Deze kan gedeactiveerd zijn door de systeembeheerder."
  },
  {
    "id": "api.command_invite.name",
    "translation": "uitnodigen"
  },
  {
    "id": "api.command_invite.permission.app_error",
    "translation": "Je hebt niet genoeg rechten om {{.User}} toe te voegen in {{.Channel}}."
  },
  {
    "id": "api.command_invite.private_channel.app_error",
    "translation": "Kan het kanaal{{.Channel}} niet vinden. Gebruik de kanaalaanduiding om kanalen te identificeren."
  },
  {
    "id": "api.command_invite.success",
    "translation": "{{.User}} toegevoegd aan {{.Channel}} kanaal."
  },
  {
    "id": "api.command_invite.user_already_in_channel.app_error",
    "translation": "{{.User}} is reeds lid van het kanaal."
  },
  {
    "id": "api.command_invite_people.permission.app_error",
    "translation": "Je hebt niet voldoende rechten om nieuwe gebruikers uit te nodigen op deze server."
  },
  {
    "id": "api.command_join.desc",
    "translation": "Neem deel aan het open kanaal"
  },
  {
    "id": "api.command_join.fail.app_error",
    "translation": "Er is een fout opgetreden tijdens het deelnemen aan het kanaal."
  },
  {
    "id": "api.command_join.hint",
    "translation": "~[kanaal]"
  },
  {
    "id": "api.command_join.list.app_error",
    "translation": "Er is een fout opgetreden tijdens het ophalen van de kanalen."
  },
  {
    "id": "api.command_join.missing.app_error",
    "translation": "Kan de kanalen niet ophalen."
  },
  {
    "id": "api.command_join.name",
    "translation": "Deelnemen"
  },
  {
    "id": "api.command_kick.name",
    "translation": "schoppen"
  },
  {
    "id": "api.command_leave.desc",
    "translation": "Verlaat het huidige kanaal"
  },
  {
    "id": "api.command_leave.fail.app_error",
    "translation": "Er is een fout opgetreden tijdens het deelnemen aan het kanaal."
  },
  {
    "id": "api.command_leave.name",
    "translation": "verlaten"
  },
  {
    "id": "api.command_logout.desc",
    "translation": "Uitloggen uit Mattermost"
  },
  {
    "id": "api.command_logout.name",
    "translation": "uitloggen"
  },
  {
    "id": "api.command_me.desc",
    "translation": "Een actie uitvoeren"
  },
  {
    "id": "api.command_me.hint",
    "translation": "[bericht]"
  },
  {
    "id": "api.command_me.name",
    "translation": "ik"
  },
  {
    "id": "api.command_msg.desc",
    "translation": "Verstuur privébericht naar een gebruiker"
  },
  {
    "id": "api.command_msg.dm_fail.app_error",
    "translation": "Fout opgetreden bij het opstellen van privébericht."
  },
  {
    "id": "api.command_msg.fail.app_error",
    "translation": "Er is een fout opgetreden tijdens het sturen van een bericht naar de gebruiker."
  },
  {
    "id": "api.command_msg.hint",
    "translation": "@[username] 'bericht'"
  },
  {
    "id": "api.command_msg.missing.app_error",
    "translation": "Kan de gebruiker niet vinden."
  },
  {
    "id": "api.command_msg.name",
    "translation": "bericht"
  },
  {
    "id": "api.command_msg.permission.app_error",
    "translation": "Je hebt niet voldoende rechten om directe berichten te sturen naar deze gebruiker."
  },
  {
    "id": "api.command_mute.desc",
    "translation": "Schakelt bureaublad, e-mail en push meldingen uit voor het huidige kanaal of het opgegeven kanaal."
  },
  {
    "id": "api.command_mute.error",
    "translation": "Kan het kanaal {{.Channel}} niet vinden. Gebruik de [kanaalaanduiding](https://about.mattermost.com/default-channel-handle-documentation) om kanalen aan te duiden."
  },
  {
    "id": "api.command_mute.hint",
    "translation": "~[kanaal]"
  },
  {
    "id": "api.command_mute.name",
    "translation": "dempen"
  },
  {
    "id": "api.command_mute.no_channel.error",
    "translation": "Kan het opgegeven kanaal niet vinden. Gebruik de [kanaalaanduiding](https://about.mattermost.com/default-channel-handle-documentation) om kanalen aan te duiden."
  },
  {
    "id": "api.command_mute.not_member.error",
    "translation": "Kan het kanaal {{.Channel}} niet dempen omdat je geen lid bent."
  },
  {
    "id": "api.command_mute.success_mute",
    "translation": "Je zal geen meldingen ontvangen voor {{.Channel}} tot het dempen van het kanaal is uitgeschakeld."
  },
  {
    "id": "api.command_mute.success_mute_direct_msg",
    "translation": "Je zal geen meldingen ontvangen voor dit kanaal tot het dempen van het kanaal is uitgeschakeld."
  },
  {
    "id": "api.command_mute.success_unmute",
    "translation": "{{.Channel}} is niet langer gedempt."
  },
  {
    "id": "api.command_mute.success_unmute_direct_msg",
    "translation": "Dit kanaal is niet langer gedempt."
  },
  {
    "id": "api.command_offline.desc",
    "translation": "Stel uw status in naar offline"
  },
  {
    "id": "api.command_offline.name",
    "translation": "offline"
  },
  {
    "id": "api.command_offline.success",
    "translation": "U bent nu offline"
  },
  {
    "id": "api.command_online.desc",
    "translation": "Stel jouw status in op online"
  },
  {
    "id": "api.command_online.name",
    "translation": "online"
  },
  {
    "id": "api.command_online.success",
    "translation": "Je bent nu online"
  },
  {
    "id": "api.command_open.name",
    "translation": "open"
  },
  {
    "id": "api.command_remove.desc",
    "translation": "Verwijdert een lid van het kanaal"
  },
  {
    "id": "api.command_remove.direct_group.app_error",
    "translation": "Je kan niet iemand verwijderen van een direct berichten kanaal."
  },
  {
    "id": "api.command_remove.hint",
    "translation": "@[gebruikersnaam]"
  },
  {
    "id": "api.command_remove.message.app_error",
    "translation": "Een bericht moet worden opgegeven met het /echo commando."
  },
  {
    "id": "api.command_remove.missing.app_error",
    "translation": "We kunnen de gebruiker niet vinden. Deze kan gedeactiveerd zijn door de systeembeheerder."
  },
  {
    "id": "api.command_remove.name",
    "translation": "verwijderen"
  },
  {
    "id": "api.command_remove.permission.app_error",
    "translation": "Je hebt niet voldoende rechten om de gebruiker te verwijderen."
  },
  {
    "id": "api.command_remove.user_not_in_channel",
    "translation": "{{.Username}} is geen lid van dit kanaal."
  },
  {
    "id": "api.command_search.desc",
    "translation": "Zoek tekst in berichten"
  },
  {
    "id": "api.command_search.hint",
    "translation": "[text]"
  },
  {
    "id": "api.command_search.name",
    "translation": "zoeken"
  },
  {
    "id": "api.command_search.unsupported.app_error",
    "translation": "De zoekopdracht wordt niet ondersteund op jouw toestel."
  },
  {
    "id": "api.command_settings.desc",
    "translation": "Open de accountinstellingen dialoog"
  },
  {
    "id": "api.command_settings.name",
    "translation": "instellingen"
  },
  {
    "id": "api.command_settings.unsupported.app_error",
    "translation": "De instellingsopdracht wordt niet ondersteund op jouw toestel."
  },
  {
    "id": "api.command_shortcuts.desc",
    "translation": "Toon een lijst met snelkoppelingen"
  },
  {
    "id": "api.command_shortcuts.name",
    "translation": "Snelkoppelingen"
  },
  {
    "id": "api.command_shortcuts.unsupported.app_error",
    "translation": "De snelkoppelingsopdracht wordt niet ondersteund op jouw toestel."
  },
  {
    "id": "api.command_shrug.desc",
    "translation": "Voeg ¯\\_(ツ)_/¯ toe aan het bericht"
  },
  {
    "id": "api.command_shrug.hint",
    "translation": "[bericht]"
  },
  {
    "id": "api.command_shrug.name",
    "translation": "ophalen"
  },
  {
    "id": "api.config.client.old_format.app_error",
    "translation": "Nieuw formaat voor de client configuratie is nog niet ondersteund. Gebruik format=old in de query."
  },
  {
    "id": "api.context.404.app_error",
    "translation": "Sorry, we kunnen de pagina niet vinden."
  },
  {
    "id": "api.context.invalid_body_param.app_error",
    "translation": "Foutief of ontbrekend {{.Name}} in request body."
  },
  {
    "id": "api.context.invalid_param.app_error",
    "translation": "Ongeldig {{.Name}} parameter."
  },
  {
    "id": "api.context.invalid_token.error",
    "translation": "Ongeldige sessietoken={{.Token}}, err={{.Error}}"
  },
  {
    "id": "api.context.invalid_url_param.app_error",
    "translation": "Ongeldig of ontbrekende {{.Name}} parameter in request URL."
  },
  {
    "id": "api.context.mfa_required.app_error",
    "translation": "Multi-factor authenticatie is vereist op deze server."
  },
  {
    "id": "api.context.permissions.app_error",
    "translation": "Je beschikt niet over de juiste rechten."
  },
  {
    "id": "api.context.session_expired.app_error",
    "translation": "Ongeldige of verlopen sessie. Graag opnieuw inloggen."
  },
  {
    "id": "api.context.token_provided.app_error",
    "translation": "Sessie is niet OAuth, maar token was doorgegeven in de query string."
  },
  {
    "id": "api.create_terms_of_service.custom_terms_of_service_disabled.app_error",
    "translation": "Aangepaste servicevoorwaarden zijn uitgeschakeld."
  },
  {
    "id": "api.create_terms_of_service.empty_text.app_error",
    "translation": "Geef je tekst voor je eigen gebruiksvoorwaarden."
  },
  {
    "id": "api.email_batching.add_notification_email_to_batch.channel_full.app_error",
    "translation": "Het kanaal voor het ontvangen van bulk e-mailberichten was vol. Verhoog a.u.b. de EmailBatchingBufferSize."
  },
  {
    "id": "api.email_batching.add_notification_email_to_batch.disabled.app_error",
    "translation": "Bulk emails zijn uitgeschakeld door de systeembeheerder."
  },
  {
    "id": "api.email_batching.send_batched_email_notification.subject",
    "translation": {
      "one": "[{{.SiteName}}] Nieuwe Notificatie voor {{.Month}} {{.Day}}, {{.Year}}",
      "other": "[{{.SiteName}}] Nieuwe Notificaties voor {{.Month}} {{.Day}}, {{.Year}}"
    }
  },
  {
    "id": "api.emoji.create.duplicate.app_error",
    "translation": "Kan emoji niet aanmaken. Er bestaat al een emoji met dezelfde naam."
  },
  {
    "id": "api.emoji.create.other_user.app_error",
    "translation": "Ongeldige gebruikersid."
  },
  {
    "id": "api.emoji.create.parse.app_error",
    "translation": "Kan emoji niet aanmaken. Fout tijdens het uitlezen van verzoek."
  },
  {
    "id": "api.emoji.create.too_large.app_error",
    "translation": "Kon emoji niet aanmaken. Afbeelding moet minstens 1MB groot zijn."
  },
  {
    "id": "api.emoji.disabled.app_error",
    "translation": "Aangepaste emoji zijn uitgeschakeld door de beheerder."
  },
  {
    "id": "api.emoji.get_image.decode.app_error",
    "translation": "Kon plaatje niet omzetten voor emoji."
  },
  {
    "id": "api.emoji.get_image.read.app_error",
    "translation": "Kon afbeeldingsbestand niet lezen voor emoticon."
  },
  {
    "id": "api.emoji.storage.app_error",
    "translation": "Bestand opslag is niet goed geconfigureerd. Configureer S3 of lokale bestandsopslag."
  },
  {
    "id": "api.emoji.upload.image.app_error",
    "translation": "Kon emoticon niet aanmaken. Bestand moet een PNG, JPEG of GIF zijn."
  },
  {
    "id": "api.emoji.upload.large_image.decode_error",
    "translation": "Kan geen emoticon aanmaken. Er trad een fout op toen we de afbeelding probeerden te decoden."
  },
  {
    "id": "api.emoji.upload.large_image.encode_error",
    "translation": "Kan geen emoticon aanmaken. Er trad een fout op toen we de afbeelding probeerden te encoden."
  },
  {
    "id": "api.emoji.upload.large_image.gif_decode_error",
    "translation": "Kan geen emoticon aanmaken. Er trad een fout op toen we de GIF-afbeelding probeerden te decoden."
  },
  {
    "id": "api.emoji.upload.large_image.gif_encode_error",
    "translation": "Kan geen emoticon aanmaken. Er trad een fout op toen we de GIF-afbeelding probeerden te encoden."
  },
  {
    "id": "api.emoji.upload.large_image.too_large.app_error",
    "translation": "Kan geen emoticon aanmaken. De afbeelding moet kleiner zijn dan {{.MaxWidth}} op {{.MaxHeight}}."
  },
  {
    "id": "api.emoji.upload.open.app_error",
    "translation": "Kan geen emoticon aanmaken. Er trad een fout op toen we de bijgevoegde afbeelding probeerden te openen."
  },
  {
    "id": "api.file.attachments.disabled.app_error",
    "translation": "Bijlagen zijn uitgeschakeld op deze server."
  },
  {
    "id": "api.file.get_file.public_invalid.app_error",
    "translation": "De publieke link lijkt niet geldig."
  },
  {
    "id": "api.file.get_file_preview.no_preview.app_error",
    "translation": "Bestand heeft geen voorvertoningsafbeelding."
  },
  {
    "id": "api.file.get_file_thumbnail.no_thumbnail.app_error",
    "translation": "Bestand heeft geen miniatuur afbeelding."
  },
  {
    "id": "api.file.get_public_link.disabled.app_error",
    "translation": "Publieke links zijn uitgeschakeld."
  },
  {
    "id": "api.file.get_public_link.no_post.app_error",
    "translation": "Kon publieke link voor bestand niet ophalen. Bestand moet bijgevoegd zijn aan een bericht dat kan worden gelezen door de huidige gebruiker."
  },
  {
    "id": "api.file.no_driver.app_error",
    "translation": "Geen file-driver geselecteerd."
  },
  {
    "id": "api.file.read_file.reading_local.app_error",
    "translation": "Er is een fout opgetreden bij het lezen van een bestand uit lokale opslag."
  },
  {
    "id": "api.file.upload_file.incorrect_number_of_client_ids.app_error",
    "translation": "Fout bij het opladen van bestand(-en). We hebben{{.NumClientIds}} client_ids voor {{.NumFiles}} bestand(-en)."
  },
  {
    "id": "api.file.upload_file.incorrect_number_of_files.app_error",
    "translation": "Fout bij uploaden van bestanden. Foutief aantal files opgegeven."
  },
  {
    "id": "api.file.upload_file.large_image.app_error",
    "translation": "Bestand is te groot en kon niet worden opgeladen: {{.Filename}}"
  },
  {
    "id": "api.file.upload_file.large_image_detailed.app_error",
    "translation": "{{.Filename}} grootte ({{.Width}} op {{.Height}} pixels) overschrijdt de limieten."
  },
  {
    "id": "api.file.upload_file.multiple_channel_ids.app_error",
    "translation": "Fout bij het opladen van bestand(-en). Meerdere conflicterende channel_ids."
  },
  {
    "id": "api.file.upload_file.read_form_value.app_error",
    "translation": "Fout bij het opladen van bestand(-en). Fout bij het lezen van de waarde van {{.Formname}}."
  },
  {
    "id": "api.file.upload_file.read_request.app_error",
    "translation": "Fout bij het opladen van bestand(-en). Fout bij het lezen of verwerken van de request data."
  },
  {
    "id": "api.file.upload_file.storage.app_error",
    "translation": "Kan bestand niet uploaden. Afbeeldings opslag is niet geconfigureerd."
  },
  {
    "id": "api.file.upload_file.too_large_detailed.app_error",
    "translation": "Fout bij het opladen van bestand {{.Filename}}. {{.Length}} bytes overschrijdt het maximum aantal {{.Limit}} bytes."
  },
  {
    "id": "api.incoming_webhook.disabled.app_error",
    "translation": "Commando's zijn uitgeschakeld door de beheerder."
  },
  {
    "id": "api.incoming_webhook.invalid_username.app_error",
    "translation": "Ongeldige gebruikersnaam."
  },
  {
    "id": "api.io_error",
    "translation": "input/output error"
  },
  {
    "id": "api.ldap_group.not_found",
    "translation": "ldap group niet gevonden"
  },
  {
    "id": "api.ldap_groups.license_error",
    "translation": "Je licentie ondersteunt geen ldap-groepen"
  },
  {
    "id": "api.license.add_license.array.app_error",
    "translation": "Lege data bij 'license' in aanvraag."
  },
  {
    "id": "api.license.add_license.expired.app_error",
    "translation": "Licentie is nog niet geldig, of is verlopen."
  },
  {
    "id": "api.license.add_license.invalid.app_error",
    "translation": "Ongeldig licentie bestand."
  },
  {
    "id": "api.license.add_license.invalid_count.app_error",
    "translation": "Kan het aantal unieke gebruikers niet tellen."
  },
  {
    "id": "api.license.add_license.no_file.app_error",
    "translation": "Geen bestand bij 'license' in aanvraag."
  },
  {
    "id": "api.license.add_license.open.app_error",
    "translation": "Kan licentiebestand niet openen."
  },
  {
    "id": "api.license.add_license.save.app_error",
    "translation": "Licentie kan niet goed worden opgeslagen."
  },
  {
    "id": "api.license.add_license.save_active.app_error",
    "translation": "Actieve licentie ID is niet goed opgeslagen."
  },
  {
    "id": "api.license.add_license.unique_users.app_error",
    "translation": "De licentie ondersteund {{.Users}} gebruikers, wanneer het systeem {{.Count}} unieke gebruikers heeft. Unieke gebruikers worden geteld op basis het e-mail adress. Het totaal aantal gebruikers is te zien bij 'Server Overzichten' -> 'Bekijk statistieken'."
  },
  {
    "id": "api.license.client.old_format.app_error",
    "translation": "Nieuw formaat voor de clientlicentie wordt nog niet ondersteund. Gelieve format=oud te specificeren in de querystring."
  },
  {
    "id": "api.marshal_error",
    "translation": "Fout bij marshal"
  },
  {
    "id": "api.oauth.allow_oauth.redirect_callback.app_error",
    "translation": "ongeldige aanvraag: De opgegeven redirect_uri komt niet overeen met de geregistreerde callback_url."
  },
  {
    "id": "api.oauth.allow_oauth.turn_off.app_error",
    "translation": "De systeembeheerder heeft de OAuth2 Service Provider uitgeschakeld."
  },
  {
    "id": "api.oauth.authorize_oauth.disabled.app_error",
    "translation": "De systeembeheerder heeft de OAuth2 Service Provider uitgeschakeld."
  },
  {
    "id": "api.oauth.get_access_token.bad_client_id.app_error",
    "translation": "ongeldige aanvraag: Foutief client_id."
  },
  {
    "id": "api.oauth.get_access_token.bad_client_secret.app_error",
    "translation": "ongeldige aanvraag (invalid_request): Ontbrekend client_secret."
  },
  {
    "id": "api.oauth.get_access_token.bad_grant.app_error",
    "translation": "ongeldige aanvraag: Foutief grant_type."
  },
  {
    "id": "api.oauth.get_access_token.credentials.app_error",
    "translation": "Ongeldige client (invalid_client): Ongeldige client credentials."
  },
  {
    "id": "api.oauth.get_access_token.disabled.app_error",
    "translation": "De systeembeheerder heeft de OAuth2 Service Provider uitgeschakeld."
  },
  {
    "id": "api.oauth.get_access_token.expired_code.app_error",
    "translation": "invalid_grant: Ongeldig of verlopen autorisatie code."
  },
  {
    "id": "api.oauth.get_access_token.internal.app_error",
    "translation": "Server fout (server_error): Er een interne server fout opgetreden tijdens het benaderen van de database."
  },
  {
    "id": "api.oauth.get_access_token.internal_saving.app_error",
    "translation": "Server fout (server_error): Er is een interne server fout opgetreden tijdens het bewaren van het toegangstoken in de database."
  },
  {
    "id": "api.oauth.get_access_token.internal_session.app_error",
    "translation": "Server fout (server_error): Er is een interne server fout opgetreden tijdens het bewaren van de sessie in de database."
  },
  {
    "id": "api.oauth.get_access_token.internal_user.app_error",
    "translation": "Server fout (server_error): Er is een interne server fout opgetreden tijdens het ophalen van de gebruiker uit de database."
  },
  {
    "id": "api.oauth.get_access_token.missing_code.app_error",
    "translation": "Ongeldige aanvraag (invalid_request): Ontbrekende code."
  },
  {
    "id": "api.oauth.get_access_token.missing_refresh_token.app_error",
    "translation": "Ongeldige aanvraag (invalid_request): Ontbrekende refresh_token."
  },
  {
    "id": "api.oauth.get_access_token.redirect_uri.app_error",
    "translation": "Ongeldige aanvraag (invalid_request): De gegeven redirect_uri komt niet overeen met de autorisatie code redirect_uri."
  },
  {
    "id": "api.oauth.get_access_token.refresh_token.app_error",
    "translation": "invalid_grant: Foutief refresh token."
  },
  {
    "id": "api.oauth.invalid_state_token.app_error",
    "translation": "Ongeldige statustoken."
  },
  {
    "id": "api.oauth.register_oauth_app.turn_off.app_error",
    "translation": "De systeembeheerder heeft de OAuth2 Service Provider uitgeschakeld."
  },
  {
    "id": "api.oauth.revoke_access_token.del_session.app_error",
    "translation": "Fout bij het verwijderen van de sessie uit de database."
  },
  {
    "id": "api.oauth.revoke_access_token.del_token.app_error",
    "translation": "Fout bij het verwijderen van het access token uit de database."
  },
  {
    "id": "api.oauth.revoke_access_token.get.app_error",
    "translation": "Fout bij het ophalen van het access token uit de database, voor het verwijderen."
  },
  {
    "id": "api.oauth.singup_with_oauth.disabled.app_error",
    "translation": "Gebruikers registratie is uitgeschakeld."
  },
  {
    "id": "api.oauth.singup_with_oauth.expired_link.app_error",
    "translation": "De aanmeldlink is verlopen."
  },
  {
    "id": "api.oauth.singup_with_oauth.invalid_link.app_error",
    "translation": "De aanmeldlink lijkt niet geldig te zijn."
  },
  {
    "id": "api.outgoing_webhook.disabled.app_error",
    "translation": "Uitgaande webhooks zijn uitgeschakeld door de beheerder."
  },
  {
    "id": "api.plugin.upload.array.app_error",
    "translation": "File array is leeg in multipart/form request."
  },
  {
    "id": "api.plugin.upload.file.app_error",
    "translation": "Kan file niet openen in multipart/form request."
  },
  {
    "id": "api.plugin.upload.no_file.app_error",
    "translation": "Ontbrekende file in multipart/form request."
  },
  {
    "id": "api.post.check_for_out_of_channel_mentions.message.multiple",
    "translation": "{{.Usernames}} en {{.LastUsername}} zijn genoemd, maar ze hebben geen notificatie gekregen, omdat ze niet deelnemen aan dit kanaal."
  },
  {
    "id": "api.post.check_for_out_of_channel_mentions.message.one",
    "translation": "{{.Username}} zijn genoemd, maar ze hebben geen notificatie gekregen, omdat ze niet deelnemen aan dit kanaal."
  },
  {
    "id": "api.post.create_post.can_not_post_to_deleted.error",
    "translation": "Kan niet plaatsen in verwijdert kanaal."
  },
  {
    "id": "api.post.create_post.channel_root_id.app_error",
    "translation": "Ongeldig ChannelId voor RootId parameter."
  },
  {
    "id": "api.post.create_post.root_id.app_error",
    "translation": "Ongeldig RootId parameter."
  },
  {
    "id": "api.post.create_webhook_post.creating.app_error",
    "translation": "Fout bij het aanmaken van bericht."
  },
  {
    "id": "api.post.deduplicate_create_post.failed_to_get",
    "translation": "Kon het originele bericht niet ophalen na het ontdubbelen van een cliënt die hetzelfde verzoek heeft herhaald."
  },
  {
    "id": "api.post.deduplicate_create_post.pending",
    "translation": "Bericht geweigerd omdat een andere client het zelfde verzoek maakt."
  },
  {
    "id": "api.post.delete_post.can_not_delete_post_in_deleted.error",
    "translation": "Kan geen bericht verwijderen uit een verwijderd kanaal."
  },
  {
    "id": "api.post.disabled_all",
    "translation": "@all is uitgeschakeld in dit kanaal omdat dit kanaal meer dan {{.Users}} gebruikers bevat."
  },
  {
    "id": "api.post.disabled_channel",
    "translation": "@channel is uitgeschakeld in dit kanaal omdat dit kanaal meer dan {{.Users}} gebruikers bevat."
  },
  {
    "id": "api.post.disabled_here",
    "translation": "@here is uitgeschakeld in dit kanaal omdat dit kanaal meer dan {{.Users}} gebruikers bevat."
  },
  {
    "id": "api.post.do_action.action_id.app_error",
    "translation": "Ongeldig actie-id ."
  },
  {
    "id": "api.post.do_action.action_integration.app_error",
    "translation": "Action integration fout."
  },
  {
    "id": "api.post.get_message_for_notification.files_sent",
    "translation": {
      "one": "{{.Count}} bestand verzonden: {{.Filenames}}",
      "other": "{{.Count}} bestanden verzonden: {{.Filenames}}"
    }
  },
  {
    "id": "api.post.get_message_for_notification.images_sent",
    "translation": {
      "one": "{{.Count}} afbeelding verzonden: {{.Filenames}}",
      "other": "{{.Count}} afbeeldingen verzonden: {{.Filenames}}"
    }
  },
  {
    "id": "api.post.link_preview_disabled.app_error",
    "translation": "Voorvertoning van links zijn uitgeschakeld door de systeembeheerder."
  },
  {
    "id": "api.post.patch_post.can_not_update_post_in_deleted.error",
    "translation": "Kan geen bericht bijwerken in een verwijderd kanaal."
  },
  {
    "id": "api.post.send_notification_and_forget.push_channel_mention",
    "translation": " verwittigde het kanaal."
  },
  {
    "id": "api.post.send_notification_and_forget.push_comment_on_post",
    "translation": " gaf een commentaar op jouw bericht."
  },
  {
    "id": "api.post.send_notification_and_forget.push_comment_on_thread",
    "translation": " gaf een commentaar in een draadje waar je in deelnam."
  },
  {
    "id": "api.post.send_notifications_and_forget.push_explicit_mention",
    "translation": " vernoemt je."
  },
  {
    "id": "api.post.send_notifications_and_forget.push_general_message",
    "translation": " plaatste een bericht."
  },
  {
    "id": "api.post.send_notifications_and_forget.push_image_only",
    "translation": " voegde een bestand toe."
  },
  {
    "id": "api.post.send_notifications_and_forget.push_message",
    "translation": "stuurde je een bericht."
  },
  {
    "id": "api.post.update_post.can_not_update_post_in_deleted.error",
    "translation": "Kan geen bericht bijwerken in een verwijderd kanaal."
  },
  {
    "id": "api.post.update_post.find.app_error",
    "translation": "We kunnen geen bestaand bericht of commentaar vinden om bij te werken."
  },
  {
    "id": "api.post.update_post.permissions_details.app_error",
    "translation": "Is reeds verwijderd id={{.PostId}}."
  },
  {
    "id": "api.post.update_post.permissions_time_limit.app_error",
    "translation": "Een bericht bewerken is enkel toegelaten binnen de {{.timeLimit}} seconden. Contacteer je systeembeheerder voor meer informatie."
  },
  {
    "id": "api.post.update_post.system_message.app_error",
    "translation": "Het bijwerken van het systeem bericht is mislukt."
  },
  {
    "id": "api.post_get_post_by_id.get.app_error",
    "translation": "Bericht kan niet opgehaald worden."
  },
  {
    "id": "api.preference.delete_preferences.delete.app_error",
    "translation": "Kan gebruikersvoorkeuren niet verwijderen."
  },
  {
    "id": "api.preference.preferences_category.get.app_error",
    "translation": "Kan de gebruikersvoorkeuren niet ophalen."
  },
  {
    "id": "api.preference.update_preferences.set.app_error",
    "translation": "Kan de gebruikersvoorkeuren niet instellen."
  },
  {
    "id": "api.reaction.delete.archived_channel.app_error",
    "translation": "Je kan geen reactie verwijderen in een gearchiveerd kanaal."
  },
  {
    "id": "api.reaction.save.archived_channel.app_error",
    "translation": "Je kan niet reageren in een gearchiveerd kanaal."
  },
  {
    "id": "api.reaction.save_reaction.invalid.app_error",
    "translation": "Reactie is niet geldig."
  },
  {
    "id": "api.reaction.save_reaction.user_id.app_error",
    "translation": "Je kan de reactie voor de andere gebruiker niet bewaren."
  },
  {
    "id": "api.restricted_system_admin",
    "translation": "Deze actie kan niet worden uitgevoerd door een systeembeheerder met beperkte rechten."
  },
  {
    "id": "api.roles.patch_roles.license.error",
    "translation": "Je licentie ondersteunt geen geavanceerde toegangsrechten."
  },
  {
    "id": "api.scheme.create_scheme.license.error",
    "translation": "Je licentie ondersteunt niet het aanmaken van toegangsrechtenschema's."
  },
  {
    "id": "api.scheme.delete_scheme.license.error",
    "translation": "Je licentie ondersteunt niet het verwijderen van toegangsrechtenschema's"
  },
  {
    "id": "api.scheme.get_channels_for_scheme.scope.error",
    "translation": "Kan de kanalen voor het schema niet ophalen omdat het schema geen kanaalschema is."
  },
  {
    "id": "api.scheme.get_teams_for_scheme.scope.error",
    "translation": "Kan de teams voor het schema niet ophalen omdat het schema geen teamschema is."
  },
  {
    "id": "api.scheme.patch_scheme.license.error",
    "translation": "Je licentie ondersteunt niet het bijwerken van toegangsrechtenschema's"
  },
  {
    "id": "api.server.start_server.forward80to443.disabled_while_using_lets_encrypt",
    "translation": "Je moet Forward80To443 inschakelen als je LetsEncrypt gebruikt"
  },
  {
    "id": "api.server.start_server.forward80to443.enabled_but_listening_on_wrong_port",
    "translation": "Kan niet doorsturen van poort 80 naar poort 443 al luisteren op poort %s: schakel Forward80To443 uit als je een proxyserver gebruikt"
  },
  {
    "id": "api.server.start_server.rate_limiting_memory_store",
    "translation": "Kon de geheugenopslag limitatie niet laden. Controleer uw MemoryStoreSize configuratie instellingen."
  },
  {
    "id": "api.server.start_server.rate_limiting_rate_limiter",
    "translation": "Kan de snelheidsregeling niet laden."
  },
  {
    "id": "api.server.start_server.starting.critical",
    "translation": "Fout bij het starten van de server, fout:%v"
  },
  {
    "id": "api.slackimport.slack_add_bot_user.email_pwd",
    "translation": "De integratie/Slack Bot gebruiker met email {{.Email}} en wachtwoord {{.Password}} werd geïmporteerd.\n"
  },
  {
    "id": "api.slackimport.slack_add_bot_user.unable_import",
    "translation": "Fout bij het importeren van Integratie /Slack Bot gebruiker {{.Username}}.\n"
  },
  {
    "id": "api.slackimport.slack_add_channels.added",
    "translation": "\r\n Kanalen Toegevoegd \r\n"
  },
  {
    "id": "api.slackimport.slack_add_channels.failed_to_add_user",
    "translation": "Kan Slackgebruiker {{.Username}} niet toevoegen aan het kanaal.\n"
  },
  {
    "id": "api.slackimport.slack_add_channels.import_failed",
    "translation": "Kan het Slack kanaal {{.DisplayName}} niet importeren.\n"
  },
  {
    "id": "api.slackimport.slack_add_channels.merge",
    "translation": "Het Slack kanaal {{.DisplayName}} bestaat reeds als een actief Mattermost kanaal. Beide kanalen zijn samengevoegd.\n"
  },
  {
    "id": "api.slackimport.slack_add_users.created",
    "translation": "\r\n Gebruikers aangemaakt\r\n"
  },
  {
    "id": "api.slackimport.slack_add_users.email_pwd",
    "translation": "Slackgebruiker met e-mail {{.Email}} en wachtwoord {{.Password}} is geïmporteerd.\n"
  },
  {
    "id": "api.slackimport.slack_add_users.merge_existing",
    "translation": "Slack gebruiker is samengevoegd met een bestaande Mattermost gebruiker met zelfde e-mail {{.Email}} en gebruikersnaam {{.Username}}.\n"
  },
  {
    "id": "api.slackimport.slack_add_users.merge_existing_failed",
    "translation": "Slackgebruiker is samengevoegd met een bestaande Mattermostgebruiker met overeenstemmend e-mail {{.Email}} en gebruikersnaam{{.Username}}, maar kon niet toevoegd worden aan het team.\n"
  },
  {
    "id": "api.slackimport.slack_add_users.missing_email_address",
    "translation": "Gebruiker {{.Username}} heeft geen e-mailadres in de Slack-export. We gebruikten voorlopig {{.Email}} . De gebruiker zou zijn e-mailadres moeten bijwerken eens deze is aangemeld in het systeem.\n"
  },
  {
    "id": "api.slackimport.slack_add_users.unable_import",
    "translation": "Kan gebruiker niet importeren: {{.Username}}\r\n"
  },
  {
    "id": "api.slackimport.slack_import.log",
    "translation": "Mattermost Slack importeer log\n"
  },
  {
    "id": "api.slackimport.slack_import.note1",
    "translation": "- Sommige berichten zijn niet geimporteerd, omdat ze niet ondersteund worden.\r\n"
  },
  {
    "id": "api.slackimport.slack_import.note2",
    "translation": "- Slack bot berichten worden op dit moment niet ondersteund.\r\n"
  },
  {
    "id": "api.slackimport.slack_import.note3",
    "translation": "- Bijkomende fouten kunnen gevonden worden in de serverlogs.\n"
  },
  {
    "id": "api.slackimport.slack_import.notes",
    "translation": "\nNotities:\n"
  },
  {
    "id": "api.slackimport.slack_import.open.app_error",
    "translation": "Kan het bestand {{.Filename}} niet openen.\n"
  },
  {
    "id": "api.slackimport.slack_import.team_fail",
    "translation": "Fout bij het ophalen van het team waarin de import gedaan moet worden.\r\n"
  },
  {
    "id": "api.slackimport.slack_import.zip.app_error",
    "translation": "Kan het Slack-exportbestand niet openen.\n"
  },
  {
    "id": "api.status.user_not_found.app_error",
    "translation": "Gebruiker niet gevonden."
  },
  {
    "id": "api.team.add_user_to_team.added",
    "translation": "%v is door %v aan het kanaal toegevoegd."
  },
  {
    "id": "api.team.add_user_to_team.missing_parameter.app_error",
    "translation": "Waarde verplicht om gebruiker toe te voegen aan het team."
  },
  {
    "id": "api.team.get_invite_info.not_open_team",
    "translation": "De uitnodiging is ongeldig, omdat dit geen open team is."
  },
  {
    "id": "api.team.get_team_icon.filesettings_no_driver.app_error",
    "translation": "Ongeldige stuurprogramma voor bestand instellingen. Deze moet 'lokaal' of 'amazons3' zijn."
  },
  {
    "id": "api.team.get_team_icon.read_file.app_error",
    "translation": "Kan het teamicoonbestand liet lezen."
  },
  {
    "id": "api.team.import_team.array.app_error",
    "translation": "Lege data bij 'licentie' in aanvraag."
  },
  {
    "id": "api.team.import_team.integer.app_error",
    "translation": "Bestandsgrootte is geen getal."
  },
  {
    "id": "api.team.import_team.no_file.app_error",
    "translation": "Geen bestand bij 'bestand' in aanvraag."
  },
  {
    "id": "api.team.import_team.no_import_from.app_error",
    "translation": "Foutief verzoek: importFrom veld is niet aanwezig."
  },
  {
    "id": "api.team.import_team.open.app_error",
    "translation": "Kan het bestand niet openen."
  },
  {
    "id": "api.team.import_team.parse.app_error",
    "translation": "Kan het 'multipart form' niet verwerken."
  },
  {
    "id": "api.team.import_team.unavailable.app_error",
    "translation": "Fout verzoek: bestandsgrootte veld is niet aanwezig."
  },
  {
    "id": "api.team.invite_members.disabled.app_error",
    "translation": "E-mailuitnodigingen zijn uitgeschakeld."
  },
  {
    "id": "api.team.invite_members.invalid_email.app_error",
    "translation": "Volgende e-mailadressen maken geen deel uit van een aanvaard domein: {{.Addresses}}. Contacteer je systeembeheerder voor verdere details."
  },
  {
    "id": "api.team.invite_members.no_one.app_error",
    "translation": "Niemand om uit te nodigen."
  },
  {
    "id": "api.team.is_team_creation_allowed.disabled.app_error",
    "translation": "Teams aanmaken is uitgeschakeld. Neem contact op met systeem beheerder voor details."
  },
  {
    "id": "api.team.is_team_creation_allowed.domain.app_error",
    "translation": "Email moet uit bepaalde domeinen komen (bijv. @voorbeeld.nl). Neem contact op met de systeem beheerder voor meer details."
  },
  {
    "id": "api.team.join_team.post_and_forget",
    "translation": "%v werd lid van het team."
  },
  {
    "id": "api.team.join_user_to_team.allowed_domains.app_error",
    "translation": "Email moet uit bepaalde domeinen komen (bijv. @voorbeeld.nl). Neem contact op met de systeem beheerder voor meer details."
  },
  {
    "id": "api.team.leave.left",
    "translation": "%v verliet het team."
  },
  {
    "id": "api.team.move_channel.post.error",
    "translation": "Plaatsen van kanaal verplaatsbericht is mislukt."
  },
  {
    "id": "api.team.move_channel.success",
    "translation": "Het kanaal werd verplaatst van dit team naar %v."
  },
  {
    "id": "api.team.remove_team_icon.get_team.app_error",
    "translation": "Er trad een fout op bij het ophalen van het team."
  },
  {
    "id": "api.team.remove_user_from_team.missing.app_error",
    "translation": "De gebruiker is geen lid van dit team."
  },
  {
    "id": "api.team.remove_user_from_team.removed",
    "translation": "%v was verwijdert van het kanaal."
  },
  {
    "id": "api.team.set_team_icon.array.app_error",
    "translation": "Lege array bij 'image' in aanvraag."
  },
  {
    "id": "api.team.set_team_icon.decode.app_error",
    "translation": "Kan het teampictogram niet decoderen."
  },
  {
    "id": "api.team.set_team_icon.encode.app_error",
    "translation": "Kan het teampictogram niet encoderen."
  },
  {
    "id": "api.team.set_team_icon.get_team.app_error",
    "translation": "Er trad een fout op bij het ophalen van het team."
  },
  {
    "id": "api.team.set_team_icon.no_file.app_error",
    "translation": "Geen bestand bij 'image' in aanvraag."
  },
  {
    "id": "api.team.set_team_icon.open.app_error",
    "translation": "Kan afbeeldingsbestand niet openen."
  },
  {
    "id": "api.team.set_team_icon.parse.app_error",
    "translation": "Kan het 'multipart'-formulier niet verwerken."
  },
  {
    "id": "api.team.set_team_icon.storage.app_error",
    "translation": "Kan bestand niet uploaden. Afbeeldings opslag is niet geconfigureerd."
  },
  {
    "id": "api.team.set_team_icon.too_large.app_error",
    "translation": "Kan bestand niet uploaden. Bestand is te groot."
  },
  {
    "id": "api.team.set_team_icon.write_file.app_error",
    "translation": "Kan het teampictogram niet bewaren."
  },
  {
    "id": "api.team.team_icon.update.app_error",
    "translation": "Er trad een fout op bij het bijwerken van het teampictogram."
  },
  {
    "id": "api.team.update_member_roles.not_a_member",
    "translation": "De opgegeven gebruiker is geen lid van het opgegeven team."
  },
  {
    "id": "api.team.update_restricted_domains.mismatch.app_error",
    "translation": "Team beperken tot {{.Domain}} is niet toegestaan door de systeemconfiguratie. Neem contact op met jouw systeembeheerder."
  },
  {
    "id": "api.team.update_team_scheme.license.error",
    "translation": "Jouw licentie staat niet toe om een teamschema te wijzigen"
  },
  {
    "id": "api.team.update_team_scheme.scheme_scope.error",
    "translation": "Niet in staat om het schema aan het team te koppelen omdat het opgegeven schema geen teamschema is."
  },
  {
    "id": "api.templates.deactivate_body.info",
    "translation": "Je schakelde je account uit op {{ .SiteURL }}."
  },
  {
    "id": "api.templates.deactivate_body.title",
    "translation": "Je account is uitgeschakeld op {{ .ServerURL }}"
  },
  {
    "id": "api.templates.deactivate_body.warning",
    "translation": "Als deze verandering niet werd aangevraagd door jou of je wil je account heractiveren, contacteer je systeembeheerder."
  },
  {
    "id": "api.templates.deactivate_subject",
    "translation": "[{{ .SiteName }}] Je account op {{ .ServerURL }} is uitgeschakeld"
  },
  {
    "id": "api.templates.email_change_body.info",
    "translation": "Je e-mailadres voor {{.TeamDisplayName}} is gewijzigd naar {{.NewEmail}}."
  },
  {
    "id": "api.templates.email_change_body.title",
    "translation": "Je hebt je e-mailadres bijgewerkt"
  },
  {
    "id": "api.templates.email_change_subject",
    "translation": "[{{ .SiteName }}] Je e-mail adres is gewijzigd"
  },
  {
    "id": "api.templates.email_change_verify_body.button",
    "translation": "Verifieer E-mail"
  },
  {
    "id": "api.templates.email_change_verify_body.info",
    "translation": "Om de aanpassing van het e-mail adres voor {{.TeamDisplayName}} af te ronden, klik op onderstaande link ter bevestiging."
  },
  {
    "id": "api.templates.email_change_verify_body.title",
    "translation": "Je hebt je e-mailadres bijgewerkt"
  },
  {
    "id": "api.templates.email_change_verify_subject",
    "translation": "[{{ .SiteName }}] Verifieer je nieuw e-mailadres"
  },
  {
    "id": "api.templates.email_footer",
    "translation": "Om je notificatie instellingen te wijzigen moet je inloggen op je team site en ga naar Account Instellingen > Notificaties."
  },
  {
    "id": "api.templates.email_info1",
    "translation": "Bij vragen, mail ons: "
  },
  {
    "id": "api.templates.email_info2",
    "translation": "Met vriendelijke groeten,"
  },
  {
    "id": "api.templates.email_info3",
    "translation": "Het {{.SiteName}} team"
  },
  {
    "id": "api.templates.email_organization",
    "translation": "Verzonden door "
  },
  {
    "id": "api.templates.email_warning",
    "translation": "Maakte je deze wijziging niet, contacteer je systeembeheerder."
  },
  {
    "id": "api.templates.invite_body.button",
    "translation": "Word nu lid"
  },
  {
    "id": "api.templates.invite_body.title",
    "translation": "{{ .SenderName }} heeft je uitgenodigd om lid te worden van het team {{ .TeamDisplayName }} ."
  },
  {
    "id": "api.templates.invite_subject",
    "translation": "[{{ .SiteName }}] {{ .SenderName }} heeft je uitgenodigd om lid te worden van {{ .TeamDisplayName }} Team"
  },
  {
    "id": "api.templates.mfa_activated_body.info",
    "translation": "Multi-factor authenticatie is toegevoegd aan uw account op {{ .SiteURL }}."
  },
  {
    "id": "api.templates.mfa_activated_body.title",
    "translation": "Multi-factor authenticatie werd toegevoegd"
  },
  {
    "id": "api.templates.mfa_change_subject",
    "translation": "[{{ .SiteName }}] Jouw MFA is geüpdatet"
  },
  {
    "id": "api.templates.mfa_deactivated_body.info",
    "translation": "Multi-factor authenticatie werd verwijderd van je account op {{ .SiteURL }}."
  },
  {
    "id": "api.templates.mfa_deactivated_body.title",
    "translation": "Multi-factor authenticatie werd verwijderd"
  },
  {
    "id": "api.templates.password_change_body.info",
    "translation": "Je wachtwoord werd geupdated voor {{.TeamDisplayName}} op {{ .TeamURL }} door {{.Method}}."
  },
  {
    "id": "api.templates.password_change_body.title",
    "translation": "Uw wachtwoord is bijgewerkt"
  },
  {
    "id": "api.templates.password_change_subject",
    "translation": "[{{.SiteName}}] Jouw wachtwoord is bijgewerkt"
  },
  {
    "id": "api.templates.post_body.button",
    "translation": "Bekijk bericht"
  },
  {
    "id": "api.templates.reset_body.button",
    "translation": "Wachtwoord opnieuw instellen"
  },
  {
    "id": "api.templates.reset_body.title",
    "translation": "Jouw wachtwoord opnieuw instellen"
  },
  {
    "id": "api.templates.reset_subject",
    "translation": "[{{ .SiteName }}] Wijzig je wachtwoord"
  },
  {
    "id": "api.templates.signin_change_email.body.info",
    "translation": "Je hebt je aanmeldwijze op {{ .SiteName }} bijgewerkt naar {{.Method}}."
  },
  {
    "id": "api.templates.signin_change_email.body.method_email",
    "translation": "e-mail en wachtwoord"
  },
  {
    "id": "api.templates.signin_change_email.body.title",
    "translation": "Uw inlog methode is bijgewerkt"
  },
  {
    "id": "api.templates.signin_change_email.subject",
    "translation": "[{{ .SiteName }}] Jouw aanmeldingsmethode is bijgewerkt"
  },
  {
    "id": "api.templates.user_access_token_body.info",
    "translation": "Een persoonlijk toegangstoken was toegevoegd aan je account op {{ .SiteURL }}. Dit kan nu gebruikt worden om toegang te krijgen tot {{.SiteName}} met je acccount."
  },
  {
    "id": "api.templates.user_access_token_body.title",
    "translation": "Persoonlijk toegangstoken is toegevoegd aan je account"
  },
  {
    "id": "api.templates.user_access_token_subject",
    "translation": "[{{ .SiteName }}] Persoonlijk toegangstoken werd toegevoegd aan je account"
  },
  {
    "id": "api.templates.username_change_body.info",
    "translation": "Je gebruikersnaam voor {{.TeamDisplayName}} is gewijzigd naar {{.NewUsername}}."
  },
  {
    "id": "api.templates.username_change_body.title",
    "translation": "U heeft uw e-mailadres bijgewerkt"
  },
  {
    "id": "api.templates.username_change_subject",
    "translation": "[{{.SiteName }}] Je gebruikersnaam werd gewijzigd"
  },
  {
    "id": "api.templates.verify_body.button",
    "translation": "Verifieer Email"
  },
  {
    "id": "api.templates.verify_body.info",
    "translation": "Dit e-mailadres werd gebruikt om een account aan te maken bij Mattermost."
  },
  {
    "id": "api.templates.verify_body.title",
    "translation": "Verifieer jouw e-mailadres"
  },
  {
    "id": "api.templates.verify_subject",
    "translation": "[{{ .SiteName }}] Email Verificatie"
  },
  {
    "id": "api.templates.welcome_body.app_download_info",
    "translation": "Voor de beste ervaring, download de apps voor PC, Mac, iOS en Android."
  },
  {
    "id": "api.templates.welcome_body.button",
    "translation": "Verifieer E-mail"
  },
  {
    "id": "api.templates.welcome_body.info",
    "translation": "Dit e-mailadres werd gebruikt om een account aan te maken bij Mattermost."
  },
  {
    "id": "api.templates.welcome_body.title",
    "translation": "Welkom bij het team"
  },
  {
    "id": "api.templates.welcome_subject",
    "translation": "[{{ .SiteName }}] Je werd lid van{{ .ServerURL }}"
  },
  {
    "id": "api.user.activate_mfa.email_and_ldap_only.app_error",
    "translation": "MFA is niet beschikbaar voor dit account type."
  },
  {
    "id": "api.user.add_direct_channels_and_forget.failed.error",
    "translation": "Fout bij het toevoegen van de directe kanaalvoorkeuren voor gebruiker user_id={{.UserId}}, team_id={{.TeamId}}, err={{.Error}}"
  },
  {
    "id": "api.user.authorize_oauth_user.bad_response.app_error",
    "translation": "Ongeldig antwoord bij aanvraag van een token."
  },
  {
    "id": "api.user.authorize_oauth_user.bad_token.app_error",
    "translation": "Ongeldig token type."
  },
  {
    "id": "api.user.authorize_oauth_user.invalid_state.app_error",
    "translation": "Ongeldige status"
  },
  {
    "id": "api.user.authorize_oauth_user.missing.app_error",
    "translation": "Toegangstoken ontbreekt."
  },
  {
    "id": "api.user.authorize_oauth_user.response.app_error",
    "translation": "Ongeldig antwoord ontvangen van de OAuth service provider."
  },
  {
    "id": "api.user.authorize_oauth_user.service.app_error",
    "translation": "Token aanvraag voor {{.Service}} is mislukt."
  },
  {
    "id": "api.user.authorize_oauth_user.token_failed.app_error",
    "translation": "Token aanvraag mislukte."
  },
  {
    "id": "api.user.authorize_oauth_user.unsupported.app_error",
    "translation": "{{.Service}} SSO via OAuth 2.0 is niet beschikbaar op deze server."
  },
  {
    "id": "api.user.check_user_login_attempts.too_many.app_error",
    "translation": "Uw account is afgesloten doordat er te vaak een verkeerd wachtwoord is gegeven. Voer aub een wachtwoord reset uit."
  },
  {
    "id": "api.user.check_user_mfa.bad_code.app_error",
    "translation": "Ongeldige 'MFA' token."
  },
  {
    "id": "api.user.check_user_password.invalid.app_error",
    "translation": "Inloggen mislukt door een foutief wachtwoord."
  },
  {
    "id": "api.user.complete_switch_with_oauth.blank_email.app_error",
    "translation": "Lege e-mail."
  },
  {
    "id": "api.user.complete_switch_with_oauth.parse.app_error",
    "translation": "Kan de auth data niet verwerken voor gebruikers object bij {{.Service}}."
  },
  {
    "id": "api.user.create_email_token.error",
    "translation": "Fout bij het aanmaken van een data token voor e-mailverificatie"
  },
  {
    "id": "api.user.create_oauth_user.already_attached.app_error",
    "translation": "Er is al een account verbonden aan dit email adres met een andere inlog methode als {{.Service}}. Log in bij {{.Auth}}."
  },
  {
    "id": "api.user.create_oauth_user.create.app_error",
    "translation": "Kon geen gebruiker aanmaken uit {{.Service}} gebruikersobject."
  },
  {
    "id": "api.user.create_profile_image.default_font.app_error",
    "translation": "Kon geen standaard profielafbeeldingslettertype maken."
  },
  {
    "id": "api.user.create_profile_image.encode.app_error",
    "translation": "Kan de standaard profielafbeelding niet encoderen."
  },
  {
    "id": "api.user.create_profile_image.initial.app_error",
    "translation": "Kan het initiaal van de gebruiker niet toevoegen aan de standaardprofielafbeelding."
  },
  {
    "id": "api.user.create_user.accepted_domain.app_error",
    "translation": "Het email adress dat is opgegeven behoord niet tot een van de geldige domeinen. Neem contact op met de beheerder, of log in met een ander e-mail adres."
  },
  {
    "id": "api.user.create_user.disabled.app_error",
    "translation": "Aanmaken van gebruikers is uitgeschakeld."
  },
  {
    "id": "api.user.create_user.no_open_server",
    "translation": "Deze server staat zelf aanmelden niet toe.  Neem contact op met uw systeembeheerder voor een uitnodiging."
  },
  {
    "id": "api.user.create_user.signup_email_disabled.app_error",
    "translation": "Team aanmelden met e-mail is uitgeschakeld."
  },
  {
    "id": "api.user.create_user.signup_link_expired.app_error",
    "translation": "De aanmeldlink is verlopen."
  },
  {
    "id": "api.user.create_user.signup_link_invalid.app_error",
    "translation": "De aanmeldlink is niet geldig."
  },
  {
    "id": "api.user.email_to_ldap.not_available.app_error",
    "translation": "AD/LDAP is niet beschikbaar op deze server."
  },
  {
    "id": "api.user.email_to_oauth.not_available.app_error",
    "translation": "Authenticatieoverdracht is niet geconfigureerd of beschikbaar op deze server."
  },
  {
    "id": "api.user.get_user_by_email.permissions.app_error",
    "translation": "Kan gebruiker niet ophalen via e-mail."
  },
  {
    "id": "api.user.ldap_to_email.not_available.app_error",
    "translation": "AD/LDAP is niet beschikbaar op deze server."
  },
  {
    "id": "api.user.ldap_to_email.not_ldap_account.app_error",
    "translation": "Dit gebruikersaccount gebruikt geen AD/LDAP."
  },
  {
    "id": "api.user.login.blank_pwd.app_error",
    "translation": "Wachtwoord veld kan niet leeg zijn"
  },
  {
    "id": "api.user.login.bot_login_forbidden.app_error",
    "translation": "Het is verboden voor Bots om in te loggen."
  },
  {
    "id": "api.user.login.client_side_cert.certificate.app_error",
    "translation": "Er is geprobeerd aan te melden met de experimentele functie ClientSideCert zonder een geldig certificaat te verstrekken."
  },
  {
    "id": "api.user.login.client_side_cert.license.app_error",
    "translation": "Er is geprobeerd om de experimentele functie te gebruiken ClientSideCert zonder een geldig Enterprise-licentie."
  },
  {
    "id": "api.user.login.inactive.app_error",
    "translation": "Inloggen in niet mogelijk, omdat het account uitgeschakeld is. Neem contact op met een beheerder."
  },
  {
    "id": "api.user.login.not_verified.app_error",
    "translation": "Inloggen is niet gelukt, omdat het e-mail adres nog niet geverifieerd is."
  },
  {
    "id": "api.user.login.use_auth_service.app_error",
    "translation": "Meldt je aan met {{.AuthService}}."
  },
  {
    "id": "api.user.login_by_oauth.bot_login_forbidden.app_error",
    "translation": "Inloggen met een bot is verboden."
  },
  {
    "id": "api.user.login_by_oauth.not_available.app_error",
    "translation": "{{.Service}} SSO via OAuth 2.0 is niet beschikbaar op deze server."
  },
  {
    "id": "api.user.login_by_oauth.parse.app_error",
    "translation": "Kon geen auth data ontleden van {{.Service}} gebruikersobject."
  },
  {
    "id": "api.user.login_ldap.not_available.app_error",
    "translation": "AD/LDAP is niet beschikbaar op deze server."
  },
  {
    "id": "api.user.oauth_to_email.context.app_error",
    "translation": "Het bijwerken van het wachtwoord is niet gelukt, want de context user_id kwam niet overeen met de opgegeven user id."
  },
  {
    "id": "api.user.oauth_to_email.not_available.app_error",
    "translation": "Authenticatieoverdracht is niet geconfigureerd of beschikbaar op deze server."
  },
  {
    "id": "api.user.reset_password.broken_token.app_error",
    "translation": "Het reset-wachtwoord-token lijkt niet geldig te zijn."
  },
  {
    "id": "api.user.reset_password.invalid_link.app_error",
    "translation": "De link om het wachtwoord te resetten lijkt niet geldig te zijn."
  },
  {
    "id": "api.user.reset_password.link_expired.app_error",
    "translation": "De wachtwoord-reset-link is niet meer geldig."
  },
  {
    "id": "api.user.reset_password.method",
    "translation": "Wachtwoord reset link gebruiken"
  },
  {
    "id": "api.user.reset_password.sso.app_error",
    "translation": "Kan het wachtwoord niet resetten voor SSO accounts."
  },
  {
    "id": "api.user.saml.not_available.app_error",
    "translation": "SAML wordt niet ondersteund, of is niet geconfigureerd op deze server."
  },
  {
    "id": "api.user.send_deactivate_email_and_forget.failed.error",
    "translation": "De e-mail met het deactiveren van de account kon niet met succes worden verzonden"
  },
  {
    "id": "api.user.send_email_change_verify_email_and_forget.error",
    "translation": "De verificatie-e-mail voor het aanpassen van het e-mailadres kon niet verstuurd worden"
  },
  {
    "id": "api.user.send_password_reset.send.app_error",
    "translation": "Wachtwoord reset e-mail versturen is niet gelukt."
  },
  {
    "id": "api.user.send_password_reset.sso.app_error",
    "translation": "Kan het wachtwoord niet resetten voor SSO accounts."
  },
  {
    "id": "api.user.send_sign_in_change_email_and_forget.error",
    "translation": "De e-mail voor het bijwerken van het wachtwoord kon niet verstuurd worden"
  },
  {
    "id": "api.user.send_verify_email_and_forget.failed.error",
    "translation": "Verificatie-e-mail kon niet verstuurd worden"
  },
  {
    "id": "api.user.update_active.not_enable.app_error",
    "translation": "Je kan jezelf niet deactiveren omdat dit uitgeschakeld is. Contacteer je systeembeheerder."
  },
  {
    "id": "api.user.update_active.permissions.app_error",
    "translation": "U beschikt niet over de juiste rechten."
  },
  {
    "id": "api.user.update_oauth_user_attrs.get_user.app_error",
    "translation": "Kon de gebruiker niet uit het {{.Service}} gebruikersobject halen."
  },
  {
    "id": "api.user.update_password.context.app_error",
    "translation": "Wachtwoord bijwerken is niet gelukt, want de context user_id kom niet overeen met de opgegeven user_id."
  },
  {
    "id": "api.user.update_password.failed.app_error",
    "translation": "Wachtwoord bijwerken is mislukt."
  },
  {
    "id": "api.user.update_password.incorrect.app_error",
    "translation": "Het \"Huidige wachtwoord\" is niet goed. Controleer dat 'Hoofdletters' uitgeschakeld zijn en probeer opnieuw."
  },
  {
    "id": "api.user.update_password.menu",
    "translation": "via het instellingen menu"
  },
  {
    "id": "api.user.update_password.oauth.app_error",
    "translation": "Wachtwoord bijwerken is mislukt, omdat de gebruiker is ingelogt via een OAuth service."
  },
  {
    "id": "api.user.update_password.valid_account.app_error",
    "translation": "Wachtwoord bijwerken is mislukt, want er is geen geldig account gevonden."
  },
  {
    "id": "api.user.upload_profile_user.array.app_error",
    "translation": "Lege data bij 'afbeelding in aanvraag."
  },
  {
    "id": "api.user.upload_profile_user.decode.app_error",
    "translation": "Kan het profielafbeelding niet decoderen."
  },
  {
    "id": "api.user.upload_profile_user.encode.app_error",
    "translation": "Kan het profielafbeelding niet encoderen."
  },
  {
    "id": "api.user.upload_profile_user.no_file.app_error",
    "translation": "Geen bestand bij 'image' in aanvraag."
  },
  {
    "id": "api.user.upload_profile_user.open.app_error",
    "translation": "Kan afbeeldingsbestand niet openen."
  },
  {
    "id": "api.user.upload_profile_user.parse.app_error",
    "translation": "Kan het 'multipart form' niet verwerken."
  },
  {
    "id": "api.user.upload_profile_user.storage.app_error",
    "translation": "Kan bestand niet uploaden. Afbeeldings opslag is niet geconfigureerd."
  },
  {
    "id": "api.user.upload_profile_user.too_large.app_error",
    "translation": "Kan bestand niet uploaden. Bestand is te groot."
  },
  {
    "id": "api.user.upload_profile_user.upload_profile.app_error",
    "translation": "Kan de profielafbeelding niet uploaden."
  },
  {
    "id": "api.user.verify_email.bad_link.app_error",
    "translation": "Ongeldige e-mail verificatie link."
  },
  {
    "id": "api.user.verify_email.broken_token.app_error",
    "translation": "Foutief verificatie e-mail token type."
  },
  {
    "id": "api.user.verify_email.link_expired.app_error",
    "translation": "De e-mailverificatielink is verlopen."
  },
  {
    "id": "api.user.verify_email.token_parse.error",
    "translation": "Fout bij het verwerken van tokengegegevens van e-mailverificatie"
  },
  {
    "id": "api.web_socket.connect.upgrade.app_error",
    "translation": "Upgraden naar websocket verbinding is mislukt."
  },
  {
    "id": "api.web_socket_router.bad_action.app_error",
    "translation": "Onbekende WebSocket actie."
  },
  {
    "id": "api.web_socket_router.bad_seq.app_error",
    "translation": "Ongeldige volgorde voor WebSocket bericht."
  },
  {
    "id": "api.web_socket_router.no_action.app_error",
    "translation": "Geen websocket actie."
  },
  {
    "id": "api.web_socket_router.not_authenticated.app_error",
    "translation": "WebSocket verbinding is niet geverifieerd. Log in en probeer opnieuw."
  },
  {
    "id": "api.webhook.create_outgoing.intersect.app_error",
    "translation": "Uitgaande webhooks van hetzelfde kanaal kunnen niet dezelfde trigger-woorden/callback URL's hebben."
  },
  {
    "id": "api.webhook.create_outgoing.not_open.app_error",
    "translation": "Uitgaande webhooks kunnen alleen aan publieke kanalen gekoppeld worden."
  },
  {
    "id": "api.webhook.create_outgoing.permissions.app_error",
    "translation": "Onjuiste rechten voor het aanmaken van een uitgaande webhook."
  },
  {
    "id": "api.webhook.create_outgoing.triggers.app_error",
    "translation": "Ofwel trigger_words of channel_id moet ingesteld zijn."
  },
  {
    "id": "api.webhook.incoming.error",
    "translation": "Kan multipart payload van inkomende webhook niet decoderen."
  },
  {
    "id": "api.webhook.team_mismatch.app_error",
    "translation": "Kan webhook niet bijwerken tussen teams."
  },
  {
    "id": "api.webhook.update_outgoing.intersect.app_error",
    "translation": "Uitgaande webhooks van hetzelfde kanaal kunnen niet dezelfde trigger-woorden/callback URL's hebben."
  },
  {
    "id": "api.websocket_handler.invalid_param.app_error",
    "translation": "Ongeldige {{.Name}} parameter."
  },
  {
    "id": "app.admin.test_email.failure",
    "translation": "Verbinding mislukt: {{.Error}}"
  },
  {
    "id": "app.channel.create_channel.no_team_id.app_error",
    "translation": "Je moet een Team ID vermelden als je een kanaal aanmaakt."
  },
  {
    "id": "app.channel.move_channel.members_do_not_match.error",
    "translation": "Kan een kanaal niet verplaatsen tenzij alle leden al lid zijn van het bestemmingsteam."
  },
  {
    "id": "app.channel.post_update_channel_purpose_message.post.error",
    "translation": "Plaatsen van kanaaldoelstelling is mislukt"
  },
  {
    "id": "app.channel.post_update_channel_purpose_message.removed",
    "translation": "%s heeft de kanaaldoel verwijderd (was: %s)"
  },
  {
    "id": "app.channel.post_update_channel_purpose_message.retrieve_user.error",
    "translation": "Kon de gebruiker niet ophalen tijdens het bewaren van de nieuwe kanaaldoel %v"
  },
  {
    "id": "app.channel.post_update_channel_purpose_message.updated_from",
    "translation": "%s heeft de kanaaldoel veranderd van \"%s\" naar: \"%s\""
  },
  {
    "id": "app.channel.post_update_channel_purpose_message.updated_to",
    "translation": "%s heeft het kanaaldoel bijgewerkt naar: %s"
  },
  {
    "id": "app.export.export_write_line.io_writer.error",
    "translation": "Er trad een fout op bij het schrijven van de exportgegevens."
  },
  {
    "id": "app.export.export_write_line.json_marshall.error",
    "translation": "Er is een fout opgetreden bij het opstellen van de JSON-gegevens voor export."
  },
  {
    "id": "app.import.attachment.bad_file.error",
    "translation": "Fout bij het lezen van het bestand : \"{{.FilePath}}\""
  },
  {
    "id": "app.import.attachment.file_upload.error",
    "translation": "Fout bij het opladen van het bestand: \"{{.FilePath}}\""
  },
  {
    "id": "app.import.bulk_import.file_scan.error",
    "translation": "Error reading import data file."
  },
  {
    "id": "app.import.bulk_import.json_decode.error",
    "translation": "JSON decoderen van regel mislukt."
  },
  {
    "id": "app.import.bulk_import.unsupported_version.error",
    "translation": "Foute of ontbrekende versie van het gegevensimportbestand.Controleer of versie is het eerste object in je importbestand en probeer opnieuw."
  },
  {
    "id": "app.import.emoji.bad_file.error",
    "translation": "Fout bij het lezen van het emoticon import bestand. Emoticon met naam: \"{{.EmojiName}}\""
  },
  {
    "id": "app.import.import_channel.scheme_deleted.error",
    "translation": "Kan een kanaal niet instellen om een verwijderd schema te gebruiken."
  },
  {
    "id": "app.import.import_channel.scheme_wrong_scope.error",
    "translation": "Kanaal moet toegewezen zijn aan een kanaalgebonden schema."
  },
  {
    "id": "app.import.import_channel.team_not_found.error",
    "translation": "Fout bij importeren kanaal. Team met naam \"{{.TeamName}}\" kon niet worden gevonden."
  },
  {
    "id": "app.import.import_direct_channel.create_direct_channel.error",
    "translation": "Fout bij het aanmaken van een direct kanaal"
  },
  {
    "id": "app.import.import_direct_channel.create_group_channel.error",
    "translation": "Fout bij het aanmaken van een groepskanaal"
  },
  {
    "id": "app.import.import_direct_channel.update_header_failed.error",
    "translation": "Kan leden niet toevoegen aan het directe kanaal"
  },
  {
    "id": "app.import.import_direct_post.create_direct_channel.error",
    "translation": "Fout bij het aanmaken van een direct kanaal"
  },
  {
    "id": "app.import.import_direct_post.create_group_channel.error",
    "translation": "Fout bij het ophalen van directberichtenkanaal"
  },
  {
    "id": "app.import.import_line.null_channel.error",
    "translation": "Geimporteerde lijn met type \"user\", maar het \"user\" object is null."
  },
  {
    "id": "app.import.import_line.null_direct_channel.error",
    "translation": "Geimporteerde lijn met type \"user\", maar het \"user\" object is null."
  },
  {
    "id": "app.import.import_line.null_direct_post.error",
    "translation": "Geimporteerde lijn met type \"user\", maar het \"user\" object is null."
  },
  {
    "id": "app.import.import_line.null_emoji.error",
    "translation": "Geimporteerde lijn met type \"user\", maar het \"user\" object is null."
  },
  {
    "id": "app.import.import_line.null_post.error",
    "translation": "Geimporteerde lijn met type \"user\", maar het \"user\" object is null."
  },
  {
    "id": "app.import.import_line.null_scheme.error",
    "translation": "Geimporteerde lijn met type \"user\", maar het \"user\" object is null."
  },
  {
    "id": "app.import.import_line.null_team.error",
    "translation": "Geimporteerde lijn met type \"user\", maar het \"user\" object is null."
  },
  {
    "id": "app.import.import_line.null_user.error",
    "translation": "Geimporteerde lijn met type \"user\", maar het \"user\" object is null."
  },
  {
    "id": "app.import.import_line.unknown_line_type.error",
    "translation": "Geïmporteerde lijn heeft onbekend type \"\"{.Type}}\"."
  },
  {
    "id": "app.import.import_post.channel_not_found.error",
    "translation": "Fout bij het importeren van post. Kanaal met naam \"{{.ChannelName}}\" kon niet gevonden worden."
  },
  {
    "id": "app.import.import_post.save_preferences.error",
    "translation": "Fout bij het importeren van bericht. Fout bij het bewaren van voorkeuren."
  },
  {
    "id": "app.import.import_post.user_not_found.error",
    "translation": "Fout bij importeren bericht. Gebruiker met gebruikersnaam \"{{.Username}}\" kon niet worden gevonden."
  },
  {
    "id": "app.import.import_scheme.scope_change.error",
    "translation": "De bulkimporteerder kan de scope van een bestaand schema niet wijzigen."
  },
  {
    "id": "app.import.import_team.scheme_deleted.error",
    "translation": "Kan een team niet instellen om een verwijderd schema te gebruiken."
  },
  {
    "id": "app.import.import_team.scheme_wrong_scope.error",
    "translation": "Team moet worden toegewezen aan een Team-scoped-schema."
  },
  {
    "id": "app.import.import_user.save_preferences.error",
    "translation": "Fout bij importeren gebruikersvoorkeuren. Het opslaan van de voorkeuren is mislukt."
  },
  {
    "id": "app.import.import_user_channels.save_preferences.error",
    "translation": "Fout bij het importeren van gebruikersvoorkeuren. Kon voorkeuren niet bewaren."
  },
  {
    "id": "app.import.process_import_data_file_version_line.invalid_version.error",
    "translation": "Kan de versie van het gegevensimportbestand niet lezen."
  },
  {
    "id": "app.import.validate_channel_import_data.display_name_length.error",
    "translation": "De display_name van het kanaal valt niet binnen de toegestane lengtebeperkingen."
  },
  {
    "id": "app.import.validate_channel_import_data.display_name_missing.error",
    "translation": "Ontbrekende vereiste kanaaleigenschap: display_name"
  },
  {
    "id": "app.import.validate_channel_import_data.header_length.error",
    "translation": "Kanaalhoofding is te lang."
  },
  {
    "id": "app.import.validate_channel_import_data.name_characters.error",
    "translation": "Kanaalnaam bevat ongeldige karakters."
  },
  {
    "id": "app.import.validate_channel_import_data.name_length.error",
    "translation": "Kanaalnaam is te lang."
  },
  {
    "id": "app.import.validate_channel_import_data.name_missing.error",
    "translation": "Mist vereiste kanaalkenmerk: naam"
  },
  {
    "id": "app.import.validate_channel_import_data.purpose_length.error",
    "translation": "Doel van kanaal is te lang."
  },
  {
    "id": "app.import.validate_channel_import_data.scheme_invalid.error",
    "translation": "Ongeldig schema voor kanaal."
  },
  {
    "id": "app.import.validate_channel_import_data.team_missing.error",
    "translation": "Ontbrekend vereist kanaalkenmerk: team"
  },
  {
    "id": "app.import.validate_channel_import_data.type_invalid.error",
    "translation": "Kanaaltype is ongeldig."
  },
  {
    "id": "app.import.validate_channel_import_data.type_missing.error",
    "translation": "Mist vereiste team kenmerk: naam."
  },
  {
    "id": "app.import.validate_direct_channel_import_data.header_length.error",
    "translation": "Directe kanaalhoofding is te lang"
  },
  {
    "id": "app.import.validate_direct_channel_import_data.members_required.error",
    "translation": "Mist vereiste kanaalkenmerk: leden"
  },
  {
    "id": "app.import.validate_direct_channel_import_data.members_too_few.error",
    "translation": "De ledenlijst van het directe kanaal bevat te weinig items"
  },
  {
    "id": "app.import.validate_direct_channel_import_data.members_too_many.error",
    "translation": "De ledenlijst van het directe kanaal bevat te veel items"
  },
  {
    "id": "app.import.validate_direct_channel_import_data.unknown_favoriter.error",
    "translation": "Direct kanaal kan enkel door leden aangeduid worden als favoriet. \"{{.Username}}\" is geen lid."
  },
  {
    "id": "app.import.validate_direct_post_import_data.channel_members_required.error",
    "translation": "Ontbrekende vereiste direct post eigenschap: channel_members"
  },
  {
    "id": "app.import.validate_direct_post_import_data.channel_members_too_few.error",
    "translation": "De ledenlijst van het directe kanaal bevat te weinig items"
  },
  {
    "id": "app.import.validate_direct_post_import_data.channel_members_too_many.error",
    "translation": "De ledenlijst van het directe kanaal bevat te veel items"
  },
  {
    "id": "app.import.validate_direct_post_import_data.create_at_missing.error",
    "translation": "Ontbrekende vereiste directe post eigenschap: create_at"
  },
  {
    "id": "app.import.validate_direct_post_import_data.create_at_zero.error",
    "translation": "CreateAt moet groter zijn dan 0"
  },
  {
    "id": "app.import.validate_direct_post_import_data.message_length.error",
    "translation": "Bericht is te lang"
  },
  {
    "id": "app.import.validate_direct_post_import_data.message_missing.error",
    "translation": "Ontbrekende vereiste directe post eigenschap: bericht"
  },
  {
    "id": "app.import.validate_direct_post_import_data.unknown_flagger.error",
    "translation": "Directe berichten kunnen alleen gemarkeerd worden door leden van het kanaal waar ze in staan. \"{{.Username}}\" is geen lid."
  },
  {
    "id": "app.import.validate_direct_post_import_data.user_missing.error",
    "translation": "Ontbrekende vereiste directe bericht eigenschap: gebruiker"
  },
  {
    "id": "app.import.validate_emoji_import_data.empty.error",
    "translation": "Importeer emoticon gegevens leeg."
  },
  {
    "id": "app.import.validate_emoji_import_data.image_missing.error",
    "translation": "Import emoticon image veld ontbreekt of is leeg."
  },
  {
    "id": "app.import.validate_emoji_import_data.name_missing.error",
    "translation": "Import emoticon naam veld ontbreekt of is leeg."
  },
  {
    "id": "app.import.validate_post_import_data.channel_missing.error",
    "translation": "Mist vereiste team kenmerk: naam."
  },
  {
    "id": "app.import.validate_post_import_data.create_at_missing.error",
    "translation": "Mist vereiste team kenmerk: naam."
  },
  {
    "id": "app.import.validate_post_import_data.create_at_zero.error",
    "translation": "Bericht CreateAt eigenschap mag niet nul zijn."
  },
  {
    "id": "app.import.validate_post_import_data.message_length.error",
    "translation": "De eigenschap Post Message is langer dan de maximaal toegestane lengte."
  },
  {
    "id": "app.import.validate_post_import_data.message_missing.error",
    "translation": "Mist vereiste team kenmerk: naam."
  },
  {
    "id": "app.import.validate_post_import_data.team_missing.error",
    "translation": "Mist vereiste team kenmerk: naam."
  },
  {
    "id": "app.import.validate_post_import_data.user_missing.error",
    "translation": "Mist vereiste team kenmerk: naam."
  },
  {
    "id": "app.import.validate_reaction_import_data.create_at_before_parent.error",
    "translation": "Reactie CreateAt eigenschap moet groter zijn dan het hoofdbericht CreateAt."
  },
  {
    "id": "app.import.validate_reaction_import_data.create_at_missing.error",
    "translation": "Mist vereiste team kenmerk: naam."
  },
  {
    "id": "app.import.validate_reaction_import_data.create_at_zero.error",
    "translation": "Reaction CreateAt eigenschap mag niet nul zijn."
  },
  {
    "id": "app.import.validate_reaction_import_data.emoji_name_length.error",
    "translation": "Reaction EmojiName eigenschap is langer dan de maximaal toegestane lengte."
  },
  {
    "id": "app.import.validate_reaction_import_data.emoji_name_missing.error",
    "translation": "Mist vereiste team kenmerk: naam."
  },
  {
    "id": "app.import.validate_reaction_import_data.user_missing.error",
    "translation": "Mist vereiste team kenmerk: naam."
  },
  {
    "id": "app.import.validate_reply_import_data.create_at_before_parent.error",
    "translation": "Reactie CreateAt eigenschap moet groter zijn dan het hoofdbericht CreateAt."
  },
  {
    "id": "app.import.validate_reply_import_data.create_at_missing.error",
    "translation": "Mist vereiste team kenmerk: naam."
  },
  {
    "id": "app.import.validate_reply_import_data.create_at_zero.error",
    "translation": "Reply CreateAt eigenschap mag niet nul zijn."
  },
  {
    "id": "app.import.validate_reply_import_data.message_length.error",
    "translation": "Reply Message eigenschap is langer dan de maximaal toegestane lengte."
  },
  {
    "id": "app.import.validate_reply_import_data.message_missing.error",
    "translation": "Mist vereiste team kenmerk: naam."
  },
  {
    "id": "app.import.validate_reply_import_data.user_missing.error",
    "translation": "Mist vereiste team kenmerk: naam."
  },
  {
    "id": "app.import.validate_role_import_data.description_invalid.error",
    "translation": "Ongeldige rolbeschrijving."
  },
  {
    "id": "app.import.validate_role_import_data.display_name_invalid.error",
    "translation": "Ongeldige rolnaam."
  },
  {
    "id": "app.import.validate_role_import_data.invalid_permission.error",
    "translation": "Ongeldige machtiging voor rol."
  },
  {
    "id": "app.import.validate_role_import_data.name_invalid.error",
    "translation": "Ongeldige rolnaam."
  },
  {
    "id": "app.import.validate_scheme_import_data.description_invalid.error",
    "translation": "Ongeldige schemabeschrijving."
  },
  {
    "id": "app.import.validate_scheme_import_data.display_name_invalid.error",
    "translation": "Ongeldige schemaweergavenaam."
  },
  {
    "id": "app.import.validate_scheme_import_data.name_invalid.error",
    "translation": "Ongeldige schemanaam."
  },
  {
    "id": "app.import.validate_scheme_import_data.null_scope.error",
    "translation": "Schema scope is vereist."
  },
  {
    "id": "app.import.validate_scheme_import_data.unknown_scheme.error",
    "translation": "Onbekend schema scope."
  },
  {
    "id": "app.import.validate_scheme_import_data.wrong_roles_for_scope.error",
    "translation": "De verkeerde rollen waren voorzien voor een schema met deze scope."
  },
  {
    "id": "app.import.validate_team_import_data.description_length.error",
    "translation": "Teamomschrijving is te lang."
  },
  {
    "id": "app.import.validate_team_import_data.display_name_length.error",
    "translation": "Team display_name valt niet binnen de toegestane lengtebeperkingen."
  },
  {
    "id": "app.import.validate_team_import_data.display_name_missing.error",
    "translation": "Mist vereiste team kenmerk: naam."
  },
  {
    "id": "app.import.validate_team_import_data.name_characters.error",
    "translation": "Teamnaam bevat ongeldige karakters."
  },
  {
    "id": "app.import.validate_team_import_data.name_length.error",
    "translation": "Teamnaam is te lang."
  },
  {
    "id": "app.import.validate_team_import_data.name_missing.error",
    "translation": "Mist vereiste team kenmerk: naam."
  },
  {
    "id": "app.import.validate_team_import_data.name_reserved.error",
    "translation": "Teamnaam bevat gereserveerde woorden."
  },
  {
    "id": "app.import.validate_team_import_data.scheme_invalid.error",
    "translation": "Ongeldige schemanaam voor het kanaal."
  },
  {
    "id": "app.import.validate_team_import_data.type_invalid.error",
    "translation": "Teamtype is ongeldig."
  },
  {
    "id": "app.import.validate_team_import_data.type_missing.error",
    "translation": "Mist vereiste team kenmerk: naam."
  },
  {
    "id": "app.import.validate_user_channels_import_data.channel_name_missing.error",
    "translation": "Teamnaam ontbreekt in het teamlidmaatschap van de gebruiker."
  },
  {
    "id": "app.import.validate_user_channels_import_data.invalid_notify_props_desktop.error",
    "translation": "Ongeldige desktop NotifyProps in het lidmaatschap van de kanaalgebruiker."
  },
  {
    "id": "app.import.validate_user_channels_import_data.invalid_notify_props_mark_unread.error",
    "translation": "Ongeldige MarkUnread NotifyProps in het lidmaatschap van de kanaalgebruiker."
  },
  {
    "id": "app.import.validate_user_channels_import_data.invalid_notify_props_mobile.error",
    "translation": "Ongeldige Mobile NotifyProps in het lidmaatschap van de kanaalgebruiker."
  },
  {
    "id": "app.import.validate_user_channels_import_data.invalid_roles.error",
    "translation": "Ongeldige rollen in het lidmaatschap van de kanaalgebruiker."
  },
  {
    "id": "app.import.validate_user_import_data.auth_data_and_password.error",
    "translation": "User AuthData en Password sluiten elkaar uit."
  },
  {
    "id": "app.import.validate_user_import_data.auth_data_length.error",
    "translation": "User AuthData is te lang."
  },
  {
    "id": "app.import.validate_user_import_data.email_length.error",
    "translation": "E-mail van gebruiker heeft een ongeldige lengte."
  },
  {
    "id": "app.import.validate_user_import_data.email_missing.error",
    "translation": "Mist vereiste team kenmerk: naam."
  },
  {
    "id": "app.import.validate_user_import_data.first_name_length.error",
    "translation": "Voornaam van de gebruiker is te lang."
  },
  {
    "id": "app.import.validate_user_import_data.last_name_length.error",
    "translation": "Achternaam gebruiker is te lang."
  },
  {
    "id": "app.import.validate_user_import_data.nickname_length.error",
    "translation": "Nickname van de gebruiker is te lang."
  },
  {
    "id": "app.import.validate_user_import_data.notify_props_channel_trigger_invalid.error",
    "translation": "Ongeldige Channel Trigger Notify Prop voor gebruiker."
  },
  {
    "id": "app.import.validate_user_import_data.notify_props_comments_trigger_invalid.error",
    "translation": "Ongeldige Comments Prop waarde voor gebruiker."
  },
  {
    "id": "app.import.validate_user_import_data.notify_props_desktop_invalid.error",
    "translation": "Ongeldige Desktop Notify Prop waarde voor gebruiker."
  },
  {
    "id": "app.import.validate_user_import_data.notify_props_desktop_sound_invalid.error",
    "translation": "Ongeldige Desktop Sound Notify Prop waarde voor gebruiker."
  },
  {
    "id": "app.import.validate_user_import_data.notify_props_email_invalid.error",
    "translation": "Ongeldige Desktop Notify Prop waarde voor gebruiker."
  },
  {
    "id": "app.import.validate_user_import_data.notify_props_mobile_invalid.error",
    "translation": "Ongeldige Mobile Notify Prop waarde voor gebruiker."
  },
  {
    "id": "app.import.validate_user_import_data.notify_props_mobile_push_status_invalid.error",
    "translation": "Ongeldige Mobile Push Status Notify Prop voor gebruiker."
  },
  {
    "id": "app.import.validate_user_import_data.password_length.error",
    "translation": "Gebruikerswachtwoord heeft ongeldige lengte."
  },
  {
    "id": "app.import.validate_user_import_data.position_length.error",
    "translation": "Gebruikerspositie is te lang."
  },
  {
    "id": "app.import.validate_user_import_data.profile_image.error",
    "translation": "Ongeldige profielafbeelding."
  },
  {
    "id": "app.import.validate_user_import_data.roles_invalid.error",
    "translation": "Gebruikersrollen zijn niet geldig."
  },
  {
    "id": "app.import.validate_user_import_data.username_invalid.error",
    "translation": "Gebruikersnaam is ongeldig."
  },
  {
    "id": "app.import.validate_user_import_data.username_missing.error",
    "translation": "Mist vereiste team kenmerk: naam."
  },
  {
    "id": "app.import.validate_user_teams_import_data.invalid_roles.error",
    "translation": "Ongeldige rollen voor het teamlidmaatschap van de gebruiker."
  },
  {
    "id": "app.import.validate_user_teams_import_data.team_name_missing.error",
    "translation": "Teamnaam ontbreekt in het Teamlidmaatschap van de gebruiker."
  },
  {
    "id": "app.notification.subject.direct.full",
    "translation": "[{{.SiteName}}] Nieuw direct bericht van {{.SenderDisplayName}} op {{.Day}} {{.Month}} {{.Year}}"
  },
  {
    "id": "app.notification.subject.group_message.full",
    "translation": "[{{.SiteName}}] Nieuw groepsbericht van {{.ChannelName}} op {{.Day}} {{.Month}} {{.Year}}"
  },
  {
    "id": "app.notification.subject.group_message.generic",
    "translation": "[{{.SiteName}}] Nieuwe Notificatie voor {{.Month}} {{.Day}}, {{.Year}}"
  },
  {
    "id": "app.notification.subject.notification.full",
    "translation": "[{{.SiteName}}] Nieuw vermelding in {{ .TeamName}} op {{.Day}} {{.Month}} {{.Year}}"
  },
  {
    "id": "app.plugin.cluster.save_config.app_error",
    "translation": "De plugin configuratie in het 'config.json' bestand moet handmatig aangepast worden als je 'ReadOnlyConfig' met clustering ingeschakeld hebt."
  },
  {
    "id": "app.plugin.config.app_error",
    "translation": "Fout bij het opslaan van de plugin status in configuratie."
  },
  {
    "id": "app.plugin.deactivate.app_error",
    "translation": "Kan plugin niet deactiveren."
  },
  {
    "id": "app.plugin.disabled.app_error",
    "translation": "Plugins zijn uitgeschakeld. Controleer je logs voor meer informatie."
  },
  {
    "id": "app.plugin.extract.app_error",
    "translation": "Er is een fout opgetreden bij het uitpakken van de pluginbundel."
  },
  {
    "id": "app.plugin.filesystem.app_error",
    "translation": "Fout in bestandssysteem tegengekomen."
  },
  {
    "id": "app.plugin.get_cluster_plugin_statuses.app_error",
    "translation": "Fout bij het ophalen van de statussen van plugins van de cluster."
  },
  {
    "id": "app.plugin.get_plugins.app_error",
    "translation": "Actieve plugins kunnen niet worden opgehaald."
  },
  {
    "id": "app.plugin.get_statuses.app_error",
    "translation": "Kon statussen van plugins niet ophalen."
  },
  {
    "id": "app.plugin.install.app_error",
    "translation": "Kan de plugin niet installeren."
  },
  {
    "id": "app.plugin.install_id.app_error",
    "translation": "Plugin kan niet worden geïnstalleerd. Er is al een plugin met hetzelfde ID geïnstalleerd."
  },
  {
    "id": "app.plugin.install_id_failed_remove.app_error",
    "translation": "Plugin kan niet geïnstalleerd worden. Er is al een plugin met hetzelfde ID geïnstalleerd en kon deze niet verwijderen."
  },
  {
    "id": "app.plugin.invalid_id.app_error",
    "translation": "Plugin ID moet minimaal {{.Min}}, en maximaal {{.Max}} lang zijn en moet overeenkomen met {{.Regex}}."
  },
  {
    "id": "app.plugin.manifest.app_error",
    "translation": "Kan het manifest niet vinden voor de uitgepakte plugin."
  },
  {
    "id": "app.plugin.mvdir.app_error",
    "translation": "Plugin kon niet worden verplaatst van tijdelijke directory naar eindbestemming. Een andere plugin gebruikt mogelijks dezelfde directorynaam."
  },
  {
    "id": "app.plugin.not_installed.app_error",
    "translation": "Plugin is niet geïnstalleerd."
  },
  {
    "id": "app.plugin.remove.app_error",
    "translation": "Plugin kan niet worden gewist."
  },
  {
    "id": "app.plugin.upload_disabled.app_error",
    "translation": "Plugins en/of uploads van plugins is uitgeschakeld."
  },
  {
    "id": "app.role.check_roles_exist.role_not_found",
    "translation": "De opgegeven rol bestaat niet"
  },
  {
    "id": "app.save_config.app_error",
    "translation": "Fout bij het opslaan van de configuratie."
  },
  {
    "id": "app.schemes.is_phase_2_migration_completed.not_completed.app_error",
    "translation": "Dit API-endpoint is niet toegankelijk omdat de vereiste migraties nog niet zijn voltooid."
  },
  {
    "id": "app.submit_interactive_dialog.json_error",
    "translation": "Fout opgetreden bij het coderen van JSON voor de interactieve dialoog."
  },
  {
    "id": "app.system_install_date.parse_int.app_error",
    "translation": "Ontleden van installatiedatum is mislukt."
  },
  {
    "id": "app.team.join_user_to_team.max_accounts.app_error",
    "translation": "Het maximaal aantal leden voor dit team is bereikt. Neem contact op met de beheerder voor een hoger limiet."
  },
  {
    "id": "app.user_access_token.disabled",
    "translation": "Persoonlijke toegangstokens zijn uitgeschakeld op deze server. Neem voor meer informatie contact op met de systeembeheerder."
  },
  {
    "id": "app.user_access_token.invalid_or_missing",
    "translation": "Ongeldig of ontbrekend token."
  },
  {
    "id": "brand.save_brand_image.decode.app_error",
    "translation": "Kan afbeeldingsdata niet decoderen."
  },
  {
    "id": "brand.save_brand_image.encode.app_error",
    "translation": "De afbeeldingsgegevens kunnen niet naar PNG-indeling worden geconverteerd. Probeer het opnieuw."
  },
  {
    "id": "brand.save_brand_image.open.app_error",
    "translation": "De aangepaste merkafbeelding kan niet worden geüpload. Controleer of de afbeeldingsgrootte kleiner is dan 2 MB en probeer het opnieuw."
  },
  {
    "id": "brand.save_brand_image.save_image.app_error",
    "translation": "Het afbeeldingsbestand kan niet naar jouw bestandsopslag worden geschreven. Controleer jouw verbinding en probeer het opnieuw."
  },
  {
    "id": "ent.account_migration.get_all_failed",
    "translation": "Gebruikers kunnen niet worden opgehaald."
  },
  {
    "id": "ent.account_migration.get_saml_users_failed",
    "translation": "SAML-gebruikers kunnen niet worden opgehaald."
  },
  {
    "id": "ent.cluster.config_changed.info",
    "translation": "Clusterconfiguratie is gewijzigd voor id= {{.id}}. De cluster kan instabiel worden en een herstart is vereist. Om ervoor te zorgen dat de cluster correct is geconfigureerd, moet u onmiddellijk een rollende herstart uitvoeren."
  },
  {
    "id": "ent.cluster.save_config.error",
    "translation": "Systeem Console is ingesteld op alleen-lezen wanneer Hoge Beschikbaarheid is ingeschakeld, tenzij ReadOnlyConfig is uitgeschakeld in het configuratiebestand."
  },
  {
    "id": "ent.compliance.bad_export_type.appError",
    "translation": "Onbekende uitvoerindeling {{.ExportType}}"
  },
  {
    "id": "ent.compliance.csv.attachment.copy.appError",
    "translation": "De bijlage kan niet worden gekopieerd naar het zip-bestand."
  },
  {
    "id": "ent.compliance.csv.attachment.export.appError",
    "translation": "Bijlage kan niet worden toegevoegd aan CSV-export."
  },
  {
    "id": "ent.compliance.csv.file.creation.appError",
    "translation": "Kan tijdelijk CSV-exportbestand niet maken."
  },
  {
    "id": "ent.compliance.csv.header.export.appError",
    "translation": "Er kon geen koptekst aan de CSV-export worden toegevoegd."
  },
  {
    "id": "ent.compliance.csv.metadata.export.appError",
    "translation": "Kon metagegevensbestand niet toevoegen aan het ZIP-bestand."
  },
  {
    "id": "ent.compliance.csv.metadata.json.marshalling.appError",
    "translation": "Kan metadata niet omzetten naar json."
  },
  {
    "id": "ent.compliance.csv.post.export.appError",
    "translation": "Kan een bericht niet exporteren."
  },
  {
    "id": "ent.compliance.csv.zip.creation.appError",
    "translation": "Fout bij het aanmaken van het zip-bestand."
  },
  {
    "id": "ent.compliance.global_relay.attachments_removed.appError",
    "translation": "Het geüploade bestand is verwijderd uit de Global Relay-export omdat het te groot was om te verzenden."
  },
  {
    "id": "ent.compliance.global_relay.open_temporary_file.appError",
    "translation": "Kan het tijdelijke exportbestand niet openen."
  },
  {
    "id": "ent.compliance.global_relay.rewind_temporary_file.appError",
    "translation": "Kan het tijdelijke exportbestand van Global Relay niet opnieuw lezen."
  },
  {
    "id": "ent.compliance.licence_disable.app_error",
    "translation": "Compliance functionaliteit is uitgeschakeld met de huidige licentie. Neem contact op met de beheerder voor een upgrade van de licentie."
  },
  {
    "id": "ent.compliance.run_export.template_watcher.appError",
    "translation": "Exportsjablonen kunnen niet worden geladen. Probeer het opnieuw."
  },
  {
    "id": "ent.compliance.run_failed.error",
    "translation": "Compliance export is mislukt voor raak '{{.JobName}}' naar '{{.FilePath}}'"
  },
  {
    "id": "ent.data_retention.generic.license.error",
    "translation": "Jouw licentie ondersteunt geen gegevenretentie."
  },
  {
    "id": "ent.elasticsearch.aggregator_worker.create_index_job.error",
    "translation": "Elasticsearch-aggregator kon geen indexeertaak aanmaken"
  },
  {
    "id": "ent.elasticsearch.aggregator_worker.delete_indexes.error",
    "translation": "Elasticsearch-aggregator kon de indexen niet wissen"
  },
  {
    "id": "ent.elasticsearch.aggregator_worker.get_indexes.error",
    "translation": "Elasticsearch-aggregator kon de indexen niet ophalen"
  },
  {
    "id": "ent.elasticsearch.aggregator_worker.index_job_failed.error",
    "translation": "Elasticsearch-aggregator werker mislukte omwille van een gefaalde indexeertaak"
  },
  {
    "id": "ent.elasticsearch.create_client.connect_failed",
    "translation": "Het opzetten van Elasticsearch Client mislukte"
  },
  {
    "id": "ent.elasticsearch.data_retention_delete_indexes.delete_index.error",
    "translation": "Fout bij het verwijderen van de Elastisearch index"
  },
  {
    "id": "ent.elasticsearch.data_retention_delete_indexes.get_indexes.error",
    "translation": "Fout bij het verwijderen van de Elastisearch indexen"
  },
  {
    "id": "ent.elasticsearch.delete_post.error",
    "translation": "Bericht kan niet opgehaald worden"
  },
  {
    "id": "ent.elasticsearch.generic.disabled",
    "translation": "Elasticsearch-zoeken is niet ingeschakeld op deze server"
  },
  {
    "id": "ent.elasticsearch.index_post.error",
    "translation": "Bericht kan niet opgehaald worden"
  },
  {
    "id": "ent.elasticsearch.indexer.do_job.parse_end_time.error",
    "translation": "Elasticsearch indexing worker is er niet in geslaagd de eindtijd te verwerken"
  },
  {
    "id": "ent.elasticsearch.indexer.do_job.parse_start_time.error",
    "translation": "Elasticsearch indexing worker is er niet in geslaagd de starttijd te verwerken"
  },
  {
    "id": "ent.elasticsearch.not_started.error",
    "translation": "Elasticsearch is niet gestart"
  },
  {
    "id": "ent.elasticsearch.purge_indexes.delete_failed",
    "translation": "Fout bij het verwijderen van de Elastisearch index"
  },
  {
    "id": "ent.elasticsearch.search_posts.disabled",
    "translation": "Elasticsearch zoeken is uitgeschakeld op deze server"
  },
  {
    "id": "ent.elasticsearch.search_posts.parse_matches_failed",
    "translation": "Kan zoekresultaten van zoekresultaten niet verwerken"
  },
  {
    "id": "ent.elasticsearch.search_posts.search_failed",
    "translation": "Zoekopdracht niet voltooid"
  },
  {
    "id": "ent.elasticsearch.search_posts.unmarshall_post_failed",
    "translation": "Fout bij decoderen van zoekresultaten"
  },
  {
    "id": "ent.elasticsearch.start.already_started.app_error",
    "translation": "Elasticsearch is reeds gestart."
  },
  {
    "id": "ent.elasticsearch.start.create_bulk_processor_failed.app_error",
    "translation": "Aanmaken van Elasticsearch-bulkprocessor is mislukt."
  },
  {
    "id": "ent.elasticsearch.start.start_bulk_processor_failed.app_error",
    "translation": "Starten van Elasticsearch-bulkprocessor is mislukt."
  },
  {
    "id": "ent.elasticsearch.stop.already_stopped.app_error",
    "translation": "Elasticsearch is reeds gestopt."
  },
  {
    "id": "ent.elasticsearch.test_config.connect_failed",
    "translation": "Connectie naar Elasticsearch server is mislukt."
  },
  {
    "id": "ent.elasticsearch.test_config.indexing_disabled.error",
    "translation": "Elasticsearch is uitgeschakeld."
  },
  {
    "id": "ent.elasticsearch.test_config.license.error",
    "translation": "Jouw licentie biedt geen ondersteuning voor Elasticsearch."
  },
  {
    "id": "ent.elasticsearch.test_config.reenter_password",
    "translation": "De Elasticsearch Server URL of gebruikersnaam is gewijzigd. Voer het Elasticsearch-wachtwoord opnieuw in om de verbinding te testen."
  },
  {
    "id": "ent.ldap.app_error",
    "translation": "ldap interface was nihil."
  },
  {
    "id": "ent.ldap.create_fail",
    "translation": "LDAP-gebruiker kon niet worden aangemaakt."
  },
  {
    "id": "ent.ldap.disabled.app_error",
    "translation": "AD/LDAP uitgeschakeld of licentie ondersteund geen AD/LDAP."
  },
  {
    "id": "ent.ldap.do_login.bind_admin_user.app_error",
    "translation": "Kan geen verbinding maken met de AD/LDAP server. Controleer de opgegeven Bindgebruikersnaam en Bindwachtwoord."
  },
  {
    "id": "ent.ldap.do_login.invalid_password.app_error",
    "translation": "Ongeldig wachtwoord."
  },
  {
    "id": "ent.ldap.do_login.licence_disable.app_error",
    "translation": "AD/LDAP functionaliteit is uitgeschakeld met de huidige licentie. Neem contact op met de beheerder voor een upgrade van de licentie."
  },
  {
    "id": "ent.ldap.do_login.matched_to_many_users.app_error",
    "translation": "Gebruikersnaam is in gebruik door meerdere gebruikers."
  },
  {
    "id": "ent.ldap.do_login.search_ldap_server.app_error",
    "translation": "Kan niet zoeken op de AD/LDAP server."
  },
  {
    "id": "ent.ldap.do_login.unable_to_connect.app_error",
    "translation": "Kan niet verbinden met de AD/LDAP server."
  },
  {
    "id": "ent.ldap.do_login.user_filtered.app_error",
    "translation": "Je AD/LDAP account heeft niet de juiste permissies om van deze Mattermost server gebruik te maken. Vraag je Systeembeheerder om het AD/LDAP gebruikersfilter te controleren."
  },
  {
    "id": "ent.ldap.do_login.user_not_registered.app_error",
    "translation": "Gebruiker is niet bekend op de AD/LDAP server."
  },
  {
    "id": "ent.ldap.syncronize.get_all.app_error",
    "translation": "Niet mogelijk alle gebruikers op te halen met AD/LDAP."
  },
  {
    "id": "ent.ldap.syncronize.get_all_groups.app_error",
    "translation": "fout bij ophalen van groepen."
  },
  {
    "id": "ent.ldap.syncronize.populate_syncables",
    "translation": "fout bij het vullen van syncables"
  },
  {
    "id": "ent.ldap.syncronize.search_failure.app_error",
    "translation": "Fout bij het zoeken naar gebruikers in AD/LDAP. Test of de Mattermost-server verbinding kan maken met jouw AD/LDAP-server en probeer het opnieuw."
  },
  {
    "id": "ent.ldap.validate_filter.app_error",
    "translation": "Ongeldig AD/LDAP filter."
  },
  {
    "id": "ent.ldap_groups.group_search_error",
    "translation": "fout bij ophalen van ldap-groep"
  },
  {
    "id": "ent.ldap_groups.groups_search_error",
    "translation": "fout bij het ophalen van ldap-groepen"
  },
  {
    "id": "ent.ldap_groups.members_of_group_error",
    "translation": "fout bij ophalen van leden van groep"
  },
  {
    "id": "ent.ldap_groups.no_rows",
    "translation": "geen groepen gevonden met overeenkomend uid"
  },
  {
    "id": "ent.ldap_groups.reachable_groups_error",
    "translation": "fout bij ophalen van groepen voor gebruiker"
  },
  {
    "id": "ent.message_export.global_relay.attach_file.app_error",
    "translation": "Bijlage kan niet worden toegevoegd aan de Global Relay-export."
  },
  {
    "id": "ent.message_export.global_relay.close_zip_file.app_error",
    "translation": "Het zip-bestand kon niet worden gesloten."
  },
  {
    "id": "ent.message_export.global_relay.create_file_in_zip.app_error",
    "translation": "Kan het eml-bestand niet aanmaken."
  },
  {
    "id": "ent.message_export.global_relay.generate_email.app_error",
    "translation": "Kan geen eml-bestand genereren."
  },
  {
    "id": "ent.message_export.global_relay_export.deliver.close.app_error",
    "translation": "Kan de e-mail niet afleveren bij Global Relay."
  },
  {
    "id": "ent.message_export.global_relay_export.deliver.from_address.app_error",
    "translation": "Kan het From e-mailadres niet instellen."
  },
  {
    "id": "ent.message_export.global_relay_export.deliver.msg.app_error",
    "translation": "Kan het e-mailbericht niet instellen."
  },
  {
    "id": "ent.message_export.global_relay_export.deliver.msg_data.app_error",
    "translation": "Kan het e-mailbericht niet schrijven."
  },
  {
    "id": "ent.message_export.global_relay_export.deliver.parse_mail.app_error",
    "translation": "De e-mailgegevens kunnen niet worden gelezen."
  },
  {
    "id": "ent.message_export.global_relay_export.deliver.to_address.app_error",
    "translation": "Kan het To e-mailadres niet instellen."
  },
  {
    "id": "ent.message_export.global_relay_export.deliver.unable_to_get_file_info.app_error",
    "translation": "Kan de informatie van het tijdelijke export bestand niet krijgen."
  },
  {
    "id": "ent.message_export.global_relay_export.deliver.unable_to_open_email_file.app_error",
    "translation": "Er kan geen e-mail worden opgehaald uit het tijdelijke bestand."
  },
  {
    "id": "ent.message_export.global_relay_export.deliver.unable_to_open_zip_file_data.app_error",
    "translation": "Kan het tijdelijke exportbestand niet openen."
  },
  {
    "id": "ent.migration.migratetoldap.duplicate_field",
    "translation": "Niet mogelijk om AD/LDAP gebruikers te migreren met het opgegeven veld. Dubbele vermelding ontdekt. Verwijder alle dubbele vermeldingen en probeer opnieuw."
  },
  {
    "id": "ent.migration.migratetoldap.user_not_found",
    "translation": "Kon gebruiker niet vinden op de AD/LDAP server: "
  },
  {
    "id": "ent.migration.migratetosaml.email_already_used_by_other_user",
    "translation": "E-mail is al gebruikt door een andere SAML-gebruiker."
  },
  {
    "id": "ent.migration.migratetosaml.user_not_found_in_users_mapping_file",
    "translation": "Gebruiker niet gevonden in het gebruikersbestand."
  },
  {
    "id": "ent.migration.migratetosaml.username_already_used_by_other_user",
    "translation": "Gebruikersnaam al gebruikt door een andere Mattermost gebruiker."
  },
  {
    "id": "ent.saml.attribute.app_error",
    "translation": "SAML aanmelding is mislukt vanwege verkeerde attributen. Neem contact op met de beheerder."
  },
  {
    "id": "ent.saml.build_request.app_error",
    "translation": "Er is een fout opgetreden bij de aanvraag richting de Identity Provider. Neem contact op met de beheerder."
  },
  {
    "id": "ent.saml.build_request.encoding.app_error",
    "translation": "Er is een fout opgetreden tijdens het versleutelen van de aanvraag richting de Identity Provider. Neem contact op met de beheerder."
  },
  {
    "id": "ent.saml.configure.encryption_not_enabled.app_error",
    "translation": "SAML aanmelding is mislukt vanwege het ontbreken van encryptie. Neem contact op met de beheerder."
  },
  {
    "id": "ent.saml.configure.load_idp_cert.app_error",
    "translation": "Identity Provider Public Certificate File is niet gevonden. Neem contact op met de beheerder."
  },
  {
    "id": "ent.saml.configure.load_private_key.app_error",
    "translation": "SAML aanmelding is mislukt vanwege het ontbreken van de Service Provider Private Key. Neem contact op met de beheerder."
  },
  {
    "id": "ent.saml.configure.not_encrypted_response.app_error",
    "translation": "SAML aanmelding is mislukt omdat de communicatie met de Identity Provider niet versleuteld is . Neem contact op met de beheerder."
  },
  {
    "id": "ent.saml.do_login.decrypt.app_error",
    "translation": "SAML aanmelding is mislukt omdat er een fout is opgetreden tijdens het ondersleuteling van het bericht van de Identity Provider. Neem contact op met de beheerder."
  },
  {
    "id": "ent.saml.do_login.empty_response.app_error",
    "translation": "We hebben leeg anwtoord ontvangen van de Identity Provider."
  },
  {
    "id": "ent.saml.do_login.parse.app_error",
    "translation": "Er is een fout opgetreden tijdens het versleutelen van de aanvraag richting de Identity Provider. Neem contact op met de beheerder."
  },
  {
    "id": "ent.saml.do_login.validate.app_error",
    "translation": "Er is een fout opgetreden tijdens het versleutelen van de aanvraag richting de Identity Provider. Neem contact op met de beheerder."
  },
  {
    "id": "ent.saml.license_disable.app_error",
    "translation": "Jouw licentie ondersteund geen SAML authenticatie."
  },
  {
    "id": "ent.saml.metadata.app_error",
    "translation": "Er is een fout opgetreden tijdens het opstellen van Service Provider Metadata."
  },
  {
    "id": "ent.saml.service_disable.app_error",
    "translation": "SAML wordt niet ondersteund, of is niet geconfigureerd op deze server."
  },
  {
    "id": "interactive_message.decode_trigger_id.base64_decode_failed",
    "translation": "Fout bij decoderen van base64 voor trigger-ID voor interactief dialoogvenster."
  },
  {
    "id": "interactive_message.decode_trigger_id.expired",
    "translation": "Trigger-ID voor interactief dialoogvenster is vervallen. Trigger-ID's hebben een levensduur van maximum {{.Seconds}} seconden."
  },
  {
    "id": "interactive_message.decode_trigger_id.missing_data",
    "translation": "Trigger-ID mist vereiste gegevens voor interactief dialoogvenster."
  },
  {
    "id": "interactive_message.decode_trigger_id.signature_decode_failed",
    "translation": "Decoderen van base64-handtekening van trigger-ID voor interactief dialoogvenster is mislukt."
  },
  {
    "id": "interactive_message.decode_trigger_id.verify_signature_failed",
    "translation": "Verificatie van handtekening voor trigger-ID voor interactief dialoogvenster is mislukt."
  },
  {
    "id": "interactive_message.generate_trigger_id.signing_failed",
    "translation": "Fout bij ondertekenen van gegenereerde trigger-ID voor interactief dialoogvenster."
  },
  {
    "id": "jobs.request_cancellation.status.error",
    "translation": "Kan geen annulering aanvragen voor een taak die niet kan worden geannuleerd."
  },
  {
    "id": "jobs.set_job_error.update.error",
    "translation": "Kan taakstatus niet instellen op fout"
  },
  {
    "id": "manaultesting.manual_test.parse.app_error",
    "translation": "Kan URL niet verwerken."
  },
  {
    "id": "manaultesting.test_autolink.unable.app_error",
    "translation": "Kan de kanalen niet ophalen."
  },
  {
    "id": "mattermost.bulletin.subject",
    "translation": "Mattermost beveiligings bulletin"
  },
  {
    "id": "mfa.activate.bad_token.app_error",
    "translation": "Ongeldige 'MFA' token."
  },
  {
    "id": "mfa.generate_qr_code.create_code.app_error",
    "translation": "Fout bij het genereren van een QR code."
  },
  {
    "id": "mfa.mfa_disabled.app_error",
    "translation": "Multi-factor authenticatie is uitgeschakeld op deze server."
  },
  {
    "id": "mfa.validate_token.authenticate.app_error",
    "translation": "Ongeldige 'MFA' token."
  },
  {
    "id": "migrations.worker.run_advanced_permissions_phase_2_migration.invalid_progress",
    "translation": "Migratie is mislukt vanwege ongeldige voortgangsgegevens."
  },
  {
    "id": "migrations.worker.run_migration.unknown_key",
    "translation": "De migratietaak kan niet worden uitgevoerd vanwege een onbekende migratiesleutel."
  },
  {
    "id": "model.access.is_valid.access_token.app_error",
    "translation": "Ongeldig toegangstoken."
  },
  {
    "id": "model.access.is_valid.client_id.app_error",
    "translation": "Ongeldig client id."
  },
  {
    "id": "model.access.is_valid.redirect_uri.app_error",
    "translation": "Ongeldige doorverwijzingsuri."
  },
  {
    "id": "model.access.is_valid.refresh_token.app_error",
    "translation": "Ongeldig verversingstoken."
  },
  {
    "id": "model.access.is_valid.user_id.app_error",
    "translation": "Ongeldige gebruikers-id."
  },
  {
    "id": "model.authorize.is_valid.auth_code.app_error",
    "translation": "Ongeldige autorisatiecode."
  },
  {
    "id": "model.authorize.is_valid.client_id.app_error",
    "translation": "Ongeldig clientid."
  },
  {
    "id": "model.authorize.is_valid.create_at.app_error",
    "translation": "Create at moet een geldige tijd zijn."
  },
  {
    "id": "model.authorize.is_valid.expires.app_error",
    "translation": "Expires moet ingesteld zijn."
  },
  {
    "id": "model.authorize.is_valid.redirect_uri.app_error",
    "translation": "Ongeldige doorverwijzingsuri."
  },
  {
    "id": "model.authorize.is_valid.response_type.app_error",
    "translation": "Ongeldig antwoordtype."
  },
  {
    "id": "model.authorize.is_valid.scope.app_error",
    "translation": "Ongeldig bereik."
  },
  {
    "id": "model.authorize.is_valid.state.app_error",
    "translation": "Ongeldige status."
  },
  {
    "id": "model.authorize.is_valid.user_id.app_error",
    "translation": "Ongeldig gebruikersid."
  },
  {
    "id": "model.bot.is_valid.create_at.app_error",
    "translation": "Ongeldig create at."
  },
  {
    "id": "model.bot.is_valid.creator_id.app_error",
    "translation": "Ongeldig creator id."
  },
  {
    "id": "model.bot.is_valid.description.app_error",
    "translation": "Ongeldige description."
  },
  {
    "id": "model.bot.is_valid.update_at.app_error",
    "translation": "Ongeldige update at."
  },
  {
    "id": "model.bot.is_valid.user_id.app_error",
    "translation": "Ongeldige user id."
  },
  {
    "id": "model.bot.is_valid.username.app_error",
    "translation": "Ongeldige username."
  },
  {
    "id": "model.channel.is_valid.2_or_more.app_error",
    "translation": "Naam moet 2 of meer kleine letters bevatten."
  },
  {
    "id": "model.channel.is_valid.create_at.app_error",
    "translation": "Create at moet een geldige tijd zijn."
  },
  {
    "id": "model.channel.is_valid.creator_id.app_error",
    "translation": "Ongeldige creator id."
  },
  {
    "id": "model.channel.is_valid.display_name.app_error",
    "translation": "Ongeldig display name."
  },
  {
    "id": "model.channel.is_valid.header.app_error",
    "translation": "Ongeldige header."
  },
  {
    "id": "model.channel.is_valid.id.app_error",
    "translation": "Ongeldig Id."
  },
  {
    "id": "model.channel.is_valid.purpose.app_error",
    "translation": "Ongeldig doel."
  },
  {
    "id": "model.channel.is_valid.type.app_error",
    "translation": "Ongeldig type."
  },
  {
    "id": "model.channel.is_valid.update_at.app_error",
    "translation": "Het veld 'update at moet een geldige tijd zijn."
  },
  {
    "id": "model.channel_member.is_valid.channel_id.app_error",
    "translation": "Ongeldig channel id."
  },
  {
    "id": "model.channel_member.is_valid.email_value.app_error",
    "translation": "Ongeldige waarde voor e-mailmelding."
  },
  {
    "id": "model.channel_member.is_valid.ignore_channel_mentions_value.app_error",
    "translation": "Ongeldige negeren kanaalvermeldingen status."
  },
  {
    "id": "model.channel_member.is_valid.notify_level.app_error",
    "translation": "Ongeldig waarschuwingsniveau."
  },
  {
    "id": "model.channel_member.is_valid.push_level.app_error",
    "translation": "Ongeldig pushmeldingsniveau."
  },
  {
    "id": "model.channel_member.is_valid.unread_level.app_error",
    "translation": "Ongeldig markeer ongelezen niveau."
  },
  {
    "id": "model.channel_member.is_valid.user_id.app_error",
    "translation": "Ongeldig gebruikersid."
  },
  {
    "id": "model.cluster.is_valid.create_at.app_error",
    "translation": "CreateAt moet worden ingesteld."
  },
  {
    "id": "model.cluster.is_valid.hostname.app_error",
    "translation": "Hostnaam moet worden ingesteld."
  },
  {
    "id": "model.cluster.is_valid.id.app_error",
    "translation": "Ongeldig Id."
  },
  {
    "id": "model.cluster.is_valid.last_ping_at.app_error",
    "translation": "LastPingAt moet worden ingesteld."
  },
  {
    "id": "model.cluster.is_valid.name.app_error",
    "translation": "ClusterName moet worden ingesteld."
  },
  {
    "id": "model.cluster.is_valid.type.app_error",
    "translation": "Type moet worden ingesteld."
  },
  {
    "id": "model.command.is_valid.create_at.app_error",
    "translation": "Create at moet een geldige tijd zijn."
  },
  {
    "id": "model.command.is_valid.description.app_error",
    "translation": "Ongeldige description."
  },
  {
    "id": "model.command.is_valid.display_name.app_error",
    "translation": "Ongeldige titel."
  },
  {
    "id": "model.command.is_valid.id.app_error",
    "translation": "Ongeldig Id."
  },
  {
    "id": "model.command.is_valid.method.app_error",
    "translation": "Ongeldige methode."
  },
  {
    "id": "model.command.is_valid.team_id.app_error",
    "translation": "Ongeldig team id."
  },
  {
    "id": "model.command.is_valid.token.app_error",
    "translation": "Ongeldig token."
  },
  {
    "id": "model.command.is_valid.trigger.app_error",
    "translation": "Ongeldig trigger-woord."
  },
  {
    "id": "model.command.is_valid.update_at.app_error",
    "translation": "Het veld 'update at' moet een geldige tijd zijn."
  },
  {
    "id": "model.command.is_valid.url.app_error",
    "translation": "Ongeldige URL."
  },
  {
    "id": "model.command.is_valid.url_http.app_error",
    "translation": "Ongeldige URL. Een geldige URl begint met http:// of https://."
  },
  {
    "id": "model.command.is_valid.user_id.app_error",
    "translation": "Ongeldige user id."
  },
  {
    "id": "model.command_hook.channel_id.app_error",
    "translation": "Ongeldig channel id."
  },
  {
    "id": "model.command_hook.command_id.app_error",
    "translation": "Ongeldig command id."
  },
  {
    "id": "model.command_hook.create_at.app_error",
    "translation": "Create at op moet een geldige tijd zijn."
  },
  {
    "id": "model.command_hook.id.app_error",
    "translation": "Ongeldig command hook id."
  },
  {
    "id": "model.command_hook.root_id.app_error",
    "translation": "Ongeldig root id."
  },
  {
    "id": "model.command_hook.user_id.app_error",
    "translation": "Ongeldig user id."
  },
  {
    "id": "model.compliance.is_valid.create_at.app_error",
    "translation": "Create at moet een geldige tijd zijn."
  },
  {
    "id": "model.compliance.is_valid.desc.app_error",
    "translation": "Ongeldige description."
  },
  {
    "id": "model.compliance.is_valid.end_at.app_error",
    "translation": "To moet een geldige tijd zijn."
  },
  {
    "id": "model.compliance.is_valid.id.app_error",
    "translation": "Ongeldig Id."
  },
  {
    "id": "model.compliance.is_valid.start_at.app_error",
    "translation": "From moet een geldige tijd zijn."
  },
  {
    "id": "model.compliance.is_valid.start_end_at.app_error",
    "translation": "To moet later zijn dan From."
  },
  {
    "id": "model.config.is_valid.allow_cookies_for_subdomains.app_error",
    "translation": "Voor het toestaan van cookies voor subdomeinen moet de SiteURL ingesteld zijn."
  },
  {
    "id": "model.config.is_valid.atmos_camo_image_proxy_options.app_error",
    "translation": "Ongeldige RemoteImageProxyOptions voor atmos/camo. Moet ingesteld zijn op je gedeelde sleutel."
  },
  {
    "id": "model.config.is_valid.atmos_camo_image_proxy_url.app_error",
    "translation": "Ongeldige RemoteImageProxyURL voor atmos/camo. Ongeldige. Moet ingesteld zijn op je gedeelde sleutel."
  },
  {
    "id": "model.config.is_valid.cluster_email_batching.app_error",
    "translation": "Niet mogelijk om bulk email aan te zetten als clustering aan staat."
  },
  {
    "id": "model.config.is_valid.data_retention.deletion_job_start_time.app_error",
    "translation": "De begintijd van de gegevensbewaartermijn moet een tijdsaanduiding van 24 uur zijn in de notatie UU:MM."
  },
  {
    "id": "model.config.is_valid.data_retention.file_retention_days_too_low.app_error",
    "translation": "Het bewaren van bestanden moet een dag of langer zijn."
  },
  {
    "id": "model.config.is_valid.data_retention.message_retention_days_too_low.app_error",
    "translation": "Het bewaren van berichten moet een dag of langer zijn."
  },
  {
    "id": "model.config.is_valid.display.custom_url_schemes.app_error",
    "translation": "Het aangepaste URL-protocol {{.Scheme}} is ongeldig. Aangepaste URL-schema's moeten beginnen met een letter en alleen letters, cijfers, plus (+), punt (.) en streepje (-) bevatten."
  },
  {
    "id": "model.config.is_valid.elastic_search.aggregate_posts_after_days.app_error",
    "translation": "De Elasticsearch AggregatePostsAfterDays instelling moet een getal zijn dat groter is dan of gelijk is aan 1."
  },
  {
    "id": "model.config.is_valid.elastic_search.bulk_indexing_time_window_seconds.app_error",
    "translation": "Het Elasticsearch bulkindexeertijdsvenster moet ten minste 1 seconde zijn."
  },
  {
    "id": "model.config.is_valid.elastic_search.connection_url.app_error",
    "translation": "Elastic Search Username instelling moet ingevuld zijn wanneer Elastic Search indexing is ingeschakeld."
  },
  {
    "id": "model.config.is_valid.elastic_search.enable_searching.app_error",
    "translation": "De instelling Elastisearch IndexingEnabled moet worden ingesteld op waar als de functie Elastisearch SearchEnabled ingesteld is op waar"
  },
  {
    "id": "model.config.is_valid.elastic_search.live_indexing_batch_size.app_error",
    "translation": "Elasticsearch Live Indexing Batch Size moet ten minste 1 zijn."
  },
  {
    "id": "model.config.is_valid.elastic_search.posts_aggregator_job_start_time.app_error",
    "translation": "De Elasticsearch PostsAggregatorJobStartTime instelling moet een tijd zijn in de notatie \"uu:mm\"."
  },
  {
    "id": "model.config.is_valid.elastic_search.request_timeout_seconds.app_error",
    "translation": "Elasticsearch Timeout Aanvraag moet ten minste 1 seconde zijn."
  },
  {
    "id": "model.config.is_valid.email_batching_buffer_size.app_error",
    "translation": "Verkeerde buffer grootte bij bulk email instellingen. Moet 0 zijn of een positief nummer."
  },
  {
    "id": "model.config.is_valid.email_batching_interval.app_error",
    "translation": "Verkeerde interval bij bulk email instellingen. Moet 30 secondes of meer zijn."
  },
  {
    "id": "model.config.is_valid.email_notification_contents_type.app_error",
    "translation": "Ongeldig e-mailmeldingeninhoudstype voor e-mailinstellingen. Moet of 'full' of 'generic' zijn."
  },
  {
    "id": "model.config.is_valid.email_security.app_error",
    "translation": "Ongeldige beveiligingsinstelling bij e-mail. Moet '', 'TLS' of 'STARTTLS' zijn."
  },
  {
    "id": "model.config.is_valid.encrypt_sql.app_error",
    "translation": "Ongeldige encryptie sleutel bij de SQL instellingen. Deze moet 32 of karakters hebben."
  },
  {
    "id": "model.config.is_valid.file_driver.app_error",
    "translation": "Ongeldige stuurprogramma voor bestandsinstellingen. Dit moet 'lokaal' of 'amazons3' zijn."
  },
  {
    "id": "model.config.is_valid.file_salt.app_error",
    "translation": "Ongeldige publieke 'salt' bij bestands instellingen. De salt moet 32 of meer karakters hebben."
  },
  {
    "id": "model.config.is_valid.group_unread_channels.app_error",
    "translation": "Ongeldige groep ongelezen kanalen voor service-instellingen. Moet 'disabled', 'default_on' of 'default_off' zijn."
  },
  {
    "id": "model.config.is_valid.image_proxy_type.app_error",
    "translation": "Ongeldig afbeeldingsproxy type. Moet 'local' of 'atmos/camo' zijn."
  },
  {
    "id": "model.config.is_valid.ldap_basedn",
    "translation": "AD/LDAP veld \"BaseDN\" is verplicht."
  },
  {
    "id": "model.config.is_valid.ldap_email",
    "translation": "AD/LDAP veld \"Email Attribute\" is verplicht."
  },
  {
    "id": "model.config.is_valid.ldap_id",
    "translation": "AD/LDAP veld \"ID Attribute\" is verplicht."
  },
  {
    "id": "model.config.is_valid.ldap_login_id",
    "translation": "AD/LDAP veld \"ID Attribute\" is verplicht."
  },
  {
    "id": "model.config.is_valid.ldap_max_page_size.app_error",
    "translation": "Ongeldige max page size waarde."
  },
  {
    "id": "model.config.is_valid.ldap_security.app_error",
    "translation": "Ongeldige verbindingsinstelling bij AD/LDAP instellingen. Keuze uit: '', 'TLS' of 'STARTTLS'."
  },
  {
    "id": "model.config.is_valid.ldap_server",
    "translation": "AD/LDAP veld \"AD/LDAP Server\" is verplicht."
  },
  {
    "id": "model.config.is_valid.ldap_sync_interval.app_error",
    "translation": "Verkeerde sync interval tijd. Moet minimaal een minuut zijn."
  },
  {
    "id": "model.config.is_valid.ldap_username",
    "translation": "AD/LDAP veld \"Username Attribute\" is verplicht."
  },
  {
    "id": "model.config.is_valid.listen_address.app_error",
    "translation": "Ongeldig luister adres bij de service instellingen. Deze moet geconfigureerd zijn."
  },
  {
    "id": "model.config.is_valid.localization.available_locales.app_error",
    "translation": "Beschikbare talen moet de standaard clienttaal bevatten."
  },
  {
    "id": "model.config.is_valid.login_attempts.app_error",
    "translation": "Maximaal aantal inlog poging bij service instellingen. Moet een getal grote dan 0 zijn."
  },
  {
    "id": "model.config.is_valid.max_burst.app_error",
    "translation": "De maximale burstgrootte moet groter zijn dan nul."
  },
  {
    "id": "model.config.is_valid.max_channels.app_error",
    "translation": "Ongeldig maximaal aantal gebruikers per team bij team instellingen. Moet een getal groter dan 0 zijn."
  },
  {
    "id": "model.config.is_valid.max_file_size.app_error",
    "translation": "Ongeldige maximale bestandsgrootte bij bestandsinstellingen. Moet een geheel getal groter dan nul zijn."
  },
  {
    "id": "model.config.is_valid.max_notify_per_channel.app_error",
    "translation": "Ongeldig maximaal aantal gebruikers per team bij team instellingen. Moet een getal groter dan 0 zijn."
  },
  {
    "id": "model.config.is_valid.max_users.app_error",
    "translation": "Ongeldig maximaal aantal gebruikers per team bij team instellingen. Moet een getal groter dan 0 zijn."
  },
  {
    "id": "model.config.is_valid.message_export.batch_size.app_error",
    "translation": "Message export job BatchSize moet een positief geheel getal zijn."
  },
  {
    "id": "model.config.is_valid.message_export.daily_runtime.app_error",
    "translation": "Berichtenexport DagelijkeUitvoertijd moet een tijdsaanduiding van 24 uur zijn in de notatie UU:MM."
  },
  {
    "id": "model.config.is_valid.message_export.enable.app_error",
    "translation": "Message export job EnableExport instelling moet waar of onwaar zijn."
  },
  {
    "id": "model.config.is_valid.message_export.export_from.app_error",
    "translation": "Bericht Export job ExportFromTimestamp moet een tijdsaanduiding zijn (uitgedrukt in seconden sinds unix-epoch). Alleen berichten verzonden die na deze tijdsaanduiding, worden geëxporteerd."
  },
  {
    "id": "model.config.is_valid.message_export.export_type.app_error",
    "translation": "Message export job ExportFormat moet of 'actiantie', of 'csv' of 'globalrelay' zijn."
  },
  {
    "id": "model.config.is_valid.message_export.global_relay.config_missing.app_error",
    "translation": "Message export job ExportFormat is ingesteld op 'globalrelay', maar GlobalRelaySettings ontbreken."
  },
  {
    "id": "model.config.is_valid.message_export.global_relay.customer_type.app_error",
    "translation": "Bericht Export GlobalRelaySettings. CustomerType moet worden ingesteld op 'A9' of 'A10."
  },
  {
    "id": "model.config.is_valid.message_export.global_relay.email_address.app_error",
    "translation": "Bericht Exporttaak GlobalRelaySettings.EmailAddress moet worden ingesteld op een geldig e-mailadres."
  },
  {
    "id": "model.config.is_valid.message_export.global_relay.smtp_password.app_error",
    "translation": "Bericht Exporttaak GlobalRelaySettings.SmtpPassword moet worden ingesteld."
  },
  {
    "id": "model.config.is_valid.message_export.global_relay.smtp_username.app_error",
    "translation": "Bericht Exporttaak GlobalRelaySettings.SmtpUsername moet worden ingesteld."
  },
  {
    "id": "model.config.is_valid.password_length.app_error",
    "translation": "Wachtwoord moet een lengte hebben van minimaal {{.MinLength}} en/of maximaal {{.MaxLength}}."
  },
  {
    "id": "model.config.is_valid.rate_mem.app_error",
    "translation": "Ongeldige grootte geheugenruimte voor snelheidslimiet. Moet een positief getal zijn."
  },
  {
    "id": "model.config.is_valid.rate_sec.app_error",
    "translation": "Ongeldig per sec voor instellingen voor snelheidslimiet. Moet een positief getal zijn."
  },
  {
    "id": "model.config.is_valid.read_timeout.app_error",
    "translation": "Ongeldige waarde voor lees-timeout."
  },
  {
    "id": "model.config.is_valid.restrict_direct_message.app_error",
    "translation": "Ongeldig privé bericht beperking. Moet zijn 'allen' of 'team'."
  },
  {
    "id": "model.config.is_valid.saml_assertion_consumer_service_url.app_error",
    "translation": "Service Provider Login URL moet een geldige URl zijn, die begint met http:// of https://."
  },
  {
    "id": "model.config.is_valid.saml_email_attribute.app_error",
    "translation": "Ongeldig Email attribuut. Dit moet ingesteld worden."
  },
  {
    "id": "model.config.is_valid.saml_idp_cert.app_error",
    "translation": "Publiek certificaat van Identity Provider is niet gevonden. Vergeten te uploaden?"
  },
  {
    "id": "model.config.is_valid.saml_idp_descriptor_url.app_error",
    "translation": "Ongeldige URL. Een geldige URL begint met http:// of https://."
  },
  {
    "id": "model.config.is_valid.saml_idp_url.app_error",
    "translation": "Ongeldige URL. Een geldige URl begint met http:// of https://."
  },
  {
    "id": "model.config.is_valid.saml_private_key.app_error",
    "translation": "Service Provider Private Key mist. Wellicht vergeten deze up te loaden?"
  },
  {
    "id": "model.config.is_valid.saml_public_cert.app_error",
    "translation": "Publiek certificaat van Identity Provider is niet gevonden. Vergeten te uploaden?"
  },
  {
    "id": "model.config.is_valid.saml_username_attribute.app_error",
    "translation": "Ongeldig gebruikersnaam attribuut. Dit moet ingesteld worden."
  },
  {
    "id": "model.config.is_valid.site_url.app_error",
    "translation": "Site URL moet een geldige URl zijn, die begint met http:// of https://."
  },
  {
    "id": "model.config.is_valid.site_url_email_batching.app_error",
    "translation": "Niet mogelijk om bulk email aan te zetten als de SiteURL niet is ingevuld."
  },
  {
    "id": "model.config.is_valid.sitename_length.app_error",
    "translation": "Site naam moet minder dan of gelijk aan {{.MaxLength}} karakters."
  },
  {
    "id": "model.config.is_valid.sql_conn_max_lifetime_milliseconds.app_error",
    "translation": "Ongeldige maximale levensduur voor verbinding voor SQL-instellingen. Moet een niet-negatief getal zijn."
  },
  {
    "id": "model.config.is_valid.sql_data_src.app_error",
    "translation": "Ongeldige brond bij SQL instellingen. Moet ingesteld zijn."
  },
  {
    "id": "model.config.is_valid.sql_driver.app_error",
    "translation": "Ongeldig stuurprogrammanaam bij SQL-instellingen. Moet 'mysql' of 'postgres' zijn."
  },
  {
    "id": "model.config.is_valid.sql_idle.app_error",
    "translation": "Ongeldig maximum activiteitslooze verbidingen bij SQL instellingen. Moet een getal groter dan 0 zijn."
  },
  {
    "id": "model.config.is_valid.sql_max_conn.app_error",
    "translation": "Ongeldig maximaal aantal open verbindingen bij SQL instellingen. Moet een getal groter dan 0 zijn."
  },
  {
    "id": "model.config.is_valid.sql_query_timeout.app_error",
    "translation": "Ongeldige profiel hoogte bij bestands instellingen. Moet groter dan 0 zijn."
  },
  {
    "id": "model.config.is_valid.teammate_name_display.app_error",
    "translation": "Ongeldig teamgenoot-weergave. Moet 'full_name', 'nickname_full_name' of 'username' zijn."
  },
  {
    "id": "model.config.is_valid.time_between_user_typing.app_error",
    "translation": "Tijd tussen gebruiker die updates plaatst mag niet worden ingesteld op minder dan 1000 milliseconden."
  },
  {
    "id": "model.config.is_valid.tls_cert_file_missing.app_error",
    "translation": "Ongeldige waarde voor TLS-certificaatbestand - Gebruik LetsEncrypt of zet pad naar bestaand certificaatbestand."
  },
  {
    "id": "model.config.is_valid.tls_key_file_missing.app_error",
    "translation": "Ongeldige waarde voor TLS-sleutelbestand - Gebruik LetsEncrypt of zet pad naar bestaand sleutelbestand."
  },
  {
    "id": "model.config.is_valid.tls_overwrite_cipher.app_error",
    "translation": "Ongeldige waarde doorgegeven voor TLS-codering overschrijven cipher -Raadpleeg de documentatie voor geldige waarden."
  },
  {
    "id": "model.config.is_valid.webserver_security.app_error",
    "translation": "Ongeldige waarde voor beveiliging van de webserververbinding."
  },
  {
    "id": "model.config.is_valid.websocket_url.app_error",
    "translation": "WebRTC Gateway Websocket Url moet een geldige URL zijn en starten met ws:// of wss://."
  },
  {
    "id": "model.config.is_valid.write_timeout.app_error",
    "translation": "Ongeldige waarde voor schrijftimeout."
  },
  {
    "id": "model.emoji.create_at.app_error",
    "translation": "Creata at moet een geldige tijd zijn."
  },
  {
    "id": "model.emoji.id.app_error",
    "translation": "Ongeldig emoji id."
  },
  {
    "id": "model.emoji.name.app_error",
    "translation": "Naam moet 1 tot 64 kleine letters bevatten."
  },
  {
    "id": "model.emoji.update_at.app_error",
    "translation": "Update at op moet een geldige tijd zijn."
  },
  {
    "id": "model.emoji.user_id.app_error",
    "translation": "Ongeldig creator id."
  },
  {
    "id": "model.file_info.get.gif.app_error",
    "translation": "Kan gif niet decoderen."
  },
  {
    "id": "model.file_info.is_valid.create_at.app_error",
    "translation": "Ongeldige waarde voor create_at."
  },
  {
    "id": "model.file_info.is_valid.id.app_error",
    "translation": "Ongeldige waarde voor id."
  },
  {
    "id": "model.file_info.is_valid.path.app_error",
    "translation": "Ongeldige waarde voor pad."
  },
  {
    "id": "model.file_info.is_valid.post_id.app_error",
    "translation": "Ongeldige waarde voor post_id."
  },
  {
    "id": "model.file_info.is_valid.update_at.app_error",
    "translation": "Ongeldige waarde voor update_at."
  },
  {
    "id": "model.file_info.is_valid.user_id.app_error",
    "translation": "Ongeldige waarde voor user_id."
  },
  {
    "id": "model.group.create_at.app_error",
    "translation": "ongeldige create at eigenschap voor groep."
  },
  {
    "id": "model.group.description.app_error",
    "translation": "ongeldige description eigenschap voor group."
  },
  {
    "id": "model.group.display_name.app_error",
    "translation": "ongeldige eigenschap voor weergavenaam voor groep."
  },
  {
    "id": "model.group.name.app_error",
    "translation": "ongeldige naameigenschap voor groep."
  },
  {
    "id": "model.group.remote_id.app_error",
    "translation": "ongeldige eigenschap voor extern ID voor groep."
  },
  {
    "id": "model.group.source.app_error",
    "translation": "ongeldige broneigenschap voor groep."
  },
  {
    "id": "model.group.update_at.app_error",
    "translation": "ongeldige update eigenschap voor groep."
  },
  {
    "id": "model.group_member.group_id.app_error",
    "translation": "ongeldige groepsideigenschap voor groepslid."
  },
  {
    "id": "model.group_member.user_id.app_error",
    "translation": "ongeldige gebruikersid-eigenschap voor groepslid."
  },
  {
    "id": "model.group_syncable.group_id.app_error",
    "translation": "ongeldige groepsid-eigenschap voor groepssyncable."
  },
  {
    "id": "model.group_syncable.syncable_id.app_error",
    "translation": "ongeldig syncable id voor groepssyncable."
  },
  {
    "id": "model.incoming_hook.channel_id.app_error",
    "translation": "Ongeldig kanaalid."
  },
  {
    "id": "model.incoming_hook.create_at.app_error",
    "translation": "Aangemaakt op, moet een geldige tijd zijn."
  },
  {
    "id": "model.incoming_hook.description.app_error",
    "translation": "Ongeldige omschrijving."
  },
  {
    "id": "model.incoming_hook.display_name.app_error",
    "translation": "Ongeldige titel."
  },
  {
    "id": "model.incoming_hook.icon_url.app_error",
    "translation": "Ongeldig postpictogram."
  },
  {
    "id": "model.incoming_hook.id.app_error",
    "translation": "Ongeldig Id."
  },
  {
    "id": "model.incoming_hook.parse_data.app_error",
    "translation": "Kan binnenkomende data niet ontleden."
  },
  {
    "id": "model.incoming_hook.team_id.app_error",
    "translation": "Ongeldig team id."
  },
  {
    "id": "model.incoming_hook.update_at.app_error",
    "translation": "Het veld 'bijgewerkt op' moet een geldige tijd zijn."
  },
  {
    "id": "model.incoming_hook.user_id.app_error",
    "translation": "Ongeldig gebruikers id."
  },
  {
    "id": "model.incoming_hook.username.app_error",
    "translation": "Ongeldige gebruikersnaam."
  },
  {
    "id": "model.job.is_valid.create_at.app_error",
    "translation": "Aangemaakt op moet een geldige tijd zijn."
  },
  {
    "id": "model.job.is_valid.id.app_error",
    "translation": "Ongeldig job-id."
  },
  {
    "id": "model.job.is_valid.status.app_error",
    "translation": "Ongeldige taakstatus."
  },
  {
    "id": "model.job.is_valid.type.app_error",
    "translation": "Ongeldige taaktype."
  },
  {
    "id": "model.license_record.is_valid.create_at.app_error",
    "translation": "Ongeldige waarde voor create_at bij het uploaden van een licentie."
  },
  {
    "id": "model.license_record.is_valid.id.app_error",
    "translation": "Ongeldige waarde voor id bij het uploaden van een licentie."
  },
  {
    "id": "model.link_metadata.is_valid.data.app_error",
    "translation": "De metagegevens van de link kunnen niet leeg zijn."
  },
  {
    "id": "model.link_metadata.is_valid.data_type.app_error",
    "translation": "De metagegevens van de link komen niet overeen met het opgegeven type."
  },
  {
    "id": "model.link_metadata.is_valid.timestamp.app_error",
    "translation": "Tijdaanduiding van de link voor metagegevens moet niet nul zijn en afgerond op het dichtstbijzijnde uur."
  },
  {
    "id": "model.link_metadata.is_valid.type.app_error",
    "translation": "Ongeldig type linkmetagegevens."
  },
  {
    "id": "model.link_metadata.is_valid.url.app_error",
    "translation": "URL van linkmetagegevens moet worden ingesteld."
  },
  {
    "id": "model.oauth.is_valid.app_id.app_error",
    "translation": "Ongeldig app id."
  },
  {
    "id": "model.oauth.is_valid.callback.app_error",
    "translation": "Ongeldige URL. Een geldige URl begint met http:// of https://."
  },
  {
    "id": "model.oauth.is_valid.client_secret.app_error",
    "translation": "Ongeldig cliënt geheim."
  },
  {
    "id": "model.oauth.is_valid.create_at.app_error",
    "translation": "Aangemaakt op moet een geldige tijd zijn."
  },
  {
    "id": "model.oauth.is_valid.creator_id.app_error",
    "translation": "Ongeldig aanmaak-id."
  },
  {
    "id": "model.oauth.is_valid.description.app_error",
    "translation": "Ongeldige beschrijving."
  },
  {
    "id": "model.oauth.is_valid.homepage.app_error",
    "translation": "Beginpagina moet een geldige URL zijn, een geldige URl begint met http:// of https://."
  },
  {
    "id": "model.oauth.is_valid.icon_url.app_error",
    "translation": "Icoon-URL moet een geldige URl zijn, die begint met http:// of https://."
  },
  {
    "id": "model.oauth.is_valid.name.app_error",
    "translation": "Ongeldige naam."
  },
  {
    "id": "model.oauth.is_valid.update_at.app_error",
    "translation": "Het veld 'bijgewerkt op' moet een geldige tijd zijn."
  },
  {
    "id": "model.outgoing_hook.icon_url.app_error",
    "translation": "Ongeldig pictogram."
  },
  {
    "id": "model.outgoing_hook.is_valid.callback.app_error",
    "translation": "Ongeldige callback-URLs."
  },
  {
    "id": "model.outgoing_hook.is_valid.channel_id.app_error",
    "translation": "Ongeldig kanaalid."
  },
  {
    "id": "model.outgoing_hook.is_valid.content_type.app_error",
    "translation": "Ongeldige waarde voor content_type."
  },
  {
    "id": "model.outgoing_hook.is_valid.create_at.app_error",
    "translation": "Aangemaakt op moet een geldige tijd zijn."
  },
  {
    "id": "model.outgoing_hook.is_valid.description.app_error",
    "translation": "Ongeldige beschrijving."
  },
  {
    "id": "model.outgoing_hook.is_valid.display_name.app_error",
    "translation": "Ongeldige titel."
  },
  {
    "id": "model.outgoing_hook.is_valid.id.app_error",
    "translation": "Ongeldig Id."
  },
  {
    "id": "model.outgoing_hook.is_valid.team_id.app_error",
    "translation": "Ongeldig team ID."
  },
  {
    "id": "model.outgoing_hook.is_valid.token.app_error",
    "translation": "Ongeldig token."
  },
  {
    "id": "model.outgoing_hook.is_valid.trigger_words.app_error",
    "translation": "Ongeldige trigger-woorden."
  },
  {
    "id": "model.outgoing_hook.is_valid.update_at.app_error",
    "translation": "Het veld 'update at' moet een geldige tijd zijn."
  },
  {
    "id": "model.outgoing_hook.is_valid.url.app_error",
    "translation": "Ongeldige 'callback' URL's. Iedere geldige URL moet beginnen met http:// of https://."
  },
  {
    "id": "model.outgoing_hook.is_valid.user_id.app_error",
    "translation": "Ongeldige gebruikersid."
  },
  {
    "id": "model.outgoing_hook.is_valid.words.app_error",
    "translation": "Ongeldige trigger-woorden."
  },
  {
    "id": "model.outgoing_hook.username.app_error",
    "translation": "Ongeldige gebruikersnaam."
  },
  {
    "id": "model.plugin_command.error.app_error",
    "translation": "Er is een fout opgetreden bij het uitvoeren van deze opdracht."
  },
  {
    "id": "model.plugin_key_value.is_valid.key.app_error",
    "translation": "Ongeldige sleutel, moet groter zijn dan {{.Min}} en een maximum van {{.Max}} tekens lang."
  },
  {
    "id": "model.plugin_key_value.is_valid.plugin_id.app_error",
    "translation": "Ongeldig plugin-ID, moet groter zijn dan {{.Min}} en een maximum van {{.Max}} tekens lang."
  },
  {
    "id": "model.post.is_valid.channel_id.app_error",
    "translation": "Ongeldige kanaal id"
  },
  {
    "id": "model.post.is_valid.create_at.app_error",
    "translation": "Aangemaakt op moet een geldige tijd bevatten"
  },
  {
    "id": "model.post.is_valid.file_ids.app_error",
    "translation": "Ongeldige bestands-ID's. Houd er rekening mee dat uploads beperkt zijn tot maximaal 10 bestanden. Gebruik extra berichten voor meer bestanden."
  },
  {
    "id": "model.post.is_valid.filenames.app_error",
    "translation": "Ongeldige bestandsnaamen"
  },
  {
    "id": "model.post.is_valid.hashtags.app_error",
    "translation": "Ongeldige hashtags"
  },
  {
    "id": "model.post.is_valid.id.app_error",
    "translation": "Ongeldig Id"
  },
  {
    "id": "model.post.is_valid.msg.app_error",
    "translation": "Ongeldig bericht"
  },
  {
    "id": "model.post.is_valid.original_id.app_error",
    "translation": "Ongeldige orgineel id"
  },
  {
    "id": "model.post.is_valid.props.app_error",
    "translation": "Ongeldige eigenschappen"
  },
  {
    "id": "model.post.is_valid.root_id.app_error",
    "translation": "Ongeldig start id"
  },
  {
    "id": "model.post.is_valid.type.app_error",
    "translation": "Ongeldig type"
  },
  {
    "id": "model.post.is_valid.update_at.app_error",
    "translation": "Het veld 'bijgewerkt op' moet een geldige tijd zijn"
  },
  {
    "id": "model.post.is_valid.user_id.app_error",
    "translation": "Ongeldig gebruikers id"
  },
  {
    "id": "model.preference.is_valid.category.app_error",
    "translation": "Ongeldige categorie"
  },
  {
    "id": "model.preference.is_valid.id.app_error",
    "translation": "Ongeldig gebruikers id"
  },
  {
    "id": "model.preference.is_valid.name.app_error",
    "translation": "Ongeldige naam"
  },
  {
    "id": "model.preference.is_valid.theme.app_error",
    "translation": "Ongeldig thema"
  },
  {
    "id": "model.preference.is_valid.value.app_error",
    "translation": "Waarde it te lang"
  },
  {
    "id": "model.reaction.is_valid.create_at.app_error",
    "translation": "Aangemaakt op moet een geldige tijd zijn"
  },
  {
    "id": "model.reaction.is_valid.emoji_name.app_error",
    "translation": "Ongeldig emoji id"
  },
  {
    "id": "model.reaction.is_valid.post_id.app_error",
    "translation": "Ongeldig start id"
  },
  {
    "id": "model.reaction.is_valid.user_id.app_error",
    "translation": "Ongeldige gebruikers id"
  },
  {
    "id": "model.team.is_valid.characters.app_error",
    "translation": "Naam oet 2 of meer kleine letters bevatten"
  },
  {
    "id": "model.team.is_valid.company.app_error",
    "translation": "Ongeldige bedrijfsnaam"
  },
  {
    "id": "model.team.is_valid.create_at.app_error",
    "translation": "Aangemaakt op moet een geldige tijd zijn"
  },
  {
    "id": "model.team.is_valid.description.app_error",
    "translation": "Ongeldige beschrijving"
  },
  {
    "id": "model.team.is_valid.domains.app_error",
    "translation": "Toegestane domeinen is ongeldig"
  },
  {
    "id": "model.team.is_valid.email.app_error",
    "translation": "Ongeldige e-mail"
  },
  {
    "id": "model.team.is_valid.id.app_error",
    "translation": "Ongeldig Id"
  },
  {
    "id": "model.team.is_valid.name.app_error",
    "translation": "Ongeldige naam"
  },
  {
    "id": "model.team.is_valid.reserved.app_error",
    "translation": "Deze URL is niet beschikbaar. Probeer een andere."
  },
  {
    "id": "model.team.is_valid.type.app_error",
    "translation": "Ongeldig type"
  },
  {
    "id": "model.team.is_valid.update_at.app_error",
    "translation": "Het veld 'bijgewerkt op' moet een geldige tijd zijn"
  },
  {
    "id": "model.team.is_valid.url.app_error",
    "translation": "Ongeldige URL 'identifier'"
  },
  {
    "id": "model.team_member.is_valid.team_id.app_error",
    "translation": "Ongeldig team id"
  },
  {
    "id": "model.team_member.is_valid.user_id.app_error",
    "translation": "Ongeldige gebruikers id"
  },
  {
    "id": "model.token.is_valid.expiry",
    "translation": "Ongeldig token vervaltijd"
  },
  {
    "id": "model.token.is_valid.size",
    "translation": "Ongeldig token"
  },
  {
    "id": "model.user.is_valid.email.app_error",
    "translation": "Please enter a valid email address."
  },
  {
    "id": "model.user.is_valid.pwd.app_error",
    "translation": "Het wachtwoord moet minimaal uit {{.Min}} karakters bestaan."
  },
  {
    "id": "model.user.is_valid.pwd_lowercase.app_error",
    "translation": "Het wachtwoord moet minimaal uit {{.Min}} karakters en minimaal 1 kleine letter bestaan."
  },
  {
    "id": "model.user.is_valid.pwd_lowercase_number.app_error",
    "translation": "Het wachtwoord moet minimaal uit {{.Min}} karakters bestaan en minimaal 1 kleine letter en 1 cijfer bevatten"
  },
  {
    "id": "model.user.is_valid.pwd_lowercase_number_symbol.app_error",
    "translation": "Het wachtwoord moet minimaal uit {{.Min}} karakters bestaan en minimaal 1 kleine letter, 1 cijfer en 1 symbol bevatten (bijv. \"~!@#$%^&*()\")."
  },
  {
    "id": "model.user.is_valid.pwd_lowercase_symbol.app_error",
    "translation": "Het wachtwoord moet minimaal uit {{.Min}} karakters bestaan en minimaal 1 kleine letter met 1 symbool uit bijv. \"~!@#$%^&*()\" bevatten."
  },
  {
    "id": "model.user.is_valid.pwd_lowercase_uppercase.app_error",
    "translation": "Het wachtwoord moet minimaal uit {{.Min}} karakters bestaan en minimaal 1 kleine letter en 1 hoofdletter bevatten."
  },
  {
    "id": "model.user.is_valid.pwd_lowercase_uppercase_number.app_error",
    "translation": "Het wachtwoord moet minimaal uit {{.Min}} karakters bestaan en minimaal 1 kleine letter, 1 hoofdletter en 1 cijfer bevatten"
  },
  {
    "id": "model.user.is_valid.pwd_lowercase_uppercase_number_symbol.app_error",
    "translation": "Het wachtwoord moet minimaal uit {{.Min}} karakters bestaan en minimaal 1 kleine letter, 1 hoofdletter, 1 cijfer en 1 symbol bevatten (bijv. \"~!@#$%^&*()\")."
  },
  {
    "id": "model.user.is_valid.pwd_lowercase_uppercase_symbol.app_error",
    "translation": "Het wachtwoord moet minimaal uit {{.Min}} karakters bestaan en minimaal 1 kleine letter, 1 hoofdletter en 1 symbol bevatten (bijv. \"~!@#$%^&*()\")."
  },
  {
    "id": "model.user.is_valid.pwd_number.app_error",
    "translation": "Je wachtwoord moet minimaal {{.Min}} karakters bevatten en met minimaal 1 cijfer."
  },
  {
    "id": "model.user.is_valid.pwd_number_symbol.app_error",
    "translation": "Je wachtwoord moet minimaal {{.Min}} karakters bevatten en met minimaal 1 cijfer en 1 karakter (bv. \"~!@#$%^&*()\")."
  },
  {
    "id": "model.user.is_valid.pwd_symbol.app_error",
    "translation": "Je wachtwoord moet minimaal {{.Min}} karakters bevatten en met minimaal 1 karakter (bv. \"~!@#$%^&*()\")."
  },
  {
    "id": "model.user.is_valid.pwd_uppercase.app_error",
    "translation": "Het wachtwoord moet minimaal uit {{.Min}} karakters bestaan en minimaal 1 hoofdletter bevatten."
  },
  {
    "id": "model.user.is_valid.pwd_uppercase_number.app_error",
    "translation": "Het wachtwoord moet minimaal uit {{.Min}} karakters bestaan en minimaal 1 hoofdletter en 1 cijfer."
  },
  {
    "id": "model.user.is_valid.pwd_uppercase_number_symbol.app_error",
    "translation": "Je wachtwoord moet minimaal {{.Min}} karakters bevatten en met minimaal 1 hoofdletter, minimaal 1 cijfer en minimaal een karakter (bv. \"~!@#$%^&*()\")."
  },
  {
    "id": "model.user.is_valid.pwd_uppercase_symbol.app_error",
    "translation": "Het wachtwoord moet minimaal uit {{.Min}} karakters bestaan en minimaal 1 hoofdletter en 1 symbol bevatten (bijv. \"~!@#$%^&*()\")."
  },
  {
    "id": "model.user.is_valid.username.app_error",
    "translation": "Username must begin with a letter and contain between 3 and 22 characters including numbers, lowercase letters, and the symbols \".\", \"-\", and \"_\"."
  },
  {
    "id": "model.user_access_token.is_valid.description.app_error",
    "translation": "Ongeldige beschrijving, moet 255 of minder tekens zijn."
  },
  {
    "id": "model.user_access_token.is_valid.id.app_error",
    "translation": "Ongeldige waarde voor id."
  },
  {
    "id": "model.user_access_token.is_valid.token.app_error",
    "translation": "Ongeldig toegangs token"
  },
  {
    "id": "model.user_access_token.is_valid.user_id.app_error",
    "translation": "Ongeldige gebruikers id"
  },
  {
    "id": "model.utils.decode_json.app_error",
    "translation": "kan niet decoderen"
  },
  {
    "id": "model.websocket_client.connect_fail.app_error",
    "translation": "Kon niet verbinden met de WebSocket-server."
  },
  {
    "id": "oauth.gitlab.tos.error",
    "translation": "GitLab's gebruiksvoorwaarden zijn bijgewerkt. Ga naar gitlab.com om deze te aanvaarden probeer opnieuw in te loggen op Mattermost."
  },
  {
    "id": "plugin.api.update_user_status.bad_status",
    "translation": "De gebruikersstatus kan niet worden ingesteld. Onbekende gebruikersstatus."
  },
  {
    "id": "plugin_api.get_file_link.disabled.app_error",
    "translation": "Publieke links zijn uitgeschakeld"
  },
  {
    "id": "plugin_api.get_file_link.no_post.app_error",
    "translation": "Kon publieke link voor bestand niet ophalen. Bestand moet bijgevoegd zijn aan een bericht dat kan worden gelezen door de huidige gebruiker."
  },
  {
    "id": "plugin_api.send_mail.missing_htmlbody",
    "translation": "Ontbrekende HTML-tekst."
  },
  {
    "id": "plugin_api.send_mail.missing_subject",
    "translation": "E-mailonderwerp ontbreekt."
  },
  {
    "id": "plugin_api.send_mail.missing_to",
    "translation": "Aan-adres ontbreekt."
  },
  {
    "id": "store.sql.convert_string_array",
    "translation": "FromDb: Kan StringArray niet naar *string omzetten"
  },
  {
    "id": "store.sql.convert_string_interface",
    "translation": "FromDb: Kan StringInterface niet naar *string omzetten"
  },
  {
    "id": "store.sql.convert_string_map",
    "translation": "FromDb: Kan StringMap niet naar *string omzetten"
  },
  {
    "id": "store.sql_bot.get.missing.app_error",
    "translation": "Bot does not exist"
  },
  {
    "id": "store.sql_channel.get.existing.app_error",
    "translation": "Het kanaal kon niet gevonden worden"
  },
  {
    "id": "store.sql_channel.save.archived_channel.app_error",
    "translation": "You can not modify an archived channel"
  },
  {
    "id": "store.sql_channel.save.direct_channel.app_error",
    "translation": "Gebruik 'SaveDirectChannel' om een direct kanaal aan te maken"
  },
  {
    "id": "store.sql_channel.save_channel.existing.app_error",
    "translation": "Moet bijwerken aanroepen voor het bestaande kanaal"
  },
  {
    "id": "store.sql_channel.save_channel.exists.app_error",
    "translation": "A channel with that name already exists on the same team"
  },
  {
    "id": "store.sql_channel.save_channel.limit.app_error",
    "translation": "Het maximum aantal toegestane kanalen is bereikt."
  },
  {
    "id": "store.sql_channel.save_direct_channel.not_direct.app_error",
    "translation": "Geen poging om een direkt kanaal te maken met 'SaveDirectChannel'"
  },
  {
    "id": "store.sql_command.save.get.app_error",
    "translation": "Bericht kan niet opgehaald worden"
  },
  {
    "id": "store.sql_post.search.disabled",
    "translation": "Zoeken is uitgeschakeld op deze server. Neem contact op met de systeembeheerder."
  },
  {
    "id": "store.sql_team.save_member.exists.app_error",
    "translation": "Een team lid met de opgegeven id bestaat al"
  },
  {
    "id": "store.sql_user.get_for_login.app_error",
    "translation": "We kunnen geen bestaand account vinden met de gebruikersnaam voor dit team. Het kan zijn dat een uitnodiging voor het team nodig is om lid te worden."
  },
  {
    "id": "system.message.name",
    "translation": "Systeem"
  },
  {
    "id": "web.command_webhook.command.app_error",
    "translation": "Het kanaal kan niet gevonden worden"
  },
  {
    "id": "web.command_webhook.parse.app_error",
    "translation": "Kan binnenkomende data niet verwerken"
  },
  {
    "id": "web.get_access_token.internal_saving.app_error",
    "translation": "Het wachtwoord van de gebruiker kan niet bijgewerkt worden"
  },
  {
    "id": "web.incoming_webhook.channel.app_error",
    "translation": "Het kanaal kan niet gevonden worden"
  },
  {
    "id": "web.incoming_webhook.channel_locked.app_error",
    "translation": "This webhook is not permitted to post to the requested channel"
  },
  {
    "id": "web.incoming_webhook.disabled.app_error",
    "translation": "Commando's zijn uitgeschakeld door de beheerder."
  },
  {
    "id": "web.incoming_webhook.invalid.app_error",
    "translation": "Ongeldige webhook"
  },
  {
    "id": "web.incoming_webhook.parse.app_error",
    "translation": "Kan binnenkomende data niet verwerken"
  },
  {
    "id": "web.incoming_webhook.permissions.app_error",
    "translation": "Onjuiste kanaal rechten"
  },
  {
    "id": "web.incoming_webhook.split_props_length.app_error",
    "translation": "Kan webhook props niet splitsen in {{.Max}} tekenonderdelen."
  },
  {
    "id": "web.incoming_webhook.text.app_error",
    "translation": "Geen tekst gespecificeerd."
  },
  {
    "id": "web.incoming_webhook.user.app_error",
    "translation": "De gebruiker kan niet worden gevonden."
  },
  {
    "id": "api.license.request_trial_license.app_error",
    "translation": "Fout bij het ophalen van de proeflicentie, probeer opnieuw of neem contact op met support@mattermost.com."
  },
  {
    "id": "api.license.request-trial.bad-request",
    "translation": "Het aantal gevraagde gebruikers is niet correct."
  },
  {
    "id": "api.admin.saml.failure_get_metadata_from_idp.app_error",
    "translation": "Fout bij ophalen van metadata van IdentiteitsProvider URL."
  },
  {
    "id": "api.admin.delete_brand_image.storage.not_found",
    "translation": "Kan het bedrijfslogo niet verwijderen, bestand niet gevonden."
  },
  {
    "id": "api.admin.saml.failure_parse_idp_certificate.app_error",
    "translation": "Fout bij het parsen van de metadata ontvangen van het certificaat ontvangen van de identiteitsprovider."
  },
  {
    "id": "api.admin.saml.failure_save_idp_certificate_file.app_error",
    "translation": "Kon het bestand met het certificaat niet opslaan."
  },
  {
    "id": "model.group.name.invalid_length.app_error",
    "translation": "Naam moet 1 tot 64 kleine letters of cijfers bevatten."
  },
  {
    "id": "app.scheme.save.invalid_scheme.app_error",
    "translation": "Het opgegeven schema is ongeldig."
  },
  {
    "id": "app.scheme.save.app_error",
    "translation": "Kan het schema niet aanmaken."
  },
  {
    "id": "app.scheme.permanent_delete_all.app_error",
    "translation": "We konden de schema's niet permanent verwijderen."
  },
  {
    "id": "app.scheme.get.app_error",
    "translation": "Kan het schema niet ophalen."
  },
  {
    "id": "app.channel.get_more_channels.get.app_error",
    "translation": "Kan de kanalen niet ophalen."
  },
  {
    "id": "web.error.unsupported_browser.system_browser_or",
    "translation": "of"
  },
  {
    "id": "web.error.unsupported_browser.system_browser_make_default",
    "translation": "Stel in als standaard"
  },
  {
    "id": "web.error.unsupported_browser.open_system_browser.edge",
    "translation": "Open Edge"
  },
  {
    "id": "web.error.unsupported_browser.no_longer_support_version",
    "translation": "Deze versie van je browser wordt niet langer ondersteund door Mattermost"
  },
  {
    "id": "web.error.unsupported_browser.no_longer_support",
    "translation": "Deze browser wordt niet langer ondersteund door Mattermost"
  },
  {
    "id": "web.error.unsupported_browser.min_os_version.windows",
    "translation": "Windows 7+"
  },
  {
    "id": "web.error.unsupported_browser.min_os_version.mac",
    "translation": "macOS 10.14+"
  },
  {
    "id": "web.error.unsupported_browser.min_browser_version.safari",
    "translation": "Versie 12+"
  },
  {
    "id": "web.error.unsupported_browser.min_browser_version.firefox",
    "translation": "Versie 78+"
  },
  {
    "id": "web.error.unsupported_browser.min_browser_version.edge",
    "translation": "Versie 44+"
  },
  {
    "id": "web.error.unsupported_browser.min_browser_version.chrome",
    "translation": "Versie 89+"
  },
  {
    "id": "web.error.unsupported_browser.learn_more",
    "translation": "Meer info over ondersteunde browsers."
  },
  {
    "id": "web.error.unsupported_browser.install_guide.windows",
    "translation": "Installatiehandleiding"
  },
  {
    "id": "web.error.unsupported_browser.install_guide.mac",
    "translation": "Installatiehandleiding"
  },
  {
    "id": "web.error.unsupported_browser.download_the_app",
    "translation": "Download de app"
  },
  {
    "id": "web.error.unsupported_browser.download_app_or_upgrade_browser",
    "translation": "Download de Mattermost app of gebruik een ondersteunde browser voor een betere ervaring."
  },
  {
    "id": "web.error.unsupported_browser.download",
    "translation": "Download de app"
  },
  {
    "id": "web.error.unsupported_browser.browser_title.safari",
    "translation": "Safari"
  },
  {
    "id": "web.error.unsupported_browser.browser_title.firefox",
    "translation": "Firefox"
  },
  {
    "id": "web.error.unsupported_browser.browser_title.edge",
    "translation": "Microsoft Edge"
  },
  {
    "id": "web.error.unsupported_browser.browser_title.chrome",
    "translation": "Google Chrome"
  },
  {
    "id": "web.error.unsupported_browser.browser_get_latest.safari",
    "translation": "Download de nieuwste Safari browser"
  },
  {
    "id": "web.error.unsupported_browser.browser_get_latest.firefox",
    "translation": "Download de nieuwste Firefox browser"
  },
  {
    "id": "web.error.unsupported_browser.browser_get_latest.chrome",
    "translation": "Download de nieuwste Chrome browser"
  },
  {
    "id": "searchengine.bleve.disabled.error",
    "translation": "Fout bij leegmaken van Bleve indexen: de engine is uitgeschakeld"
  },
  {
    "id": "plugin_api.bot_cant_create_bot",
    "translation": "Een bot-gebruiker kan geen bot-gebruiker aanmaken."
  },
  {
    "id": "plugin.api.get_users_in_channel",
    "translation": "De gebruikers kunnen niet worden opgehaald, ongeldige sorteercriteria."
  },
  {
    "id": "model.user.is_valid.update_at.app_error",
    "translation": "Het veld 'bijgewerkt op' moet een geldige tijd zijn"
  },
  {
    "id": "model.user.is_valid.position.app_error",
    "translation": "Ongeldige positie: mag niet langer zijn dan 128 tekens."
  },
  {
    "id": "model.user.is_valid.password_limit.app_error",
    "translation": "Er kan geen wachtwoord voor meer dan 72 tekens worden ingesteld vanwege de beperkingen van bcrypt."
  },
  {
    "id": "model.user.is_valid.nickname.app_error",
    "translation": "Ongeldige roepnaam."
  },
  {
    "id": "model.user.is_valid.locale.app_error",
    "translation": "Ongeldige locale."
  },
  {
    "id": "model.user.is_valid.last_name.app_error",
    "translation": "Ongeldige achternaam."
  },
  {
    "id": "model.user.is_valid.id.app_error",
    "translation": "Ongeldige gebruikers id"
  },
  {
    "id": "model.user.is_valid.first_name.app_error",
    "translation": "Ongeldige voornaam."
  },
  {
    "id": "model.user.is_valid.create_at.app_error",
    "translation": "Aangemaakt op moet een geldige tijd zijn"
  },
  {
    "id": "model.user.is_valid.auth_data_type.app_error",
    "translation": "Ongeldige gebruiker, auth data moet ingesteld zijn met auth type."
  },
  {
    "id": "model.user.is_valid.auth_data_pwd.app_error",
    "translation": "Ongeldige gebruiker, wachtwoord en auth data kunnen niet beide ingesteld zijn."
  },
  {
    "id": "model.user.is_valid.auth_data.app_error",
    "translation": "Ongeldige auth data."
  },
  {
    "id": "model.team.is_valid.invite_id.app_error",
    "translation": "Ongeldige uitnodiging-id."
  },
  {
    "id": "model.post.channel_notifications_disabled_in_channel.message",
    "translation": "Kanaalmeldingen zijn uitgeschakeld in {{.ChannelName}}. De {{.Mention}} heeft geen meldingen geactiveerd."
  },
  {
    "id": "model.plugin_kvset_options.is_valid.old_value.app_error",
    "translation": "Ongeldige oude waarde, deze moet niet worden ingesteld als de bewerking niet atomisch is."
  },
  {
    "id": "model.guest.is_valid.emails.app_error",
    "translation": "Ongeldige e-mails."
  },
  {
    "id": "model.guest.is_valid.email.app_error",
    "translation": "Ongeldige e-mail."
  },
  {
    "id": "model.guest.is_valid.channels.app_error",
    "translation": "Ongeldige kanalen."
  },
  {
    "id": "model.guest.is_valid.channel.app_error",
    "translation": "Ongeldig kanaal."
  },
  {
    "id": "model.group.name.invalid_chars.app_error",
    "translation": "ongeldige tekens in de naameigenschap voor groep"
  },
  {
    "id": "model.config.is_valid.saml_signature_algorithm.app_error",
    "translation": "Ongeldig Handtekeningsalgoritme."
  },
  {
    "id": "model.config.is_valid.saml_guest_attribute.app_error",
    "translation": "Ongeldig Gastkenmerk. Moet in de vorm 'veld'='waarde' zijn."
  },
  {
    "id": "model.config.is_valid.saml_canonical_algorithm.app_error",
    "translation": "Ongeldig Canonieke Algoritme."
  },
  {
    "id": "model.config.is_valid.saml_admin_attribute.app_error",
    "translation": "Ongeldig beheerderskenmerk. Moet in de vorm 'veld'='waarde' zijn."
  },
  {
    "id": "model.config.is_valid.elastic_search.enable_autocomplete.app_error",
    "translation": "De Bleve IndexingEnabled instelling moet op waar worden ingesteld wanneer Bleve AutocompleteEnabled ingesteld is op waar"
  },
  {
    "id": "model.config.is_valid.bleve_search.filename.app_error",
    "translation": "De instelling Bleve IndexingEnabled moet worden ingesteld op waar als de functie Bleve SearchEnabled is ingesteld"
  },
  {
    "id": "model.config.is_valid.bleve_search.enable_searching.app_error",
    "translation": "De instelling Bleve IndexingEnabled moet worden ingesteld op waar als de functie BleveSearchEnabled ingesteld is op waar"
  },
  {
    "id": "model.config.is_valid.bleve_search.enable_autocomplete.app_error",
    "translation": "De Bleve IndexingEnabled instelling moet op waar worden ingesteld als Bleve AutocompleteEnabled is ingesteld op waar"
  },
  {
    "id": "model.config.is_valid.bleve_search.bulk_indexing_time_window_seconds.app_error",
    "translation": "Het Blevebulkindexeertijdsvenster moet tenminste 1 seconde zijn."
  },
  {
    "id": "model.command.is_valid.autocomplete_data.app_error",
    "translation": "Ongeldige AutoCompleteData"
  },
  {
    "id": "model.channel.is_valid.name.app_error",
    "translation": "Ongeldige kanaalnaam. Gebruikersindentifiers zijn niet toegestaan in een kanaalnaam voor niet directe -berichtenkanalen."
  },
  {
    "id": "interactive_message.decode_trigger_id.base64_decode_failed_signature",
    "translation": "Decoderen van base64-handtekening van trigger-ID voor interactief dialoogvenster is mislukt."
  },
  {
    "id": "groups.unsupported_syncable_type",
    "translation": "Niet-ondersteund synkabeltype '{{.Value}}'."
  },
  {
    "id": "group_not_associated_to_synced_team",
    "translation": "De groep kan pas aan het kanaal worden gekoppeld als de groep eerst is gekoppeld aan het bovenliggende groeps-synced-team."
  },
  {
    "id": "ent.ldap.validate_guest_filter.app_error",
    "translation": "Ongeldige AD/LDAP Gast Filter."
  },
  {
    "id": "ent.ldap.validate_admin_filter.app_error",
    "translation": "Ongeldige AD/LDAP-Admin Filter."
  },
  {
    "id": "ent.ldap.syncronize.search_failure_size_exceeded.app_error",
    "translation": "Groottelimiet overschreden. Probeer de [maximale paginagrootte] (https: //docs.mattermost.com/deployment/sso-ldap.html#i-see-the-log-error-ldap-result-code-4-size-limit-overschreden) te controleren."
  },
  {
    "id": "ent.ldap.syncronize.delete_group_constained_memberships",
    "translation": "fout bij wissen van team-of kanaallidmaatschappen"
  },
  {
    "id": "ent.id_loaded.license_disable.app_error",
    "translation": "Jouw licentie ondersteunt geen ID Loaded Push-meldingen."
  },
  {
    "id": "ent.elasticsearch.start.parse_server_version.app_error",
    "translation": "Verwerken van Elasticsearch-serverversie is mislukt."
  },
  {
    "id": "ent.elasticsearch.start.get_server_version.app_error",
    "translation": "Ophalen van Elasticsearch-serverversie is mislukt."
  },
  {
    "id": "ent.elasticsearch.search_users.unmarshall_user_failed",
    "translation": "Fout bij decoderen van zoekresultaten"
  },
  {
    "id": "ent.elasticsearch.search_users.search_failed",
    "translation": "Zoekopdracht niet voltooid"
  },
  {
    "id": "ent.elasticsearch.search_channels.unmarshall_channel_failed",
    "translation": "Fout bij decoderen van zoekresultaten"
  },
  {
    "id": "ent.elasticsearch.search_channels.search_failed",
    "translation": "Zoekopdracht niet voltooid"
  },
  {
    "id": "ent.elasticsearch.search_channels.disabled",
    "translation": "Elasticsearch zoeken is uitgeschakeld op deze server"
  },
  {
    "id": "ent.elasticsearch.refresh_indexes.refresh_failed",
    "translation": "Fout bij het vernieuwen van de Elasticsearch-indexen"
  },
  {
    "id": "ent.elasticsearch.indexer.index_batch.nothing_left_to_index.error",
    "translation": "We proberen een nieuwe batch te indexeren als alle entiteiten zijn voltooid"
  },
  {
    "id": "ent.elasticsearch.index_user.error",
    "translation": "De gebruiker kon niet worden geïndexeerd"
  },
  {
    "id": "ent.elasticsearch.index_channel.error",
    "translation": "Het indexeren van het kanaal is mislukt"
  },
  {
    "id": "ent.elasticsearch.delete_user.error",
    "translation": "Wissen van de gebruiker is mislukt"
  },
  {
    "id": "ent.elasticsearch.delete_channel.error",
    "translation": "Verwijderen van het kanaal is mislukt"
  },
  {
    "id": "ent.elasticsearch.create_template_users_if_not_exists.template_create_failed",
    "translation": "Het aanmaken van het Elasticsearch-sjabloon voor gebruikers is mislukt"
  },
  {
    "id": "ent.elasticsearch.create_template_posts_if_not_exists.template_create_failed",
    "translation": "Het aanmaken van het Elasticsearch-sjabloon voor berichten is mislukt"
  },
  {
    "id": "ent.elasticsearch.create_template_channels_if_not_exists.template_create_failed",
    "translation": "Elasticsearch-sjabloon voor kanalen kon niet aangemaakt worden"
  },
  {
    "id": "ent.compliance.csv.warning.appError",
    "translation": "Fout bij het aanmaken van het waarschuwingsbestand."
  },
  {
    "id": "ent.compliance.csv.metadata.json.zipfile.appError",
    "translation": "Fout bij het aanmaken van het zip-bestand"
  },
  {
    "id": "bleveengine.stop_user_index.error",
    "translation": "Fout bij het sluiten van gebruikersindex."
  },
  {
    "id": "bleveengine.stop_post_index.error",
    "translation": "Fout bij het sluiten van berichtenindex."
  },
  {
    "id": "bleveengine.stop_channel_index.error",
    "translation": "Fout bij het sluiten van kanalenindex."
  },
  {
    "id": "bleveengine.search_users_in_team.error",
    "translation": "Fout bij het zoeken naar gebruikers."
  },
  {
    "id": "bleveengine.search_users_in_channel.uchan.error",
    "translation": "Fout bij het zoeken naar gebruikers."
  },
  {
    "id": "bleveengine.search_users_in_channel.nuchan.error",
    "translation": "Fout bij het zoeken naar gebruikers."
  },
  {
    "id": "bleveengine.search_posts.error",
    "translation": "Fout bij het zoeken naar berichten."
  },
  {
    "id": "bleveengine.search_channels.error",
    "translation": "Fout bij het zoeken naar kanalen."
  },
  {
    "id": "bleveengine.purge_user_index.error",
    "translation": "Fout bij het opschonen van de gebruikerindexen."
  },
  {
    "id": "bleveengine.purge_post_index.error",
    "translation": "Fout bij het opschonen van de berichtindexen."
  },
  {
    "id": "bleveengine.purge_channel_index.error",
    "translation": "Fout bij het opschonen van kanaalindexen."
  },
  {
    "id": "bleveengine.indexer.index_batch.nothing_left_to_index.error",
    "translation": "We proberen een nieuwe batch te indexeren als alle entiteiten zijn voltooid."
  },
  {
    "id": "bleveengine.indexer.do_job.parse_start_time.error",
    "translation": "Bleve indexing worker geeft een fout bij het verwerken de starttijd."
  },
  {
    "id": "bleveengine.indexer.do_job.parse_end_time.error",
    "translation": "Bleve indexing worker geeft een fout bij het verwerken de eindtijd."
  },
  {
    "id": "bleveengine.indexer.do_job.get_oldest_entity.error",
    "translation": "De oudste entititeit (gebruiker,kanaal of bericht) kon niet worden opgehaald vanuit de databank."
  },
  {
    "id": "bleveengine.indexer.do_job.engine_inactive",
    "translation": "Fout bij het uitvoeren van Bleve-indexeertaak: de engine is niet actief."
  },
  {
    "id": "bleveengine.indexer.do_job.bulk_index_users.batch_error",
    "translation": "Fout bij het indexeren van gebruikerbatch."
  },
  {
    "id": "bleveengine.indexer.do_job.bulk_index_posts.batch_error",
    "translation": "Fout bij het indexeren van berichtenbatch."
  },
  {
    "id": "bleveengine.indexer.do_job.bulk_index_channels.batch_error",
    "translation": "Fout bij het indexeren van de kanaalbatch."
  },
  {
    "id": "bleveengine.index_user.error",
    "translation": "De gebruiker kon niet worden geïndexeerd."
  },
  {
    "id": "bleveengine.index_post.error",
    "translation": "Het bericht kon niet worden geïndexeerd."
  },
  {
    "id": "bleveengine.index_channel.error",
    "translation": "Het indexeren van het kanaal is mislukt."
  },
  {
    "id": "bleveengine.delete_user.error",
    "translation": "Verwijderen van de gebruiker is mislukt."
  },
  {
    "id": "bleveengine.delete_post.error",
    "translation": "Verwijderen van het bericht is mislukt."
  },
  {
    "id": "bleveengine.delete_channel.error",
    "translation": "Verwijderen van het kanaal is mislukt."
  },
  {
    "id": "bleveengine.create_user_index.error",
    "translation": "Fout bij het maken van de bleve-gebruikersindex."
  },
  {
    "id": "bleveengine.create_post_index.error",
    "translation": "Fout bij het maken van de bleve-berichtenindex."
  },
  {
    "id": "bleveengine.create_channel_index.error",
    "translation": "Fout bij het maken van de bleve-kanaalindex."
  },
  {
    "id": "bleveengine.already_started.error",
    "translation": "Bleve is reeds gestart."
  },
  {
    "id": "app.user_terms_of_service.save.app_error",
    "translation": "De gebruiksvoorwaarden kunnen niet worden opgeslagen."
  },
  {
    "id": "app.user_terms_of_service.get_by_user.no_rows.app_error",
    "translation": "Geen gebruiksvoorwaarden gevonden."
  },
  {
    "id": "app.user_terms_of_service.get_by_user.app_error",
    "translation": "De gebruiksvoorwaarden kunnen niet worden opgehaald."
  },
  {
    "id": "app.user_terms_of_service.delete.app_error",
    "translation": "De gebruiksvoorwaarden kunnen niet worden verwijderd."
  },
  {
    "id": "app.terms_of_service.get.no_rows.app_error",
    "translation": "Geen gebruiksvoorwaarden gevonden."
  },
  {
    "id": "app.terms_of_service.get.app_error",
    "translation": "Gebruiksvoorwaarden kunnen niet worden opgehaald."
  },
  {
    "id": "app.terms_of_service.create.existing.app_error",
    "translation": "Je mag niet bewaren aanroepen voor bestaande gebruiksvoorwaarden."
  },
  {
    "id": "app.terms_of_service.create.app_error",
    "translation": "De gebruiksvoorwaarden kunnen niet worden opgeslagen."
  },
  {
    "id": "app.team.rename_team.name_occupied",
    "translation": "De naam van het team kan niet worden gewijzigd, de naam is reeds in gebruik."
  },
  {
    "id": "app.team.invite_token.group_constrained.error",
    "translation": "Kan per token niet deelnemen aan een groepsbeperkt team."
  },
  {
    "id": "app.team.invite_id.group_constrained.error",
    "translation": "Kan per uitnodiging niet deelnemen aan een groepsbeperkt team."
  },
  {
    "id": "app.plugin.write_file.saving.app_error",
    "translation": "Er is een fout opgetreden bij het opslaan van het bestand."
  },
  {
    "id": "app.plugin.write_file.read.app_error",
    "translation": "Er is een fout opgetreden bij het lezen van het bestand."
  },
  {
    "id": "app.plugin.webapp_bundle.app_error",
    "translation": "Plugin webapp-bundel kan niet worden gegenereerd."
  },
  {
    "id": "app.plugin.sync.read_local_folder.app_error",
    "translation": "Fout bij lezen van map voor lokale plugins."
  },
  {
    "id": "app.plugin.sync.list_filestore.app_error",
    "translation": "Fout bij het lezen van bestanden uit de map plugins in de bestandsarchief."
  },
  {
    "id": "app.plugin.store_signature.app_error",
    "translation": "De plugin-handtekening kan niet worden opgeslagen in het geconfigureerde bestandsarchief."
  },
  {
    "id": "app.plugin.store_bundle.app_error",
    "translation": "De plugin kan niet worden opgeslagen in het geconfigureerde bestandsarchief."
  },
  {
    "id": "app.plugin.signature_decode.app_error",
    "translation": "Fout bij decoderen van base64-handtekening."
  },
  {
    "id": "app.plugin.restart.app_error",
    "translation": "Plugin kon niet worden herstart na upgrade."
  },
  {
    "id": "app.plugin.remove_bundle.app_error",
    "translation": "Kan de plugin bundel niet verwijderen van het bestandssysteem."
  },
  {
    "id": "app.plugin.modify_saml.app_error",
    "translation": "Kan saml-bestanden niet wijzigen."
  },
  {
    "id": "app.plugin.marshal.app_error",
    "translation": "Samenstellen marketplace-plugins is mislukt."
  },
  {
    "id": "app.plugin.marketplace_plugins.signature_not_found.app_error",
    "translation": "Kon de gevraagde handtekening voor de marktplace plugin niet vinden."
  },
  {
    "id": "app.plugin.marketplace_plugins.not_found.app_error",
    "translation": "Kon de gevraagde marketplace plugin niet vinden."
  },
  {
    "id": "app.plugin.marketplace_plugin_request.app_error",
    "translation": "Fout bij decoderen van aanvraag voor marketplace plugin."
  },
  {
    "id": "app.plugin.marketplace_disabled.app_error",
    "translation": "Marketplace is uitgeschakeld. Bekijk de logs voor meer informatie."
  },
  {
    "id": "app.plugin.marketplace_client.failed_to_fetch",
    "translation": "Het ophalen van plugins van de marketplaceserver is mislukt."
  },
  {
    "id": "app.plugin.marketplace_client.app_error",
    "translation": "Maken van markketplaceclient is mislukt."
  },
  {
    "id": "app.plugin.invalid_version.app_error",
    "translation": "Plugin-versie kon niet worden verwerkt."
  },
  {
    "id": "app.plugin.install_marketplace_plugin.app_error",
    "translation": "Fout bij het installeren van de marketplace plugin."
  },
  {
    "id": "app.plugin.get_public_key.get_file.app_error",
    "translation": "Er is een fout opgetreden bij het ophalen van de publieke sleutel."
  },
  {
    "id": "app.plugin.flag_managed.app_error",
    "translation": "Plugin kan niet worden ingesteld als beheerd door het bestandsarchief."
  },
  {
    "id": "app.plugin.delete_public_key.delete.app_error",
    "translation": "Er deed zich een fout voor tijdens het verwijderen van publieke sleutel."
  },
  {
    "id": "app.import.validate_user_teams_import_data.invalid_team_theme.error",
    "translation": "Ongeldig teamthema voor de gebruiker"
  },
  {
    "id": "app.import.validate_user_import_data.auth_data_and_service_dependency.error",
    "translation": "User AuthService en AuthData sluiten elkaar uit."
  },
  {
    "id": "app.import.validate_user_import_data.advanced_props_show_unread_section.error",
    "translation": "Ongeldige instelling ongelezen sectie voor Gebruiker"
  },
  {
    "id": "app.import.validate_user_import_data.advanced_props_formatting.error",
    "translation": "Ongeldige instelling voor postopmaak voor Gebruiker"
  },
  {
    "id": "app.import.validate_user_import_data.advanced_props_feature_markdown_preview.error",
    "translation": "Ongeldige voorbeeldinstelling voor markdown voor Gebruiker"
  },
  {
    "id": "app.import.validate_user_import_data.advanced_props_email_interval.error",
    "translation": "Ongeldige instelling voor e-mail batchinterval voor Gebruiker"
  },
  {
    "id": "app.import.validate_post_import_data.props_too_large.error",
    "translation": "Post Props zijn langer dan de maximaal toegestane lengte."
  },
  {
    "id": "app.import.import_user_teams.save_preferences.error",
    "translation": "Kon voorkeuren teamthema niet opslaan"
  },
  {
    "id": "app.import.import_user_channels.channel_not_found.error",
    "translation": "Fout bij het importeren van gebruikerskanalen. Kanaal niet gevonden."
  },
  {
    "id": "app.import.get_users_by_username.some_users_not_found.error",
    "translation": "Sommige gebruikers niet gevonden"
  },
  {
    "id": "app.import.get_teams_by_names.some_teams_not_found.error",
    "translation": "Sommige teams niet gevonden"
  },
  {
    "id": "app.export.export_custom_emoji.copy_emoji_images.error",
    "translation": "Fout bij kopiëren van eigen emoticon-afbeeldingen"
  },
  {
    "id": "app.emoji.get_list.internal_error",
    "translation": "Kan de emoticon niet ophalen."
  },
  {
    "id": "app.emoji.get_by_name.app_error",
    "translation": "Kan de emoticon niet ophalen."
  },
  {
    "id": "app.emoji.get.app_error",
    "translation": "Kan de emoticon niet ophalen."
  },
  {
    "id": "app.emoji.delete.no_results",
    "translation": "We konden de emoticon om te verwijderen niet vinden."
  },
  {
    "id": "app.emoji.delete.app_error",
    "translation": "Kan de emoticon niet verwijderen."
  },
  {
    "id": "app.channel_member_history.log_leave_event.internal_error",
    "translation": "Kan kanaallidgeschiedenis niet opnemen. Bijwerken van bestaand samenvoegrecord is mislukt"
  },
  {
    "id": "app.channel_member_history.log_join_event.internal_error",
    "translation": "Kan kanaallidgeschiedenis niet opnemen."
  },
  {
    "id": "app.channel.update.bad_id",
    "translation": "Kan het kanaal niet bijwerken."
  },
  {
    "id": "app.channel.permanent_delete.app_error",
    "translation": "Kan het kanaal niet verwijderen."
  },
  {
    "id": "app.channel.get_deleted.missing.app_error",
    "translation": "Er bestaan geen verwijderde kanalen."
  },
  {
    "id": "app.channel.get_deleted.existing.app_error",
    "translation": "Kan het bestaande verwijderde kanaal niet vinden."
  },
  {
    "id": "app.channel.get_channels.not_found.app_error",
    "translation": "Geen kanalen gevonden."
  },
  {
    "id": "app.channel.get_channels.get.app_error",
    "translation": "Kan de kanalen niet ophalen."
  },
  {
    "id": "app.channel.get_by_name.missing.app_error",
    "translation": "Kanaal bestaat niet."
  },
  {
    "id": "app.channel.get_by_name.existing.app_error",
    "translation": "Het bestaande kanaal kon niet worden gevonden."
  },
  {
    "id": "app.channel.get_all_channels.app_error",
    "translation": "Fout bij het ophalen van alle kanalen."
  },
  {
    "id": "app.channel.get.find.app_error",
    "translation": "Er is een probleem opgetreden bij het zoeken naar het kanaal."
  },
  {
    "id": "app.channel.get.existing.app_error",
    "translation": "Het bestaande kanaal kon niet gevonden worden."
  },
  {
    "id": "app.channel.delete.app_error",
    "translation": "Kan het kanaal niet verwijderen."
  },
  {
    "id": "app.channel.create_direct_channel.internal_error",
    "translation": "Kan het kanaal niet bewaren."
  },
  {
    "id": "app.channel.create_channel.internal_error",
    "translation": "Kan het kanaal niet bewaren."
  },
  {
    "id": "app.bot.permenent_delete.bad_id",
    "translation": "Kan bot niet verwijderen."
  },
  {
    "id": "app.bot.permanent_delete.internal_error",
    "translation": "Kan de bot niet permanent verwijderen."
  },
  {
    "id": "app.bot.patchbot.internal_error",
    "translation": "Kan de bot niet bijwerken."
  },
  {
    "id": "app.bot.getbots.internal_error",
    "translation": "De bots konden niet worden opgehaald."
  },
  {
    "id": "app.bot.getbot.internal_error",
    "translation": "Kan de bot niet ophalen."
  },
  {
    "id": "app.bot.get_disable_bot_sysadmin_message",
    "translation": "{{if .disableBotsSetting}}{{if .printAllBots}}{{.UserName}} werden uitgeschakeld. Ze beheerden volgende bot accouts die nu uitgeschakeld zijn.\n\n{{.BotNames}}{{else}}{{.UserName}} werden uitgeschakeld. Zij beheerden {{.NumBots}} volgende bot accouts die nu uitgeschakeld zijn :\n\n{{.BotNames}}{{end}} Je kan eigenaar worden van elke bot door deze in te schakelen bij **Integratie> Bot Accounts** en nieuwe tokens te generen voor de bot.\n\nVoor verdere informatie, bekijk onze [documentatie](https://docs.mattermost.com/developer/bot-accounts.html#what-happens-when-a-user-who-owns-bot-accounts-is-disabled).{{else}}{{if .printAllBots}}{{.UserName}} werd uitgeschakeld. Ze beheerden volgende bot accounts die nog steeds actief zijn.\n\n{{.BotNames}}\n{{else}}{{.UserName}} werd uitgeschakeld. Ze beheerden {{.NumBots}} volgende bot accounts die nog steeds actief zijn:\n\n{{.BotNames}}{{end}} We raden ten stelligste aan dat je eigenaar wordt van elke bot door deze opnieuw in te schakelen bij **Integraties > Bot Accounts** en nieuwe tokens aan te maken voor de bot.\n\nVoor verdere informatie, bekijk onze [documentatie](https://docs.mattermost.com/developer/bot-accounts.html#what-happens-when-a-user-who-owns-bot-accounts-is-disabled).\n\nAls je automatisch bot accounts wil uitschakelen als je een gebruiker deactiveert, stel dan “Schakel bot accounts uit na gebruikersdeactivatie. in bij **Systeem console > Integratie's > Bot Accounts** .{{end}}"
  },
  {
    "id": "app.bot.createbot.internal_error",
    "translation": "Kan de bot niet bewaren."
  },
  {
    "id": "app.admin.test_site_url.failure",
    "translation": "Dit is geen geldige live URL"
  },
  {
    "id": "app.admin.saml.invalid_response_from_idp.app_error",
    "translation": "Kon het antwoord ontvangen van de Identiteitsprovider niet lezen."
  },
  {
    "id": "app.admin.saml.failure_read_response_body_from_idp.app_error",
    "translation": "Fout opgetreden tijdens het lezens van de antwoord payload ontvangen van de Identiteitsprovider."
  },
  {
    "id": "app.admin.saml.failure_decode_metadata_xml_from_idp.app_error",
    "translation": "Kon de XML metadata informatie ontvangen van de Identiteitsprovider niet decoderen."
  },
  {
    "id": "api.websocket_handler.server_busy.app_error",
    "translation": "Server is zwaar belast. Niet kritische diensten zijn tijdelijk uitgeschakeld."
  },
  {
    "id": "api.user.update_user.accepted_guest_domain.app_error",
    "translation": "Het e-mailadres dat je opgaf, behoort niet tot een geldige domein voor gastgebruikers. Neem contact op met de beheerder, of log in met een ander e-mailadres."
  },
  {
    "id": "api.user.update_user.accepted_domain.app_error",
    "translation": "Het email adress dat is opgegeven behoord niet tot een van de geldige domeinen. Neem contact op met de beheerder, of log in met een ander e-mail adres."
  },
  {
    "id": "api.user.update_active.cannot_enable_guest_when_guest_feature_is_disabled.app_error",
    "translation": "Je kan geen gastaccount activeren omdat Gast Toegang niet ingeschakeld is."
  },
  {
    "id": "api.user.reset_password.token_parse.error",
    "translation": "Kan het reset wachtwoord token niet parsen"
  },
  {
    "id": "api.user.promote_guest_to_user.no_guest.app_error",
    "translation": "Kan gastaccount niet omzetten tot een gewone gebruiker omdat het geen gast is."
  },
  {
    "id": "api.user.login.invalid_credentials_username",
    "translation": "Voer een geldige gebruikersnaam en/of wachtwoord in."
  },
  {
    "id": "api.user.login.invalid_credentials_sso",
    "translation": "Voer een geldig e-mailadres of gebruikersnaam en/of wachtwoord, of meldt aan met een andere methode."
  },
  {
    "id": "api.user.login.invalid_credentials_email_username",
    "translation": "Voer een geldig e-mailadres of gebruikersnaam en/of wachtwoord in."
  },
  {
    "id": "api.user.login.invalid_credentials_email",
    "translation": "Voer een geldig e-mailadres en/of wachtwoord in"
  },
  {
    "id": "api.user.login.guest_accounts.license.error",
    "translation": "Je licentie ondersteunt geen gastgebruikers"
  },
  {
    "id": "api.user.login.guest_accounts.disabled.error",
    "translation": "Gast accounts zijn uitgeschakeld"
  },
  {
    "id": "api.user.demote_user_to_guest.already_guest.app_error",
    "translation": "Kan gebruiker niet omzetten naar een gastaccount omdat het reeds een gastaccount is."
  },
  {
    "id": "api.user.create_user.invalid_invitation_type.app_error",
    "translation": "Kon gebruiker niet aanmaken, ongeldige uitnodiging."
  },
  {
    "id": "api.user.create_user.guest_accounts.license.app_error",
    "translation": "Je licentie ondersteunt geen gastaccounts."
  },
  {
    "id": "api.user.create_user.guest_accounts.disabled.app_error",
    "translation": "Gastgebruikers zijn uitgeschakeld."
  },
  {
    "id": "api.user.create_password_token.error",
    "translation": "Fout bij het aanmaken van wachtwoordhersteltoken"
  },
  {
    "id": "api.templates.remove_expired_license.subject",
    "translation": "Mattermost Enterprise licentie werd uitgeschakeld."
  },
  {
    "id": "api.templates.remove_expired_license.body.title",
    "translation": "Je Enterprise editie licentie is vervallen en sommige functies zijn mogelijk uitgeschakeld. Gelieve je licentie nu te vernieuwen."
  },
  {
    "id": "api.templates.remove_expired_license.body.renew_button",
    "translation": "Licentie nu vernieuwen"
  },
  {
    "id": "api.templates.invite_guest_subject",
    "translation": "[{{ .SiteName }}] {{ .SenderName }} heeft je uitgenodigd om deel te nemen aan het {{ .TeamDisplayName }} Team als gast"
  },
  {
    "id": "api.team.update_team_member_roles.guest_and_user.app_error",
    "translation": "Fout bij het wijzigen van lidmaatschap: Een gebruiker moet een gast of een gebruiker zijn, maar niet beide."
  },
  {
    "id": "api.team.search_teams.pagination_not_implemented.public_team_search",
    "translation": "Indeling in pagina's is niet mogelijk bij het zoeken naar enkel publieke teams."
  },
  {
    "id": "api.team.search_teams.pagination_not_implemented.private_team_search",
    "translation": "Indeling in pagina's is niet mogelijk bij het zoeken naar enkel private teams."
  },
  {
    "id": "api.team.remove_member.group_constrained.app_error",
    "translation": "Kan gebruiker niet verwijderen van een groepsbeperkt kanaal."
  },
  {
    "id": "api.team.invite_guests.channel_in_invalid_team.app_error",
    "translation": "De kanalen van de uitgenodigde moet een kanaal dat deel uitmaakt van het team."
  },
  {
    "id": "api.team.invate_guests_to_channels.license.error",
    "translation": "Je licentie ondersteunt geen gastgebruikers"
  },
  {
    "id": "api.team.invate_guests_to_channels.disabled.error",
    "translation": "Gast accounts zijn uitgeschakeld"
  },
  {
    "id": "api.team.invalidate_all_email_invites.app_error",
    "translation": "Fout bij afkeuren e-mailuitnodigingen."
  },
  {
    "id": "api.team.get_all_teams.insufficient_permissions",
    "translation": "Je hebt niet voldoende rechten om alle teams op te lijsten"
  },
  {
    "id": "api.team.demote_user_to_guest.license.error",
    "translation": "Je licentie ondersteunt geen gastgebruikers"
  },
  {
    "id": "api.team.demote_user_to_guest.disabled.error",
    "translation": "Gastgebruikers zijn uitgeschakeld."
  },
  {
    "id": "api.team.add_user_to_team_from_invite.guest.app_error",
    "translation": "Gasten kunnen enkel lid worden van het team via een uitnodigingslink. Vraag een gastuitnodingslink aan."
  },
  {
    "id": "api.team.add_members.user_denied",
    "translation": "Dit kanaal wordt beheerd door groepen.  De gebruiker is geen lid van een groep die verbonden is met dit kanaal."
  },
  {
    "id": "api.team.add_members.error",
    "translation": "Fout bij het toevoegen van één of meerdere leden."
  },
  {
    "id": "api.system.id_loaded.not_available.app_error",
    "translation": "ID Loaded Push berichten zijn niet geconfigureerd of ondersteund op deze server."
  },
  {
    "id": "api.slackimport.slack_import.zip.file_too_large",
    "translation": "Bestand {{.Filename}} in het zip-archief is te groot om verwerkt te worden bij het importen vanuit Slack\r\n"
  },
  {
    "id": "api.push_notifications_ack.message.parse.app_error",
    "translation": "Er is een fout opgetreden bij het maken van het push notificatie ack bericht."
  },
  {
    "id": "api.push_notifications_ack.forward.app_error",
    "translation": "Er is een fout opgetreden bij het versturen van de ontvangstbevestiging naar de pushmeldingdienst."
  },
  {
    "id": "api.push_notifications.message.parse.app_error",
    "translation": "Er is een fout opgetreden bij het maken van pushmeldingsbericht."
  },
  {
    "id": "api.push_notification.id_loaded.fetch.app_error",
    "translation": "Er is een fout opgetreden bij het ophalen van de id-loaded pushmelding."
  },
  {
    "id": "api.push_notification.id_loaded.default_message",
    "translation": "Je hebt een nieuw bericht ontvangen."
  },
  {
    "id": "api.push_notification.disabled.app_error",
    "translation": "Mobiele notificaties zijn uitgeschakeld op deze server."
  },
  {
    "id": "api.post.check_for_out_of_channel_groups_mentions.message.one",
    "translation": "@{{.Username}} werd niet verwittigd van deze melding omdat de gebruiker geen lid is van het kanaal. De gebruiker kan niet worden toegevoegd omdat hij geen lid is van de gelinkte groepen. Om de gebruiker toe te voegen, moet deze toegevoegd worden aan de gelinkte groepen."
  },
  {
    "id": "api.post.check_for_out_of_channel_groups_mentions.message.multiple",
    "translation": "@{{.Usernames}} en @{{.LastUsername}} werden niet verwittigd bij deze vermelding omdat ze geen lid zijn van het kanaal. Ze kunnen niet toegevoegd worden omdat ze geen lid zijn van de gelinkte groepen. Om hen toetevoegen aan het kanaal, moeten ze toegevoegd worden aan de gelinkte groepen."
  },
  {
    "id": "api.post.check_for_out_of_channel_group_users.message.none",
    "translation": "@{{.GroupName}} heeft geen leden in dit team"
  },
  {
    "id": "api.plugin.verify_plugin.app_error",
    "translation": "Kon plugin handtekening niet verifiëren."
  },
  {
    "id": "api.plugin.install.download_failed.app_error",
    "translation": "Fout tijdens het downloaden van de plugin."
  },
  {
    "id": "api.license.remove_expired_license.failed.error",
    "translation": "Fout bij het verzenden van de e-mail voor het uitschakelen van de licentie."
  },
  {
    "id": "api.ldap_groups.existing_user_name_error",
    "translation": "groepsnaam bestaat al als gebruikersnaam"
  },
  {
    "id": "api.ldap_groups.existing_reserved_name_error",
    "translation": "groepsnaam bestaat al als gereserveerde naam"
  },
  {
    "id": "api.ldap_groups.existing_group_name_error",
    "translation": "groepsnaam bestaat reeds"
  },
  {
    "id": "api.image.get.app_error",
    "translation": "De aangevraagde afbeeldings-URL kan niet worden ontleed."
  },
  {
    "id": "api.context.server_busy.app_error",
    "translation": "Server is zwaar belast. Niet kritische diensten zijn tijdelijk uitgeschakeld."
  },
  {
    "id": "api.context.local_origin_required.app_error",
    "translation": "Dit endpoint vereist een local request origin."
  },
  {
    "id": "api.config.update_config.restricted_merge.app_error",
    "translation": "Fout bij het samenvoegen van de opgegeven configuratie."
  },
  {
    "id": "api.command_remove.group_constrained_user_denied",
    "translation": "De gebruiker kan niet verwijderd worden van het kanaal door jou omdat de gebruiker lid is van een groep gelinkt aan dit kanaal. Om de gebruiker te verwijderen van dit kanaal, moet deze verwijderd uit de gelinkte groep."
  },
  {
    "id": "api.command_invite.user_not_in_team.app_error",
    "translation": "@{{.Username}} is geen teamlid."
  },
  {
    "id": "api.command_invite.group_constrained_user_denied",
    "translation": "Dit kanaal wordt beheerd door groepen.  De gebruiker is geen lid van een groep die verbonden is met dit kanaal."
  },
  {
    "id": "api.command.execute_command.format.app_error",
    "translation": "In het triggerwoord van de opdracht ontbreekt de schuine streep naar rechts"
  },
  {
    "id": "api.channel.update_team_member_roles.changing_guest_role.app_error",
    "translation": "Fout bij aanpassing van teamleden: Handmatig gastrol toevoegen of verwijderen is niet mogelijk."
  },
  {
    "id": "api.channel.update_channel_privacy.default_channel_error",
    "translation": "Het standaardkanaal kan niet privé zijn."
  },
  {
    "id": "api.channel.update_channel_member_roles.guest_and_user.app_error",
    "translation": "Fout bij het wijzigen van lidmaatschap: Een gebruiker moet een gast of een gebruiker zijn, maar niet beide."
  },
  {
    "id": "api.channel.update_channel_member_roles.changing_guest_role.app_error",
    "translation": "Fout bij het wijzigen van lidmaatschap: Je kan de gast niet handmatig toevoegen of verwijderen."
  },
  {
    "id": "api.channel.update_channel.typechange.app_error",
    "translation": "Kanaaltype kan niet worden gewijzigd."
  },
  {
    "id": "api.channel.restore_channel.unarchived",
    "translation": "{{.Username}} haalde het kanaal terug uit het archief."
  },
  {
    "id": "api.channel.restore_channel.restored.app_error",
    "translation": "Kan kanaal niet uit het archief ophalen. Het kanaal is niet gearchiveerd."
  },
  {
    "id": "api.channel.remove_user_from_channel.app_error",
    "translation": "Kan geen gebruiker verwijderen uit dit soort kanaal."
  },
  {
    "id": "api.channel.remove_members.denied",
    "translation": "Verwijderen van de leden van dit kanaal is niet toegestaan voor de volgende gebruikers omwille van groepsbeperkingen: {{ .UserIDs }}"
  },
  {
    "id": "api.channel.remove_member.group_constrained.app_error",
    "translation": "Kan gebruiker niet verwijderen van een groepsbeperkt kanaal."
  },
  {
    "id": "api.channel.patch_channel_moderations.license.error",
    "translation": "Jouw licentie ondersteunt geen kanaalmoderatie"
  },
  {
    "id": "api.channel.guest_join_channel.post_and_forget",
    "translation": "%v is als gast het kanaal binnen gekomen."
  },
  {
    "id": "api.channel.get_channel_moderations.license.error",
    "translation": "Jouw licentie ondersteunt geen kanaalmoderatie"
  },
  {
    "id": "api.channel.channel_member_counts_by_group.license.error",
    "translation": "Je licentie ondersteunt geen groepen"
  },
  {
    "id": "api.channel.add_members.user_denied",
    "translation": "Lidmaatschap van kanaal afgewezen voor de volgende gebruikers omwille van groepsbeperkingen: {{ .UserIDs }}"
  },
  {
    "id": "api.channel.add_members.error",
    "translation": "Fout bij het toevoegen van één of meerdere leden aan het kanaal."
  },
  {
    "id": "api.channel.add_guest.added",
    "translation": "%v is door %v aan het kanaal toegevoegd als gast."
  },
  {
    "id": "api.bot.teams_channels.add_message_mobile",
    "translation": "Voeg me toe aan de teams en kanalen waarin je met me wil praten. Gebruik hiervoor je browser of de Mattermost desktop app."
  },
  {
    "id": "api.bot.create_disabled",
    "translation": "Het aanmaken van een bot is uitgeschakeld."
  },
  {
    "id": "api.admin.saml.set_certificate_from_metadata.missing_content_type.app_error",
    "translation": "Inhoudstype ontbreekt."
  },
  {
    "id": "api.admin.saml.set_certificate_from_metadata.invalid_content_type.app_error",
    "translation": "Ongeldige inhoudstype."
  },
  {
    "id": "api.admin.saml.set_certificate_from_metadata.invalid_body.app_error",
    "translation": "Ongeldige certificaattekst."
  },
  {
    "id": "api.admin.saml.invalid_xml_missing_ssoservices.app_error",
    "translation": "Identiteitsprovider SSO Services node ontbreekt in XML."
  },
  {
    "id": "api.admin.saml.invalid_xml_missing_keydescriptor.app_error",
    "translation": "Ontbrekende Identity Provider Key Descriptors node in XML."
  },
  {
    "id": "api.admin.saml.invalid_xml_missing_idpssodescriptors.app_error",
    "translation": "Ontbrekende Identity Provider SSO decriptors node in de XML."
  },
  {
    "id": "api.license.request_trial_license.no-site-url.app_error",
    "translation": "Fout bij het aanvragen van een proeflicentie. Configureer een Site URL in onderdeel Webserver van de Mattermost Systeemconsole."
  },
  {
    "id": "api.file.upload_file.incorrect_channelId.app_error",
    "translation": "Kan het bestand niet opladen. Foutief kanaal ID: {{.channelId}}"
  },
  {
    "id": "api.emoji.create.internal_error",
    "translation": "server_error: Een interne fout trad op bij het aanmaken van de emoticon."
  },
  {
    "id": "api.config.update_config.clear_siteurl.app_error",
    "translation": "Site URL kan niet worden leeggemaakt."
  },
  {
    "id": "api.channel.move_channel.type.invalid",
    "translation": "Kan directe berichtenkanaal of groepskanaal niet verplaatsen"
  },
  {
    "id": "app.audit.save.saving.app_error",
    "translation": "Fout bij het bewaren van de audit data."
  },
  {
    "id": "app.audit.permanent_delete_by_user.app_error",
    "translation": "Fout opgestreden bij het verwijderen van de audit data."
  },
  {
    "id": "app.audit.get.limit.app_error",
    "translation": "Grens bereikt voor opdelen in pagina's."
  },
  {
    "id": "app.audit.get.finding.app_error",
    "translation": "Er is een fout gevonden bij het zoeken naar de audit data."
  },
  {
    "id": "bleveengine.delete_channel_posts.error",
    "translation": "Fout bij het verwijden van de kanaalberichten"
  },
  {
    "id": "model.config.is_valid.saml_spidentifier_attribute.app_error",
    "translation": "Service Provider Identifier is verplicht"
  },
  {
    "id": "ent.elasticsearch.delete_user_posts.error",
    "translation": "Fout bij het verwijderen van de berichten van de gebruiker"
  },
  {
    "id": "ent.elasticsearch.delete_channel_posts.error",
    "translation": "Fout bij het verwijden van de kanaalberichten"
  },
  {
    "id": "ent.cluster.timeout.error",
    "translation": "Timeout bij het wachten op het antwoord van de cluster"
  },
  {
    "id": "ent.cluster.json_encode.error",
    "translation": "Er trad een fout op bij het opstellen van het JSON verzoek"
  },
  {
    "id": "bleveengine.delete_user_posts.error",
    "translation": "Fout bij het verwijderen van de berichten van de gebruiker"
  },
  {
    "id": "app.scheme.delete.app_error",
    "translation": "Kon het schema niet verwijderen."
  },
  {
    "id": "app.emoji.get_by_name.no_result",
    "translation": "We konden de emoticon niet vinden."
  },
  {
    "id": "app.emoji.get.no_result",
    "translation": "We konden de emoticon niet vinden."
  },
  {
    "id": "app.emoji.create.internal_error",
    "translation": "Fout bij het bewaren van de emoticon."
  },
  {
    "id": "app.channel.update_channel.internal_error",
    "translation": "Fout bij het bijwerken van het kanaal."
  },
  {
    "id": "app.channel.restore.app_error",
    "translation": "Fout bij het herstellen van het kanaal."
  },
  {
    "id": "app.channel.get_all_channels_count.app_error",
    "translation": "Fout bij het tellen van alle kanalen."
  },
  {
    "id": "api.user.autocomplete_users.missing_team_id.app_error",
    "translation": "Team id parameter is verplicht bij automatisch aanvullen per kanaal."
  },
  {
    "id": "api.team.import_team.unknown_import_from.app_error",
    "translation": "Onbekende importbron."
  },
  {
    "id": "api.push_notifications.session.expired",
    "translation": "Sessie verlopen: log opnieuw in om meldingen te blijven ontvangen. Sessies for {{.siteName}} zijn geconfigureerd door je systeembeheerder en verlopen elke {{.daysCount}} dag(-en)."
  },
  {
    "id": "api.post.error_get_post_id.pending",
    "translation": "Kan het hangende bericht niet ophalen."
  },
  {
    "id": "app.reaction.save.save.app_error",
    "translation": "Fout bij het bewaren van de reactie."
  },
  {
    "id": "app.reaction.get_for_post.app_error",
    "translation": "Kan de reacties op dit bericht niet ophalen."
  },
  {
    "id": "app.reaction.delete_all_with_emoji_name.get_reactions.app_error",
    "translation": "Fout bij het ophalen van alle reacties met deze emoticonnaam."
  },
  {
    "id": "app.reaction.bulk_get_for_post_ids.app_error",
    "translation": "Kan de reacties op dit bericht niet ophalen."
  },
  {
    "id": "api.license.request-trial.bad-request.terms-not-accepted",
    "translation": "Je moet de Mattermost Evaluation Agreement en Privacy Policy aanvaarden om een licentie te kunnen aanvragen."
  },
  {
    "id": "app.recover.save.app_error",
    "translation": "Fout bij het bewaren van het token."
  },
  {
    "id": "app.recover.delete.app_error",
    "translation": "Fout bij het verwijderen van het token."
  },
  {
    "id": "app.channel.create_initial_sidebar_categories.internal_error",
    "translation": "Fout bij het aanmaken van de initiële zijbalkcategorieën voor de gebruiker."
  },
  {
    "id": "api.invalid_channel",
    "translation": "Het kanaal in het verzoek behoort niet tot de gebruiker"
  },
  {
    "id": "app.command.listteamcommands.internal_error",
    "translation": "Kan de team opdrachten niet oplijsten."
  },
  {
    "id": "app.command_webhook.try_use.invalid",
    "translation": "Ongeldige webhook."
  },
  {
    "id": "app.command_webhook.try_use.internal_error",
    "translation": "Kan de webhook niet gebruiken."
  },
  {
    "id": "app.command_webhook.handle_command_webhook.parse",
    "translation": "Kan binnenkomende data niet ontleden."
  },
  {
    "id": "app.command_webhook.get.missing",
    "translation": "De webhook werd niet gevonden."
  },
  {
    "id": "app.command_webhook.get.internal_error",
    "translation": "De webhook kan niet worden opgehaald."
  },
  {
    "id": "app.command_webhook.create_command_webhook.internal_error",
    "translation": "Kan de CommandWebhook niet bewaren."
  },
  {
    "id": "app.command_webhook.create_command_webhook.existing",
    "translation": "U kunt een bestaande CommandWebhook niet bijwerken."
  },
  {
    "id": "app.oauth.update_app.updating.app_error",
    "translation": "Er is een probleem opgetreden bij het bijwerken van de app."
  },
  {
    "id": "app.oauth.update_app.find.app_error",
    "translation": "Kan de bestaande app niet vinden om bij te werken."
  },
  {
    "id": "app.oauth.save_app.save.app_error",
    "translation": "De app kan niet worden opgeslagen."
  },
  {
    "id": "app.oauth.save_app.existing.app_error",
    "translation": "Moet update voor bestaande app aanroepen."
  },
  {
    "id": "app.oauth.remove_access_data.app_error",
    "translation": "Het toegangstoken kan niet worden verwijderd."
  },
  {
    "id": "app.oauth.permanent_delete_auth_data_by_user.app_error",
    "translation": "Kan de machtigingscode niet verwijderen."
  },
  {
    "id": "app.oauth.get_apps.find.app_error",
    "translation": "Er is een fout opgetreden tijdens het vinden van OAuth2 applicaties."
  },
  {
    "id": "app.oauth.get_app_by_user.find.app_error",
    "translation": "Geen bestaande apps gevonden."
  },
  {
    "id": "app.oauth.get_app.finding.app_error",
    "translation": "Er is een probleem opgetreden bij het zoeken naar de app."
  },
  {
    "id": "app.oauth.get_app.find.app_error",
    "translation": "De gevraagde app is niet gevonden."
  },
  {
    "id": "app.oauth.get_access_data_by_user_for_app.app_error",
    "translation": "Er is een probleem opgetreden bij het ophalen van alle access tokens."
  },
  {
    "id": "app.oauth.delete_app.app_error",
    "translation": "Er deed zich een fout voor tijdens het verwijderen van de OAuth2 App."
  },
  {
    "id": "app.user.permanentdeleteuser.internal_error",
    "translation": "Gebruiker kan niet worden verwijderd."
  },
  {
    "id": "app.team.permanentdeleteteam.internal_error",
    "translation": "Team kan niet worden verwijderd."
  },
  {
    "id": "app.session.update_device_id.app_error",
    "translation": "Het apparaat-id kan niet worden bijgewerkt."
  },
  {
    "id": "app.session.save.existing.app_error",
    "translation": "Kan de huidige sessie niet bijwerken."
  },
  {
    "id": "app.session.save.app_error",
    "translation": "Kan de sessie niet bewaren."
  },
  {
    "id": "app.session.remove_all_sessions_for_team.app_error",
    "translation": "Kan niet alle sessies verwijderen."
  },
  {
    "id": "app.session.remove.app_error",
    "translation": "Kan de sessie niet verwijderen."
  },
  {
    "id": "app.session.permanent_delete_sessions_by_user.app_error",
    "translation": "Kan niet alle sessies voor de gebruiker verwijderen."
  },
  {
    "id": "app.session.get_sessions.app_error",
    "translation": "Er is een probleem opgestreden tijdens het vinden van de gebruikerssessie."
  },
  {
    "id": "app.session.get.app_error",
    "translation": "Er is een fout opgetreden bij het vinden van de sessie."
  },
  {
    "id": "app.session.analytics_session_count.app_error",
    "translation": "Fout bij het tellen van de sessies."
  },
  {
    "id": "app.command.updatecommand.internal_error",
    "translation": "Kan de opdracht niet bijwerken."
  },
  {
    "id": "app.command.movecommand.internal_error",
    "translation": "Kan de opdracht niet verplaatsen."
  },
  {
    "id": "app.command.listallcommands.internal_error",
    "translation": "Kan de opdrachten niet oplijsten."
  },
  {
    "id": "app.command.getcommand.internal_error",
    "translation": "Kan de opdracht niet ophalen."
  },
  {
    "id": "app.command.deletecommand.internal_error",
    "translation": "Kan de opdracht niet wissen."
  },
  {
    "id": "app.command.createcommand.internal_error",
    "translation": "Kan de opdracht niet bewaren."
  },
  {
    "id": "ent.get_users_in_channel_during",
    "translation": "Ophalen van gebruikers in kanaal tijdens opgegeven periode is mislukt."
  },
  {
    "id": "app.command.tryexecutecustomcommand.internal_error",
    "translation": "Fout bij het uitvoeren van de eigen opdracht."
  },
  {
    "id": "app.command.regencommandtoken.internal_error",
    "translation": "Kan het opdrachttoken niet opnieuw genereren."
  },
  {
    "id": "app.command.listautocompletecommands.internal_error",
    "translation": "Kan de auto-aanvul opdrachten niet oplijsten."
  },
  {
    "id": "app.analytics.getanalytics.internal_error",
    "translation": "Fout bij het ophalen van de statistieken."
  },
  {
    "id": "app.user_access_token.update_token_enable.app_error",
    "translation": "Fout bij het inschakelen van het access token."
  },
  {
    "id": "app.user_access_token.update_token_disable.app_error",
    "translation": "Fout bij het uitschakelen van het access token."
  },
  {
    "id": "app.user_access_token.search.app_error",
    "translation": "Er is een probleem opgetreden bij zoeken van de gebruiker access tokens."
  },
  {
    "id": "app.user_access_token.save.app_error",
    "translation": "Fout bij het bewaren van het persoonlijk access token."
  },
  {
    "id": "app.user_access_token.get_by_user.app_error",
    "translation": "Fout bij het ophalen van het persoonlijk access token per gebruiker."
  },
  {
    "id": "app.user_access_token.get_all.app_error",
    "translation": "Fout bij het ophalen van alle persoonlijke accesstokens."
  },
  {
    "id": "app.user_access_token.delete.app_error",
    "translation": "Het persoonlijk access token kan niet verwijderd worden."
  },
  {
    "id": "api.email.send_warn_metric_ack.missing_server.app_error",
    "translation": "SMTP-server is verplicht"
  },
  {
    "id": "api.server.warn_metric.contact_us",
    "translation": "Contacteer ons"
  },
  {
    "id": "api.server.warn_metric.bot_response.notification_success.message",
    "translation": "Dank je om Mattermost te contacteren. We nemen spoedig contact op met jou."
  },
  {
    "id": "api.templates.warn_metric_ack.body.contact_email_header",
    "translation": "E-mail: "
  },
  {
    "id": "store.sql_command.update.missing.app_error",
    "translation": "Opdracht bestaat niet."
  },
  {
    "id": "store.sql_command.get.missing.app_error",
    "translation": "Opdracht bestaat niet."
  },
  {
    "id": "ent.ldap_id_migrate.app_error",
    "translation": "kan niet migreren."
  },
  {
    "id": "app.system.warn_metric.store.app_error",
    "translation": "Fout bij het bewaren van waarde voor {{.WarnMetricName}}"
  },
  {
    "id": "app.system.warn_metric.notification.invalid_metric.app_error",
    "translation": "Kon geen metrics vinden."
  },
  {
    "id": "app.system.warn_metric.notification.empty_admin_list.app_error",
    "translation": "Lijst van beheerders is leeg."
  },
  {
    "id": "app.system.warn_metric.bot_description",
    "translation": "[Meer informatie over the Mattermost Adviseur](https://about.mattermost.com/default-channel-handle-documentation)"
  },
  {
    "id": "app.system.warn_metric.bot_displayname",
    "translation": "Mattermost Adviseur"
  },
  {
    "id": "api.user.delete_user.not_enabled.app_error",
    "translation": "Definitief verwijderen van gebruikers is niet ingeschakeld. Contacteer je systeembeheerder."
  },
  {
    "id": "api.user.delete_team.not_enabled.app_error",
    "translation": "Definitief verwijderen van de teams is niet ingeschakeld. Contacteer je systeembeheerder."
  },
  {
    "id": "api.templates.warn_metric_ack.subject",
    "translation": "Mattermost Contacteer-ons-verzoek"
  },
  {
    "id": "api.templates.warn_metric_ack.footer",
    "translation": "Heb je nog verdere vragen, dan kan je contact met ons opnemen op support@mattermost.com"
  },
  {
    "id": "api.templates.warn_metric_ack.body.site_url_header",
    "translation": "Site URL: "
  },
  {
    "id": "api.templates.warn_metric_ack.body.registered_users_header",
    "translation": "Totaal actieve gebruikers: "
  },
  {
    "id": "api.templates.warn_metric_ack.body.diagnostic_id_header",
    "translation": "Diagnostisch id: "
  },
  {
    "id": "api.templates.warn_metric_ack.body.contact_name_header",
    "translation": "Contact: "
  },
  {
    "id": "api.server.warn_metric.number_of_active_users_500.notification_title",
    "translation": "Schalen met Mattermost"
  },
  {
    "id": "api.server.warn_metric.number_of_active_users_500.notification_body",
    "translation": "Mattermost beveelt ten zeerste aan dat implementaties van meer dan 500 gebruikers gebruik maken van functies zoals gebruikersbeheer, serverclustering en prestatiebewaking. Neem contact met ons op voor meer informatie en laat ons weten hoe we kunnen helpen.\n\nDoor op Contacteer ons te klikken, deel je jouw informatie met Mattermost, Inc. [Meer informatie](https://mattermost.com/pl/default-admin-advisory)"
  },
  {
    "id": "api.server.warn_metric.number_of_active_users_200.notification_title",
    "translation": "Schalen met Mattermost"
  },
  {
    "id": "api.server.warn_metric.number_of_active_users_200.notification_body",
    "translation": "Jouw Mattermost systeem heeft nu 200 gebruikers. Wanneer je Mattermost verbindt met de single sign-on provider van jouw organisatie, hebben gebruikers toegang tot Mattermost zonder dat ze hun gegevens opnieuw hoeven in te voeren. We raden je aan om uw SAML 2.0 provider te integreren met jouw Mattermost server.[Meer informatie over integratie met SAML 2.0](https://www.mattermost.com/docs-saml/?utm_medium=product&utm_source=mattermost-advisor-bot&utm_content=saml).\n\nDoor op Contacteer ons te klikken, deelt je jouw informatie met Mattermost, Inc. [Meer informatie](https://mattermost.com/pl/default-admin-advisory)"
  },
  {
    "id": "api.server.warn_metric.email_us",
    "translation": "Stuur ons een e-mail"
  },
  {
    "id": "api.server.warn_metric.contacting_us",
    "translation": "Contacteer ons"
  },
  {
    "id": "api.server.warn_metric.bot_response.notification_failure.message",
    "translation": "Bericht kon niet verzonden worden."
  },
  {
    "id": "api.server.warn_metric.bot_response.notification_failure.body",
    "translation": "Stuur ons een e-mail."
  },
  {
    "id": "api.server.warn_metric.bot_response.mailto_subject",
    "translation": "Mattermost Contacteer-ons-verzoek"
  },
  {
    "id": "api.server.warn_metric.bot_response.mailto_site_url_header",
    "translation": "Site URL: {{.SiteUrl}}"
  },
  {
    "id": "api.server.warn_metric.bot_response.mailto_registered_users_header",
    "translation": "Totaal actieve gebruikbers {{.NoRegisteredUsers}}"
  },
  {
    "id": "api.server.warn_metric.bot_response.mailto_footer",
    "translation": "Als je nog meer vragen heeft, kan je contact opnemen met support@mattermost.com"
  },
  {
    "id": "api.server.warn_metric.bot_response.mailto_email_header",
    "translation": "E-mail: {{.Email}}"
  },
  {
    "id": "api.server.warn_metric.bot_response.mailto_diagnostic_id_header",
    "translation": "Diagnostisch Id: {{.DiagnosticId}}"
  },
  {
    "id": "api.server.warn_metric.bot_response.mailto_contact_header",
    "translation": "Contacteer: {{.Contact}}"
  },
  {
    "id": "api.preference.update_preferences.update_sidebar.app_error",
    "translation": "Kan de zijbalk niet bijwerken naar de bijgewerkte voorkeuren"
  },
  {
    "id": "api.preference.delete_preferences.update_sidebar.app_error",
    "translation": "Kan de zijbalk niet bijwerken met de verwijderde voorkeuren"
  },
  {
    "id": "api.email.send_warn_metric_ack.invalid_warn_metric.app_error",
    "translation": "Kon waarschuwingsmetric niet vinden."
  },
  {
    "id": "api.email.send_warn_metric_ack.failure.app_error",
    "translation": "Fout bij verzenden van admin bevestigingse-mail"
  },
  {
    "id": "ent.message_export.run_export.app_error",
    "translation": "Fout bij selecteren van berichtexportgegevens."
  },
  {
    "id": "app.compliance.save.saving.app_error",
    "translation": "Er is een probleem opgetreden bij het opslaan van het 'compliance' rapport."
  },
  {
    "id": "app.compliance.get.finding.app_error",
    "translation": "Er is een fout opgetreden bij het ophalen van de 'compliance'-rapporten."
  },
  {
    "id": "app.preference.save.updating.app_error",
    "translation": "Er is een probleem opgetreden tijdens het bijwerken van de voorkeuren."
  },
  {
    "id": "app.preference.permanent_delete_by_user.app_error",
    "translation": "Er is een probleem opgetreden tijden het verwijderen van voorkeuren."
  },
  {
    "id": "app.preference.get_category.app_error",
    "translation": "Er is een probleem opgetreden tijdens het opzoeken van voorkeuren."
  },
  {
    "id": "app.preference.get_all.app_error",
    "translation": "Er is een probleem opgetreden tijdens het opzoeken van voorkeuren."
  },
  {
    "id": "app.preference.get.app_error",
    "translation": "Er is een probleem opgetreden tijdens het opzoeken van voorkeuren."
  },
  {
    "id": "app.preference.delete.app_error",
    "translation": "Er is een probleem opgetreden tijden het verwijderen van voorkeuren."
  },
  {
    "id": "api.job.unable_to_download_job",
    "translation": "Kan deze taak niet downloaden"
  },
  {
    "id": "app.job.download_export_results_not_enabled",
    "translation": "DownloadExportResults in config.json is \"false\". Wijzig dit naar \"true\" om de resultaten van deze taak te downloaden."
  },
  {
    "id": "api.context.get_user.app_error",
    "translation": "Kan de gebruiker niet ophalen vanuit het sessie UserID."
  },
  {
    "id": "app.webhooks.update_outgoing.app_error",
    "translation": "Fout bij het bijwerken van de webhook."
  },
  {
    "id": "app.webhooks.update_incoming.app_error",
    "translation": "Fout bij het bijwerken van de IncomingWebhook."
  },
  {
    "id": "app.webhooks.save_outgoing.override.app_error",
    "translation": "Een uitgaande webhook kan niet overschreven worden."
  },
  {
    "id": "app.webhooks.save_outgoing.app_error",
    "translation": "Fout bij het bewaren van de OutgoingWebhook."
  },
  {
    "id": "app.webhooks.save_incoming.existing.app_error",
    "translation": "Je kan geen bestaande IncomingWebhook overschrijven."
  },
  {
    "id": "app.webhooks.save_incoming.app_error",
    "translation": "Fout bij het bewaren van de IncomingWebhook."
  },
  {
    "id": "app.webhooks.permanent_delete_outgoing_by_user.app_error",
    "translation": "Fout bij het verwijderen van de webhook."
  },
  {
    "id": "app.webhooks.permanent_delete_outgoing_by_channel.app_error",
    "translation": "Fout bij het verwijderen van de webhook."
  },
  {
    "id": "app.webhooks.permanent_delete_incoming_by_user.app_error",
    "translation": "Fout bij het verwijderen van de webhook."
  },
  {
    "id": "app.webhooks.permanent_delete_incoming_by_channel.app_error",
    "translation": "Fout bij het verwijderen van de webhook."
  },
  {
    "id": "app.webhooks.get_outgoing_by_team.app_error",
    "translation": "Fout bij het ophalen van de webhooks."
  },
  {
    "id": "app.webhooks.get_outgoing_by_channel.app_error",
    "translation": "Fout bij het ophalen van de webhooks."
  },
  {
    "id": "app.webhooks.get_outgoing.app_error",
    "translation": "Fout bij het ophalen van de webhook."
  },
  {
    "id": "app.webhooks.get_incoming_by_user.app_error",
    "translation": "Fout bij het ophalen van de webhook."
  },
  {
    "id": "app.webhooks.get_incoming_by_channel.app_error",
    "translation": "Fout bij het ophalen van de webhooks."
  },
  {
    "id": "app.webhooks.get_incoming.app_error",
    "translation": "Fout bij het ophalen van de webhook."
  },
  {
    "id": "app.webhooks.delete_outgoing.app_error",
    "translation": "Fout bij het verwijderen van de webhook."
  },
  {
    "id": "app.webhooks.delete_incoming.app_error",
    "translation": "Fout bij het verwijderen van de webhook."
  },
  {
    "id": "app.webhooks.analytics_outgoing_count.app_error",
    "translation": "Fout bij het tellen van de uitgaande webhooks."
  },
  {
    "id": "app.webhooks.analytics_incoming_count.app_error",
    "translation": "Fout bij het tellen van de inkomende webhooks."
  },
  {
    "id": "model.command.is_valid.plugin_id.app_error",
    "translation": "Ongeldige plugin id."
  },
  {
    "id": "app.role.save.invalid_role.app_error",
    "translation": "De rol is niet geldig."
  },
  {
    "id": "app.role.save.insert.app_error",
    "translation": "Nieuwe rol kan niet worden bewaard."
  },
  {
    "id": "app.role.permanent_delete_all.app_error",
    "translation": "We konden niet permanent alle rollen verwijderen."
  },
  {
    "id": "app.role.get_by_names.app_error",
    "translation": "Rollen kunnen niet worden opgehaald."
  },
  {
    "id": "app.role.get_by_name.app_error",
    "translation": "Rol kan niet worden opgehaald."
  },
  {
    "id": "app.role.get.app_error",
    "translation": "Rol kan niet worden opgehaald."
  },
  {
    "id": "model.config.is_valid.directory.app_error",
    "translation": "Ongeldige lokale opslagmap. Moet niet leeg zijn."
  },
  {
    "id": "app.user.convert_bot_to_user.app_error",
    "translation": "Kan bot niet converteren naar gebruiker."
  },
  {
    "id": "app.post.update.app_error",
    "translation": "Kan het bericht niet bijwerken."
  },
  {
    "id": "app.post.save.existing.app_error",
    "translation": "Een bestaand bericht kan niet bijwerkt worden."
  },
  {
    "id": "app.post.save.app_error",
    "translation": "Kan het bericht niet opslaan."
  },
  {
    "id": "app.post.permanent_delete_by_user.app_error",
    "translation": "Kan de te verwijderen berichten van de gebruiker niet selecteren."
  },
  {
    "id": "app.post.permanent_delete_by_channel.app_error",
    "translation": "Kan de berichten niet per kanaal verwijderen."
  },
  {
    "id": "app.post.get.app_error",
    "translation": "Bericht kan niet opgehaald worden."
  },
  {
    "id": "app.post.delete.app_error",
    "translation": "Kan het bericht niet verwijderen."
  },
  {
    "id": "app.team.join_user_to_team.save_member.conflict.app_error",
    "translation": "Kan geen teamlidmaatschap aanmaken omdat er dit reeds bestaat"
  },
  {
    "id": "app.team.join_user_to_team.save_member.max_accounts.app_error",
    "translation": "Kan geen nieuwe teamlidmaatschap aanmaken omdat het team zijn maximum aantal leden bereikt heeft"
  },
  {
    "id": "app.team.join_user_to_team.save_member.app_error",
    "translation": "Kan geen nieuw teamlidmaatschap aanmaken"
  },
  {
    "id": "app.status.get.missing.app_error",
    "translation": "Er bestaat geen invoer voor deze status."
  },
  {
    "id": "app.status.get.app_error",
    "translation": "Er is een probleem opgetreden tijdens het ophalen van de status."
  },
  {
    "id": "app.plugin_store.save.app_error",
    "translation": "Kan de plugin sleutelwaarde niet bewaren of bijwerken."
  },
  {
    "id": "app.plugin_store.list.app_error",
    "translation": "Kan niet alle pluginsleutels oplijsten."
  },
  {
    "id": "app.plugin_store.get.app_error",
    "translation": "Kan de plugin sleutelwaarde niet ophalen."
  },
  {
    "id": "app.plugin_store.delete.app_error",
    "translation": "Kan de plugin sleutelwaarde niet verwijderen."
  },
  {
    "id": "app.import.import_user_teams.save_members.max_accounts.app_error",
    "translation": "Kan geen standaard teamlidmaatschap importeren omdat er geen nieuwe leden toegelaten zijn in dat team"
  },
  {
    "id": "app.import.import_user_teams.save_members.error",
    "translation": "Kan geen teamlidmaatschappen importeren"
  },
  {
    "id": "app.import.import_user_teams.save_members.conflict.app_error",
    "translation": "Kan geen nieuwe teamlidmaatschap aanmaken omdat het reeds bestaat"
  },
  {
    "id": "app.create_basic_user.save_member.max_accounts.app_error",
    "translation": "Kan geen standaard teamlidmaatschap aanmaken omdat er geen nieuwe leden toegelaten zijn in dat team"
  },
  {
    "id": "app.create_basic_user.save_member.conflict.app_error",
    "translation": "Kan geen standaard teamlidmaatschap aanmaken omdat dit reeds bestaat"
  },
  {
    "id": "app.create_basic_user.save_member.app_error",
    "translation": "Kan geen standaard teamlidmaatschappen aanmaken"
  },
  {
    "id": "migrations.system.save.app_error",
    "translation": "Er trad een fout op bij het bewaren van de systeemeigenschap."
  },
  {
    "id": "app.system.save.app_error",
    "translation": "Er trad een fout op bij het bewaren van de systeemeigenschap."
  },
  {
    "id": "app.system.permanent_delete_by_name.app_error",
    "translation": "We konden het element niet definitief verwijderen uit de systeemtabel."
  },
  {
    "id": "app.system.get_by_name.app_error",
    "translation": "Fout bij het vinden van de systeemvariable."
  },
  {
    "id": "app.system.get.app_error",
    "translation": "Er trad een fout op bij het ophalen van de systeemeigenschappen."
  },
  {
    "id": "ent.user.complete_switch_with_oauth.blank_email.app_error",
    "translation": "SAML-aanmelding kan niet worden voltooid met een leeg e-mailadres."
  },
  {
    "id": "ent.saml.save_user.username_exists.saml_app_error",
    "translation": "Een account met die gebruikersnaam bestaat al. Neem contact op met de systeembeheerder."
  },
  {
    "id": "ent.saml.save_user.email_exists.saml_app_error",
    "translation": "Dit account gebruikt geen SAML authenticatie. Log in met e-mail en wachtwoord."
  },
  {
    "id": "ent.ldap.save_user.username_exists.ldap_app_error",
    "translation": "Een account met die gebruikersnaam bestaat al. Neem contact op met de systeembeheerder."
  },
  {
    "id": "ent.ldap.save_user.email_exists.ldap_app_error",
    "translation": "Dit account gebruikt geen AD/LDAP authenticatie. Log in met e-mail en wachtwoord."
  },
  {
    "id": "ent.jobs.start_synchronize_job.timeout",
    "translation": "Time-out voor synchronisatie van AD/LDAP werd bereikt."
  },
  {
    "id": "ent.jobs.do_job.batch_start_timestamp.parse_error",
    "translation": "Fout bij het verwerken van bericht export taak ExportFromTimeStamp."
  },
  {
    "id": "ent.jobs.do_job.batch_size.parse_error",
    "translation": "Fout bij ontleden van bericht exporttaak BatchSize."
  },
  {
    "id": "ent.cluster.404.app_error",
    "translation": "Cluster API endpoint niet gevonden."
  },
  {
    "id": "ent.api.post.send_notifications_and_forget.push_image_only",
    "translation": " voegde een bestand toe."
  },
  {
    "id": "ent.actiance.export.marshalToXml.appError",
    "translation": "Kan export niet converteren naar XML."
  },
  {
    "id": "app.job.update.app_error",
    "translation": "Taak kan niet worden bijgewerkt."
  },
  {
    "id": "app.job.save.app_error",
    "translation": "Kan de taak niet bewaren."
  },
  {
    "id": "app.job.get_newest_job_by_status_and_type.app_error",
    "translation": "De nieuwste taak kan niet worden opgehaald naar status en type."
  },
  {
    "id": "app.job.get_count_by_status_and_type.app_error",
    "translation": "Aantal taken kan niet worden opgehaald naar status en type."
  },
  {
    "id": "app.job.get_all.app_error",
    "translation": "De taken kunnen niet worden opgehaald."
  },
  {
    "id": "app.job.get.app_error",
    "translation": "De taak kan niet worden opgehaald."
  },
  {
    "id": "app.file_info.save.app_error",
    "translation": "Kan de bestandsinformatie niet bewaren."
  },
  {
    "id": "app.file_info.permanent_delete_by_user.app_error",
    "translation": "Bijlagen van de gebruiker kunnen niet worden gewist."
  },
  {
    "id": "app.file_info.get_with_options.app_error",
    "translation": "Bestandsinformatie met opties kan niet worden opgehaald"
  },
  {
    "id": "app.file_info.get_for_post.app_error",
    "translation": "De bestandsinformatie voor de post kan niet worden opgehaald."
  },
  {
    "id": "app.file_info.get.app_error",
    "translation": "De bestandsinformatie kan niet worden opgehaald."
  },
  {
    "id": "api.user.delete_channel.not_enabled.app_error",
    "translation": "Definitief verwijderen van de teams is niet ingeschakeld. Contacteer je systeembeheerder."
  },
  {
    "id": "api.upgrade_to_enterprise.already-done.app_error",
    "translation": "Je hebt reeds geüpgraded naar de Mattermost Enterprise Editie. Gelieve de server te herstarten om de upgrade te beëindigen."
  },
  {
    "id": "api.config.migrate_config.app_error",
    "translation": "Fout bij het migreren van de configuratie-opslag."
  },
  {
    "id": "api.admin.ldap.not_available.app_error",
    "translation": "LDAP is niet beschikbaar."
  },
  {
    "id": "api.admin.add_certificate.parseform.app_error",
    "translation": "Fout bij het verwerken van multiform request"
  },
  {
    "id": "app.post.get_flagged_posts.app_error",
    "translation": "Fout bij het ophalen van gemarkeerde berichten."
  },
  {
    "id": "app.email.setup_rate_limiter.app_error",
    "translation": "Er trad een fout op in de snelheidsbeperker."
  },
  {
    "id": "app.email.rate_limit_exceeded.app_error",
    "translation": "Uitnodigingse-mail limiet is overschreden. De timer zal worden gereset na {{.RetryAfter}} seconden. Probeer opnieuw over {{.RetryAfter}} seconden."
  },
  {
    "id": "app.email.no_rate_limiter.app_error",
    "translation": "Snelheidsbeperkingstimer is niet ingesteld."
  },
  {
    "id": "app.channel.remove_member.app_error",
    "translation": "Fout bij het verwijderen van het kanaallid."
  },
  {
    "id": "app.channel.sidebar_categories.app_error",
    "translation": "Fout bij het invoeren van de record in de databank."
  },
  {
    "id": "app.channel.pinned_posts.app_error",
    "translation": "Kan de vastgemaakte berichten niet vinden."
  },
  {
    "id": "app.channel.permanent_delete_members_by_user.app_error",
    "translation": "Fout bij het verwijderen van het kanaallid."
  },
  {
    "id": "app.channel.increment_mention_count.app_error",
    "translation": "Fout bij het verhogen van de teller van de meldingen."
  },
  {
    "id": "app.channel.get_private_channels.get.app_error",
    "translation": "Kan private kanalen niet ophalen."
  },
  {
    "id": "app.channel.get_members.app_error",
    "translation": "Kan kanaalleden niet ophalen."
  },
  {
    "id": "app.channel.get_channels_by_ids.app_error",
    "translation": "Fout bij het ophalen van de kanalen per id."
  },
  {
    "id": "app.channel.get_for_post.app_error",
    "translation": "Fout bij het ophalen van het kanaal voor het opgegeven bericht."
  },
  {
    "id": "app.channel.get_member.missing.app_error",
    "translation": "Geen kanaallid gevonden voor deze gebruikersid en kanaalid."
  },
  {
    "id": "api.user.get_uploads_for_user.forbidden.app_error",
    "translation": "Fout bij het ophalen van uploads."
  },
  {
    "id": "api.upload.get_upload.forbidden.app_error",
    "translation": "Fout bij het ophalen van upload."
  },
  {
    "id": "app.channel.get_public_channels.get.app_error",
    "translation": "Kan de publieke kanalen niet ophalen."
  },
  {
    "id": "app.channel.get_pinnedpost_count.app_error",
    "translation": "Kan het aantal vastgemaakte berichten van het kanaal niet ophalen."
  },
  {
    "id": "app.channel.get_member_count.app_error",
    "translation": "We kunnen het aantal leden van het kanaal niet tellen."
  },
  {
    "id": "app.channel.get_member.app_error",
    "translation": "Kan het kanaallid niet ophalen."
  },
  {
    "id": "app.channel.get_channels_by_ids.not_found.app_error",
    "translation": "Geen kanaal gevonden."
  },
  {
    "id": "app.channel.get_channels_by_ids.get.app_error",
    "translation": "Kan de kanalen niet ophalen."
  },
  {
    "id": "app.channel.count_posts_since.app_error",
    "translation": "Kan berichten niet tellen vanaf de opgegeven datum."
  },
  {
    "id": "api.upload.upload_data.invalid_content_type",
    "translation": "Ongeldig Content-Type voor multipart upload."
  },
  {
    "id": "api.upgrade_to_enterprise_status.app_error",
    "translation": "Mattermost kon niet worden geüpgraded naar de Enterprise Editie."
  },
  {
    "id": "api.upgrade_to_enterprise.invalid-user.app_error",
    "translation": "Mattermost kon niet upgraden naar de Enterprise Editie. De Mattermost systeemgebruiker {{.MattermostUsername}} heeft geen schrijfrechten op het nodige programmabestand. Een systeembeheerder kan de toegangsrechten wijzigen door volgende opdracht uit te voeren op de server waarop Mattermost geïnstalleerd is:\n\n```\nchown {{.MattermostUsername}} \"{{.Path}}\"\n```\n\nNa het wijzigen van de toegangsrechten, kan je opnieuw proberen Mattermost te upgraden. Na de upgrade en het herstarten, vergeet niet om opnieuw de originele toegangsrechten opnieuw in te stellen:\n\n```\nchown {{.FileUsername}} \"{{.Path}}\"\n```"
  },
  {
    "id": "api.upgrade_to_enterprise.invalid-permission.app_error",
    "translation": "Mattermost kon niet upgraden naar de Enterprise Editie. De Mattermost systeemgebruiker {{.MattermostUsername}} heeft geen schrijfrechten op het noodzakelijke binaire bestand. Een systeembeheerder kan de bestandsrechten wijzigen door de volgende opdracht uit te voeren op de server waarop Mattermost is geïnstalleerd:\n\n```\nchmod +w \"{{.Path}}\"\n```\n\nNa het wijzigen van de bestandsrechten, probeer opnieuw Mattermost te upgraden. Na de upgrade en herstart, denk er aan om dan de bestandsrechten opnieuw te herstellen naar de originele bestandsrechten: \n\n```\nchmod -w \"{{.Path}}\"\n```"
  },
  {
    "id": "api.upgrade_to_enterprise.app_error",
    "translation": "Een upgrade naar de Mattermost Enterprise editie wordt reeds uitgevoerd."
  },
  {
    "id": "api.team.invite_members.limit_reached.app_error",
    "translation": "Je hebt de limiet van het aantal gratis gebruikers bereikt"
  },
  {
    "id": "api.user.login_cws.license.error",
    "translation": "CWS login is verboden."
  },
  {
    "id": "app.channel.get_channel_counts.get.app_error",
    "translation": "Kan het aantal kanalen niet tellen."
  },
  {
    "id": "app.channel.analytics_type_count.app_error",
    "translation": "We kunnen de kanalen typen niet tellen."
  },
  {
    "id": "api.user.update_password.user_and_hashed.app_error",
    "translation": "Alleen systeembeheerders kunnen reeds gehashte wachtwoorden instellen."
  },
  {
    "id": "api.user.login_by_cws.invalid_token.app_error",
    "translation": "CWS token is niet geldig"
  },
  {
    "id": "api.upload.upload_data.multipart_error",
    "translation": "De multipart data zijn niet verwerkt."
  },
  {
    "id": "api.upload.upload_data.invalid_content_length",
    "translation": "Ongeldige Content-Length."
  },
  {
    "id": "api.upgrade_to_enterprise_status.signature.app_error",
    "translation": "Mattermost kon niet upgraden naar de Enterprise editie. De digitale handtekening van het gedownloade bestand kon niet worden geverifieerd."
  },
  {
    "id": "api.upgrade_to_enterprise.system_not_supported.app_error",
    "translation": "Mattermost kont niet upgraden naar de Enterprise editie. Dit werkt enkel op Linuxsystemen met een X86-64 architectuur."
  },
  {
    "id": "api.upgrade_to_enterprise.invalid-user-and-permission.app_error",
    "translation": "Mattermost kon niet upgraden naar de Enterprise Editie. De Mattermost systeemgebruiker {{.MattermostUsername}} heeft geen schrijfrechten op het nodige programmabestand. Een systeembeheerder kan de toegangsrechten wijzigen door volgende opdracht uit te voeren op de server waarop Mattermost geïnstalleerd is:\n\n```\nchown {{.MattermostUsername}} \"{{.Path}}\"\nchmod +w \"{{.Path}}\"\n```\n\nNa het wijzigen van de toegangsrechten, kan je opnieuw proberen Mattermost te upgraden. Na de upgrade en het herstarten, vergeet niet om opnieuw de originele toegangsrechten opnieuw in te stellen:\n\n```\nchown {{.FileUsername}} \"{{.Path}}\"\nchmod -w \"{{.Path}}\"\n```"
  },
  {
    "id": "api.upgrade_to_enterprise.generic_error.app_error",
    "translation": "Mattermost kon niet worden geüpgraded naar de Enterprise Editie."
  },
  {
    "id": "api.upgrade_to_enterprise.already-enterprise.app_error",
    "translation": "Je kan niet upgraden omdat je reeds werkt met de Mattermost Enterprise editie."
  },
  {
    "id": "api.team.add_team_member.invalid_body.app_error",
    "translation": "Fout bij het verwerken van request body."
  },
  {
    "id": "api.system.update_notices.validating_failed",
    "translation": "Validatie van de productkennisgeving voorwaarden is mislukt"
  },
  {
    "id": "api.system.update_notices.parse_failed",
    "translation": "Verwerken productaankondigingen zijn mislukt"
  },
  {
    "id": "api.system.update_notices.fetch_failed",
    "translation": "Het ophalen van productaankondigingen is mislukt"
  },
  {
    "id": "api.system.update_notices.clear_failed",
    "translation": "Het wissen van oude productmeldingen is mislukt"
  },
  {
    "id": "api.server.warn_metric.starting_trial",
    "translation": "Proefversie verkrijgen"
  },
  {
    "id": "api.server.warn_metric.start_trial",
    "translation": "Start proefversie"
  },
  {
    "id": "api.server.warn_metric.number_of_teams_5.start_trial_notification_success.message",
    "translation": "Jouw Enterprise proefversie is nu actief. Ga naar **Systeemconsole > Gebruikersbeheer > Machtigingen** om Geavanceerde machtigingen in te schakelen."
  },
  {
    "id": "api.server.warn_metric.number_of_teams_5.start_trial.notification_body",
    "translation": "Je Mattermost systeem heeft nu verschillende teams. Veel teams hebben hun eigen manier van coördineren en samenwerken, inclusief hoe kanalen worden gecreëerd, wie nieuwe teamgenoten kan uitnodigen en hoe integraties worden beheerd. Met Team schema's kan je de gebruikersrechten binnen elk team aanpassen aan hun specifieke behoeften.\n\n[Meer informatie over het gebruik van geavanceerde rechten](https://www.mattermost.com/docs-advanced-permissions-team-override/?utm_medium=product&utm_source=mattermost-advisor-bot&utm_content=advanced-permissions-team-override)\n\nDoor te klikken op Proefversie starten, ga ik akkoord met de [Mattermost Software Evaluation Agreement](https://mattermost.com/software-evaluation-agreement/), [Privacybeleid](https://mattermost.com/privacy-policy/), en het ontvangen van product-e-mails."
  },
  {
    "id": "api.server.warn_metric.number_of_teams_5.notification_title",
    "translation": "Geavanceerde rechten gebruiken"
  },
  {
    "id": "api.server.warn_metric.number_of_teams_5.notification_body",
    "translation": "Je Mattermost systeem heeft nu verschillende teams. Veel teams hebben hun eigen manier van coördineren en samenwerken, inclusief hoe kanalen worden gecreëerd, wie nieuwe teamgenoten kan uitnodigen en hoe integraties worden beheerd. Met Team schema's kan je de gebruikersrechten binnen elk team aanpassen aan hun specifieke behoeften.\n\n[Meer informatie over het gebruik van geavanceerde rechten](https://www.mattermost.com/docs-advanced-permissions-team-override/?utm_medium=product&utm_source=mattermost-advisor-bot&utm_content=advanced-permissions-team-override).\n\nDoor te klikken op Contacteer ons, deel je jouw informatie met Mattermost, Inc. [Meer informatie](https://mattermost.com/pl/default-admin-advisory)"
  },
  {
    "id": "api.server.warn_metric.number_of_teams_5.contact_us.email_body",
    "translation": "Mattermost contacteer ons verzoek. Ik ben geïnteresseerd in het leren van meer over geavanceerde rechten met teamschema's.\n"
  },
  {
    "id": "api.server.warn_metric.number_of_posts_2M.start_trial.notification_success.message",
    "translation": "Jouw Enterprise proefversie is nu actief. Zodra je een Elasticsearch-server hebt, gaat u naar **Systeem-console > Omgeving> Elasticsearch** om Elasticsearch te configureren."
  },
  {
    "id": "api.server.warn_metric.number_of_posts_2M.start_trial.notification_body",
    "translation": "Jouw Mattermost-systeem heeft een groot aantal berichten. Het standaard zoeken in de Mattermost-database begint bij ongeveer 2,5 miljoen berichten een prestatieverlies te vertonen. Met meer dan 5 miljoen berichten kan Elasticsearch aanzienlijke prestatieproblemen helpen voorkomen, zoals time-outs, met zoekopdrachten en bijvermeldingen. Neem contact met ons op voor meer informatie en laat ons weten hoe we kunnen helpen.\n\n[Meer informatie over het verbeteren van de prestaties](https://www.mattermost.com/docs-elasticsearch/?utm_medium=product&utm_source=mattermost-advisor-bot&utm_content=elasticsearch)\n\nDoor te klikken op Proefversie starten, ga ik akkoord met de [Mattermost Software Evaluation Agreement](https://mattermost.com/software-evaluation-agreement/), [Privacybeleid](https://mattermost.com/privacy-policy/), en het ontvangen van product-e-mails."
  },
  {
    "id": "api.server.warn_metric.number_of_posts_2M.notification_title",
    "translation": "Performantie verbeteren"
  },
  {
    "id": "api.server.warn_metric.number_of_posts_2M.notification_body",
    "translation": "Jouw Mattermost systeem heeft een groot aantal berichten. Het standaard zoeken in de Mattermost-database begint bij ongeveer 2,5 miljoen berichten een prestatieverlies te vertonen. Met meer dan 5 miljoen berichten kan Elasticsearch aanzienlijke prestatieproblemen helpen voorkomen, zoals time-outs, met zoekopdrachten en vermeldingen. Neem contact met ons op voor meer informatie en laat ons weten hoe we kunnen helpen.\n\n[Meer informatie over het verbeteren van de prestaties](https://www.mattermost.com/docs-elasticsearch/?utm_medium=product&utm_source=mattermost-advisor-bot&utm_content=elasticsearch)\n\nDoor op Contacteer ons te klikken, deelt je jouw informatie met Mattermost, Inc. [Meer informatie](https://mattermost.com/pl/default-admin-advisory)"
  },
  {
    "id": "api.server.warn_metric.number_of_posts_2M.contact_us.email_body",
    "translation": "Mattermost contacteer ons verzoek. Ik ben geïnteresseerd om meer te leren over het verbeteren van de prestaties met Elasticsearch.\n"
  },
  {
    "id": "api.server.warn_metric.number_of_channels_50.start_trial.notification_success.message",
    "translation": "Jouw Enterprise proefversie is nu actief. Ga naar **Systeem-console > Gebruikersbeheer > Machtigingen** om geavanceerde machtigingen in te schakelen."
  },
  {
    "id": "api.server.warn_metric.number_of_channels_50.start_trial.notification_body",
    "translation": "Kanalen helpen de communicatie te verbeteren, maar met gebruikers over de meest materiële kanalen die zich aansluiten en kanalen creëren, neemt de uitdaging toe om het systeem georganiseerd te houden. Met geavanceerde rechten kan je instellen welke gebruikers of rollen bepaalde acties kunnen uitvoeren, waaronder het beheren van kanaalinstellingen en leden, het gebruik van @channel of @here om brede groepen gebruikers te taggen en het maken van nieuwe webhooks.\n\n[Meer informatie over het gebruik van geavanceerde rechten](https://www.mattermost.com/docs-advanced-permissions/?utm_medium=product&utm_source=mattermost-advisor-bot&utm_content=advanced-permissions)\n\nDoor te klikken op Proefversie starten, ga ik akkoord met de [Mattermost Software Evaluation Agreement](https://mattermost.com/software-evaluation-agreement/), [Privacybeleid](https://mattermost.com/privacy-policy/), en het ontvangen van product-e-mails."
  },
  {
    "id": "api.server.warn_metric.number_of_channels_50.notification_title",
    "translation": "Geavanceerde rechten gebruiken"
  },
  {
    "id": "api.server.warn_metric.number_of_channels_50.notification_body",
    "translation": "Kanalen helpen de communicatie te verbeteren, maar met gebruikers die binnen Mattermost lid worden van kanalen en kanalen creëren, neemt de uitdaging toe om het systeem georganiseerd te houden. Met geavanceerde rechten kan je instellen welke gebruikers of rollen bepaalde acties kunnen uitvoeren, waaronder het beheren van kanaalinstellingen en leden, het gebruik van @channel of @here om brede groepen gebruikers te taggen en het maken van nieuwe webhooks.\n\n[Meer informatie over het gebruik van geavanceerde rechten](https://www.mattermost.com/docs-advanced-permissions/?utm_medium=product&utm_source=mattermost-advisor-bot&utm_content=advanced-permissions)\n\nDoor op Contacteer ons te klikken, deelt je jouw informatie met Mattermost, Inc. [Meer informatie](https://mattermost.com/pl/default-admin-advisory)"
  },
  {
    "id": "api.server.warn_metric.number_of_channels_50.contact_us.email_body",
    "translation": "Mattermost contacteer ons verzoek. Ik ben geïnteresseerd om meer te leren over het gebruik van geavanceerde rechten met systeemschema's.\n"
  },
  {
    "id": "api.server.warn_metric.number_of_active_users_500.start_trial.notification_success.message",
    "translation": "Jouw Enterprise proef is nu actief. Ga naar de Systeem-console om geavanceerde functies in te schakelen."
  },
  {
    "id": "api.server.warn_metric.number_of_active_users_500.start_trial.notification_body",
    "translation": "Het wordt ten zeerste aanbevolen dat implementaties van meer dan 500 gebruikers gebruik maken van functies zoals gebruikersbeheer, serverclustering en prestatiebewaking. Neem contact met ons op voor meer informatie en laat ons weten hoe we kunnen helpen.\n\nDoor te klikken op Proefversie starten, ga ik akkoord met de [Mattermost Software Evaluation Agreement](https://mattermost.com/software-evaluation-agreement/), [Privacybeleid](https://mattermost.com/privacy-policy/) en het ontvangen van product-e-mails."
  },
  {
    "id": "api.server.warn_metric.number_of_active_users_500.contact_us.email_body",
    "translation": "Mattermost contacteer ons verzoek. Mijn team heeft nu 500 gebruikers, en ik overweeg Mattermost Enterprise Edition.\n"
  },
  {
    "id": "api.server.warn_metric.number_of_active_users_300.start_trial.notification_title",
    "translation": "Alleen-lezen aankondingskanalen"
  },
  {
    "id": "api.server.warn_metric.number_of_active_users_300.start_trial.notification_success.message",
    "translation": "Jouw Enterprise proefversie is nu actief. Maak een kanaal aan en ga naar **Systeemconsole > Gebruikersbeheer > Kanalen** om het posten te beperken tot kanaalbeheerders."
  },
  {
    "id": "api.server.warn_metric.number_of_active_users_300.start_trial.notification_body",
    "translation": "Met zoveel gesprekken die in Mattermost plaatsvinden, kan het een uitdaging zijn om te weten waar je moet zoeken naar belangrijke informatie. Als je een bericht wilt uitzenden naar een groot publiek, kan je alleen-lezen-kanalen instellen waar iedereen kan meedoen, maar alleen kanaalbeheerders kunnen berichten plaatsen.\n\n[Meer informatie over het creëren van alleen-lezen-kanalen](https://www.mattermost.com/docs-channel-moderation/?utm_medium=product&utm_source=mattermost-advisor-bot&utm_content=channel-moderation)\n\nDoor te klikken op Proefversie starten, ga ik akkoord met de [Mattermost Software Evaluation Agreement](https://mattermost.com/software-evaluation-agreement/), [Privacybeleid](https://mattermost.com/privacy-policy/), en het ontvangen van product-e-mails."
  },
  {
    "id": "api.server.warn_metric.number_of_active_users_300.notification_body",
    "translation": "Met zoveel gesprekken die in Mattermost plaatsvinden, kan het een uitdaging zijn om te weten waar je moet zoeken naar belangrijke informatie. Als je een bericht wilt uitzenden naar een groot publiek, kan je alleen-lezen-kanalen instellen waar iedereen kan meedoen, maar alleen kanaalbeheerders kunnen berichten plaatsen.\n\n[Meer informatie over het creëren van alleen-lezen-kanalen](https://www.mattermost.com/docs-channel-moderation/?utm_medium=product&utm_source=mattermost-advisor-bot&utm_content=channel-moderation)\n\nDoor op Contacteer ons te klikken, deelt je jouw informatie met Mattermost, Inc. [Meer informatie](https://mattermost.com/pl/default-admin-advisory)"
  },
  {
    "id": "api.server.warn_metric.number_of_active_users_300.contact_us.email_body",
    "translation": "Mattermost contacteer ons verzoek. Ik ben geïnteresseerd in meer informatie over het creëren van alleen-lezen-kanalen.\n"
  },
  {
    "id": "api.server.warn_metric.number_of_active_users_200.start_trial.notification_success.message",
    "translation": "Jouw Enterprise proefversie is nu actief. Ga naar **Systeemconsole > Authenticatie > SAML 2.0** om te integreren met jouuw SAML 2.0-provider."
  },
  {
    "id": "api.server.warn_metric.number_of_active_users_200.start_trial.notification_body",
    "translation": "Jouw Mattermost systeem heeft nu 200 gebruikers. Wanneer je Mattermost verbindt met de single sign-on provider van jouw organisatie, hebben gebruikers toegang tot Mattermost zonder dat ze hun gegevens opnieuw hoeven in te voeren. We raden je aan om jouw SAML 2.0 provider te integreren met jouw Mattermost server.[Meer informatie over integratie met SAML 2.0](https://www.mattermost.com/docs-saml/?utm_medium=product&utm_source=mattermost-advisor-bot&utm_content=saml).\n\nDoor te klikken op Proefversie starten, ga ik akkoord met de [Mattermost Software Evaluation Agreement](https://mattermost.com/software-evaluation-agreement/), [Privacybeleid](https://mattermost.com/privacy-policy/), en het ontvangen van product-e-mails."
  },
  {
    "id": "api.server.warn_metric.number_of_active_users_200.contact_us.email_body",
    "translation": "Mattermost contacteer ons verzoek. Mijn team heeft nu 200 gebruikers, en ik overweeg de Mattermost Enterprise editie.\n"
  },
  {
    "id": "api.server.warn_metric.number_of_active_users_100.start_trial.notification_success.message",
    "translation": "Jouw Enterprise proefversie is nu actief. Ga naar **Systeem-console > Authenticatie > AD/LDAP** om jouw AD/LDAP-service te integreren."
  },
  {
    "id": "api.server.warn_metric.number_of_active_users_100.start_trial.notification_body",
    "translation": "Jouw Mattermost systeem heeft meer dan 100 gebruikers. Naarmate jouw gebruikersbasis groeit, kan het aanmaken van nieuwe accounts tijdrovend worden. Wij raden je aan de Active Directory/LDAP van jouw organisatie te integreren, waardoor iedereen met een account toegang krijgt tot Mattermost.\n\n[Meer informatie over integratie met AD/LDAP](https://www.mattermost.com/docs-adldap/?utm_medium=product&utm_source=mattermost-advisor-bot&utm_content=adldap)\n\nDoor te klikken op Proefversie starten, ga ik akkoord met de [Mattermost Software Evaluation Agreement](https://mattermost.com/software-evaluation-agreement/), [Privacybeleid](https://mattermost.com/privacy-policy/), en het ontvangen van product-e-mails."
  },
  {
    "id": "api.server.warn_metric.number_of_active_users_100.notification_title",
    "translation": "Schalen met Mattermost"
  },
  {
    "id": "api.server.warn_metric.number_of_active_users_100.notification_body",
    "translation": "Jouw Mattermost systeem heeft meer dan 100 gebruikers. Naarmate jouw gebruikersbasis groeit, kan het aanmaken van nieuwe accounts tijdrovend worden. Wij raden je aan de Active Directory/LDAP van jouw organisatie te integreren, waardoor iedereen met een account toegang krijgt tot Mattermost.\n\n[Meer informatie over integratie met AD/LDAP](https://www.mattermost.com/docs-adldap/?utm_medium=product&utm_source=mattermost-advisor-bot&utm_content=adldap)\n\nDoor op Contacteer ons te klikken, deelt je jouw informatie met Mattermost, Inc. [Meer informatie](https://mattermost.com/pl/default-admin-advisory)"
  },
  {
    "id": "api.server.warn_metric.number_of_active_users_100.contact_us.email_body",
    "translation": "Mattermost contacteer ons verzoek. Mijn team heeft nu 100 gebruikers en ik overweeg de Mattermost Enterprise editie.\n"
  },
  {
    "id": "api.server.warn_metric.mfa.start_trial_notification_success.message",
    "translation": "Jouw Enterprise proefversie is nu actief. Ga naar **Systeem-console > Authenticatie > MFA** om multi-factor authenticatie af te dwingen."
  },
  {
    "id": "api.server.warn_metric.mfa.start_trial.notification_body",
    "translation": "Jouw Mattermost systeem heeft multi-factor authenticatie ingeschakeld, waardoor gebruikers de keuze hebben om hun accounts te beveiligen met extra authenticatiemiddelen die verder gaan dan een wachtwoord. Om de beveiliging in het hele systeem te verbeteren kan je eisen dat alle Mattermost-accounts multi-factor authenticatie gebruiken.\n\n[Meer informatie over het afdwingen van Multi-Factor Authenticatie](https://www.mattermost.com/docs-multi-factor-authentication/?utm_medium=product&utm_source=mattermost-advisor-bot&utm_content=multi-factor-authentication)\n\nDoor te klikken op Proefversie starten, ga ik akkoord met de [Mattermost Software Evaluation Agreement](https://mattermost.com/software-evaluation-agreement/), [Privacybeleid](https://mattermost.com/privacy-policy/), en het ontvangen van product-e-mails."
  },
  {
    "id": "api.server.warn_metric.mfa.notification_title",
    "translation": "Multi-factor authenticatie afdwingen"
  },
  {
    "id": "api.server.warn_metric.mfa.notification_body",
    "translation": "Jouw Mattermost systeem heeft multi-factor authenticatie ingeschakeld, waardoor gebruikers de keuze hebben om hun accounts te beveiligen met extra authenticatiemiddelen die verder gaan dan een wachtwoord. Om de beveiliging in het hele systeem te verbeteren kan je eisen dat alle Mattermost-accounts multi-factor authenticatie gebruiken.\n\n[Meer informatie over het afdwingen van Multi-Factor Authenticatie](https://www.mattermost.com/docs-multi-factor-authentication/?utm_medium=product&utm_source=mattermost-advisor-bot&utm_content=multi-factor-authentication). \n\nDoor op Contact te klikken, deelt je jouw informatie met Mattermost, Inc. [Meer informatie](https://mattermost.com/pl/default-admin-advisory)"
  },
  {
    "id": "api.server.warn_metric.mfa.contact_us.email_body",
    "translation": "Mattermost contacteer ons verzoek. Ik ben geïnteresseerd in meer informatie over het afdwingen van Multi-Factor Authenticatie.\n"
  },
  {
    "id": "api.server.warn_metric.email_domain.start_trial_notification_success.message",
    "translation": "Je Enterprise proefversie is nu actief. Ga naar **Systeem-console>Authenticatie>Gasttoegang** om Gastaccounts in te schakelen."
  },
  {
    "id": "api.server.warn_metric.email_domain.start_trial.notification_body",
    "translation": "Bij projecten zijn vaak mensen binnen en buiten een organisatie betrokken. Met gastaccounts kan je externe partners in jouw Mattermost-systeem brengen en aangeven met wie ze kunnen werken en wat ze kunnen zien.\n\n[Meer informatie over het inschakelen van gastaccounts](https://www.mattermost.com/docs-guest-accounts/?utm_medium=product&utm_source=mattermost-advisor-bot&utm_content=guest-accounts)\n\nDoor te klikken op Proefversie starten, ga ik akkoord met de [Mattermost Software Evaluation Agreement](https://mattermost.com/software-evaluation-agreement/), [Privacybeleid](https://mattermost.com/privacy-policy/), en het ontvangen van product-e-mails."
  },
  {
    "id": "api.server.warn_metric.email_domain.contact_us.email_body",
    "translation": "Mattermost contacteer ons verzoek. Ik ben geïnteresseerd in het gebruik van gastaccounts.\n"
  },
  {
    "id": "api.server.warn_metric.email_domain.notification_body",
    "translation": "Bij projecten zijn vaak mensen binnen en buiten een organisatie betrokken. Met gastaccounts kan je externe partners in jouw Mattermost-systeem brengen en aangeven met wie ze kunnen werken en wat ze kunnen zien.\n\n[Meer informatie over het inschakelen van Guest Accounts](https://www.mattermost.com/docs-guest-accounts/?utm_medium=product&utm_source=mattermost-advisor-bot&utm_content=guest-accounts).\n\nDoor op Contacteer ons te klikken, deelt je jouw informatie met Mattermost, Inc. [Meer informatie](https://mattermost.com/pl/default-admin-advisory)"
  },
  {
    "id": "api.server.warn_metric.email_domain.notification_title",
    "translation": "Aanmaken van gastaccounts"
  },
  {
    "id": "api.server.warn_metric.bot_response.start_trial_failure.message",
    "translation": "Proeflicentie kon niet worden opgehaald. Bezoek https://mattermost.com/trial/ om een licentie aan te vragen."
  },
  {
    "id": "api.post.search_posts.invalid_body.app_error",
    "translation": "Fout bij het verwerken van request body."
  },
  {
    "id": "api.migrate_to_saml.error",
    "translation": "Kan niet SAML migreren."
  },
  {
    "id": "api.license.request_trial_license.fail_get_user_count.app_error",
    "translation": "Kan geen proeflicentie verkrijgen, probeer opnieuw of neem contact op met support@mattermost.com. Kan het aantal geregistreerde gebruikers niet verkrijgen."
  },
  {
    "id": "ent.message_export.csv_export.get_attachment_error",
    "translation": "Fout bij het verkrijgen van de bestandsinfo voor een bericht."
  },
  {
    "id": "ent.ldap.no.users.checkcertificate",
    "translation": "Geen LDAP gebruikers gevonden, controleer je gebruikersfilter en certificaten."
  },
  {
    "id": "ent.ldap.do_login.key.app_error",
    "translation": "Fout bij het laden van LDAP TLS sleutel bestand."
  },
  {
    "id": "ent.elasticsearch.indexer.do_job.get_oldest_entity.error",
    "translation": "De oudste entititeit (gebruiker,kanaal of bericht) kon niet worden opgehaald vanuit de databank"
  },
  {
    "id": "app.upload.upload_data.update.app_error",
    "translation": "Fout bij het bijwerken van de uploadsessie."
  },
  {
    "id": "app.upload.upload_data.read_file.app_error",
    "translation": "Kon het bestand niet lezen."
  },
  {
    "id": "model.upload_session.is_valid.user_id.app_error",
    "translation": "Ongeldige waarde voor UserId"
  },
  {
    "id": "model.upload_session.is_valid.type.app_error",
    "translation": "Ongeldige waarde voor Type"
  },
  {
    "id": "model.upload_session.is_valid.path.app_error",
    "translation": "Ongeldige waarde voor Path"
  },
  {
    "id": "model.upload_session.is_valid.id.app_error",
    "translation": "Ongeldige waarde voor Id"
  },
  {
    "id": "model.upload_session.is_valid.filename.app_error",
    "translation": "Ongeldige waarde voor Filename"
  },
  {
    "id": "model.upload_session.is_valid.file_size.app_error",
    "translation": "Ongeldige waarde voor FileSize"
  },
  {
    "id": "model.upload_session.is_valid.file_offset.app_error",
    "translation": "Ongeldige waarde voor FileOffset"
  },
  {
    "id": "model.upload_session.is_valid.create_at.app_error",
    "translation": "Ongeldige waarde voor 'Createat'"
  },
  {
    "id": "model.upload_session.is_valid.channel_id.app_error",
    "translation": "Ongeldige waarde voor ChannelId."
  },
  {
    "id": "model.search_params_list.is_valid.include_deleted_channels.app_error",
    "translation": "Alle IncludeDeletedChannels parameters moeten dezelfde waarde hebben."
  },
  {
    "id": "ent.message_export.global_relay_export.get_attachment_error",
    "translation": "Fout bij het verkrijgen van de bestandsinfo voor een bericht."
  },
  {
    "id": "ent.message_export.actiance_export.get_attachment_error",
    "translation": "Fout bij het verkrijgen van de bestandsinfo voor een bericht."
  },
  {
    "id": "ent.ldap.do_login.x509.app_error",
    "translation": "Fout bij het aanmaken van het sleutelpaar"
  },
  {
    "id": "ent.ldap.do_login.certificate.app_error",
    "translation": "Fout bij het laden van het lDAP TLS certificaatsbestand."
  },
  {
    "id": "app.upload.upload_data.save.app_error",
    "translation": "Fout bij het bewaren van de bestandsinfo."
  },
  {
    "id": "app.upload.upload_data.large_image.app_error",
    "translation": "{{.Filename}} grootte ({{.Width}} op {{.Height}} pixels) overschrijdt de limieten."
  },
  {
    "id": "app.upload.upload_data.concurrent.app_error",
    "translation": "Kan geen data uploaden van meer dan een verzoek."
  },
  {
    "id": "app.upload.get.app_error",
    "translation": "Fout bij het ophalen van upload."
  },
  {
    "id": "app.upload.create.save.app_error",
    "translation": "Fout bij het bewaren van de upload."
  },
  {
    "id": "app.upload.create.cannot_upload_to_deleted_channel.app_error",
    "translation": "Kan niet uploaden naar een verwijderd kanaal."
  },
  {
    "id": "app.team.update.updating.app_error",
    "translation": "Er trad een fout op bij het bijwerken van het team."
  },
  {
    "id": "app.team.search_private_team.app_error",
    "translation": "We hadden een probleem bij het zoeken van privé-teams."
  },
  {
    "id": "app.team.save_member.save.app_error",
    "translation": "Fout bij het bewaren van het teamlid."
  },
  {
    "id": "app.team.save.app_error",
    "translation": "Fout bij het bewaren van het team."
  },
  {
    "id": "app.team.remove_member.app_error",
    "translation": "Kan het teamlid niet verwijderen."
  },
  {
    "id": "app.team.migrate_team_members.update.app_error",
    "translation": "Fout bij het ophalen van het teamlid."
  },
  {
    "id": "app.team.get_unread.app_error",
    "translation": "Fout bij het ophalen van de teams ongelezen berichten."
  },
  {
    "id": "app.team.get_members.app_error",
    "translation": "Fout bij het ophalen van teamleden."
  },
  {
    "id": "app.team.get_member.missing.app_error",
    "translation": "Er werd geen teamlid gevonden voor dit gebruikersID en teamID."
  },
  {
    "id": "app.team.get_by_scheme.app_error",
    "translation": "Fout bij het ophalen van kanalen voor het opgegeven schema."
  },
  {
    "id": "app.team.get_by_name.app_error",
    "translation": "Fout bij het vinden van het bestaande team."
  },
  {
    "id": "app.team.analytics_team_count.app_error",
    "translation": "Kan het aantal teams niet ophalen."
  },
  {
    "id": "app.upload.upload_data.first_part_too_small.app_error",
    "translation": "Fout bij het uploaden van data. Eerste deel moet minstens {{.Size}} Bytes."
  },
  {
    "id": "app.upload.get_for_user.app_error",
    "translation": "Fout bij het ophalen van de uploads van de gebruiker."
  },
  {
    "id": "app.upload.create.upload_too_large.app_error",
    "translation": "Fout bij het uploaden van bestanden. Bestand is te groot."
  },
  {
    "id": "app.upload.create.incorrect_channel_id.app_error",
    "translation": "Kan niet uploaden naar het opgegeven kanaal."
  },
  {
    "id": "app.team.user_belongs_to_teams.app_error",
    "translation": "Kon niet vinden of de gebruiker behoort tot een lijst van teams."
  },
  {
    "id": "app.team.update.find.app_error",
    "translation": "Kon het bestaande team niet vinden om bij te werken."
  },
  {
    "id": "app.team.search_open_team.app_error",
    "translation": "We ondervonden een probleem bij het zoeken van open teams."
  },
  {
    "id": "app.team.search_all_team.app_error",
    "translation": "We ondervonden een probleem bij het zoeken van teams."
  },
  {
    "id": "app.team.save.existing.app_error",
    "translation": "Je moet update aanroepen voor een bestaand team."
  },
  {
    "id": "app.team.reset_all_team_schemes.app_error",
    "translation": "We konden de teamschema's niet resetten."
  },
  {
    "id": "app.team.permanent_delete.app_error",
    "translation": "Kan het bestaande team niet verwijderen."
  },
  {
    "id": "app.team.get_user_team_ids.app_error",
    "translation": "Kan de lijst van teams van een gebruiken niet ophalen."
  },
  {
    "id": "app.team.get_members_by_ids.app_error",
    "translation": "Kan de teamleden niet ophalen."
  },
  {
    "id": "app.team.get_member_count.app_error",
    "translation": "Fout bij het tellen van de teamleden."
  },
  {
    "id": "app.team.get_member.app_error",
    "translation": "Kan het teamlid niet ophalen."
  },
  {
    "id": "app.team.get_by_name.missing.app_error",
    "translation": "Kan het bestaande team niet vinden."
  },
  {
    "id": "app.team.get_by_invite_id.finding.app_error",
    "translation": "Kan het bestaande team niet vinden."
  },
  {
    "id": "app.team.get_all_team_listing.app_error",
    "translation": "We konden niet alle teams ophalen."
  },
  {
    "id": "app.team.get_all_private_team_listing.app_error",
    "translation": "We kunnen niet alle private teams ophalen."
  },
  {
    "id": "app.team.get_all.app_error",
    "translation": "We kunnen niet alle teams ophalen."
  },
  {
    "id": "app.team.get_active_member_count.app_error",
    "translation": "Fout bij het tellen van de teamleden."
  },
  {
    "id": "app.team.get.finding.app_error",
    "translation": "We ondervonden een probleem bij het vinden van het team."
  },
  {
    "id": "app.team.get.find.app_error",
    "translation": "Kan het bestaande team niet vinden."
  },
  {
    "id": "app.team.clear_all_custom_role_assignments.select.app_error",
    "translation": "Fout bij het ophalen van de teamleden."
  },
  {
    "id": "app.post.get_posts_since.app_error",
    "translation": "Fout bij het ophalen van berichten voor het kanaal."
  },
  {
    "id": "app.post.get_posts_around.get.app_error",
    "translation": "Fout bij het ophalen van berichten voor het kanaal."
  },
  {
    "id": "app.post.get_post_id_around.app_error",
    "translation": "Fout bij het ophalen van bericht binnen opgegeven tijd."
  },
  {
    "id": "app.post.get_post_after_time.app_error",
    "translation": "Fout bij het ophalen van bericht na opgegeven tijd."
  },
  {
    "id": "app.channel.update_last_viewed_at_post.app_error",
    "translation": "Kan kanaal niet markeren als ongelezen."
  },
  {
    "id": "app.channel.update_last_viewed_at.app_error",
    "translation": "De laatst bekeken tijd kon niet worden bijgewerkt."
  },
  {
    "id": "api.cloud.license_error",
    "translation": "Je licentie ondersteunt geen cloudverzoeken."
  },
  {
    "id": "api.cloud.app_error",
    "translation": "Interne fout gedurende cloud api request."
  },
  {
    "id": "ent.elasticsearch.index_channels_batch.error",
    "translation": "De kanelenbatch voor indexering kan niet worden opgehaald."
  },
  {
    "id": "app.channel.user_belongs_to_channels.app_error",
    "translation": "Kan niet vaststellen of de gebruiker tot een lijst van kanalen behoort."
  },
  {
    "id": "app.channel.search_group_channels.app_error",
    "translation": "De groepskanalen voor de opgegeven gebruiker en term kunnen niet worden opgehaald."
  },
  {
    "id": "app.channel.search.app_error",
    "translation": "Er is een fout opgetreden bij het doorzoeken van kanalen."
  },
  {
    "id": "app.channel.reset_all_channel_schemes.app_error",
    "translation": "We konden de kanaalschema's niet resetten."
  },
  {
    "id": "app.channel.remove_all_deactivated_members.app_error",
    "translation": "We konden de gedeactiveerde gebruikers niet uit het kanaal verwijderen."
  },
  {
    "id": "app.channel.migrate_channel_members.select.app_error",
    "translation": "Het selecteren van de batch van kanaalleden is mislukt."
  },
  {
    "id": "app.channel.get_unread.app_error",
    "translation": "Kan het kanaal ongelezen berichten niet ophalen."
  },
  {
    "id": "app.channel.get_members_by_ids.app_error",
    "translation": "Kanaalleden kunnen niet worden opgehaald."
  },
  {
    "id": "app.channel.get_channels_batch_for_indexing.get.app_error",
    "translation": "Kan de kanalenbatch niet ophalen voor indexering."
  },
  {
    "id": "app.channel.get_by_scheme.app_error",
    "translation": "De kanalen voor het opgegeven schema kunnen niet worden opgehaald."
  },
  {
    "id": "app.channel.get_all_direct.app_error",
    "translation": "Fout bij het ophalen van alle directe kanalen."
  },
  {
    "id": "app.channel.get_all.app_error",
    "translation": "Fout bij het ophalen van alle kanalen."
  },
  {
    "id": "app.channel.clear_all_custom_role_assignments.select.app_error",
    "translation": "Ophalen van kanaalleden is mislukt."
  },
  {
    "id": "ent.elasticsearch.post.get_posts_batch_for_indexing.error",
    "translation": "De berichtenbatch voor indexering kan niet worden opgehaald."
  },
  {
    "id": "app.post.search.app_error",
    "translation": "Fout bij het zoeken van berichten"
  },
  {
    "id": "app.post.overwrite.app_error",
    "translation": "Kan het bericht niet overschrijven."
  },
  {
    "id": "app.post.get_root_posts.app_error",
    "translation": "Fout bij het ophalen van berichten voor het kanaal."
  },
  {
    "id": "app.post.get_posts_created_at.app_error",
    "translation": "Fout bij het ophalen van berichten voor het kanaal."
  },
  {
    "id": "app.post.get_posts_batch_for_indexing.get.app_error",
    "translation": "Kan de berichten-batch niet ophalen voor indexering."
  },
  {
    "id": "app.post.get_posts.app_error",
    "translation": "Limiet bereikt voor opdelen in pagina's."
  },
  {
    "id": "app.post.get_direct_posts.app_error",
    "translation": "Directe berichten kunnen niet worden opgehaald."
  },
  {
    "id": "app.post.analytics_user_counts_posts_by_day.app_error",
    "translation": "Aantal gebruikers met berichten kan niet worden opgehaald."
  },
  {
    "id": "app.post.analytics_posts_count_by_day.app_error",
    "translation": "Aantal berichten per dag kan niet worden opgehaald."
  },
  {
    "id": "app.post.analytics_posts_count.app_error",
    "translation": "Aantal berichten kan niet worden opgehaald."
  },
  {
    "id": "model.plugin_command_error.error.app_error",
    "translation": "Plugin voor /{{.Command}} werkt niet. Contaceer je systeembeheerder"
  },
  {
    "id": "model.plugin_command_crash.error.app_error",
    "translation": "/{{.Command}} opdracht heeft de plugin {{.PluginId}} gecrasht. Neem contact op met je systeembeheerder"
  },
  {
    "id": "ent.saml.do_login.invalid_time.app_error",
    "translation": "We kregen een ongeldige tijd in het antwoord van de Identiteitsaanbieder. Neem contact op met jouw systeembeheerder."
  },
  {
    "id": "ent.saml.do_login.invalid_signature.app_error",
    "translation": "We hebben een ongeldige handtekening ontvangen in het antwoord van de Identiteitsaanbieder. Neem contact op met jouw systeembeheerder."
  },
  {
    "id": "api.cloud.request_error",
    "translation": "Fout bij het verwerken van het verzoek naar CWS."
  },
  {
    "id": "app.channel.autofollow.app_error",
    "translation": "Fout bij het bijwerken van het lidmaatschap van het draadje voor de genoemde gebruiker"
  },
  {
    "id": "app.upload.run_plugins_hook.rejected",
    "translation": "Kon het bestand niet opladen {{.Filename}}. Geweigerd door plugin: {{.Reason}}"
  },
  {
    "id": "app.upload.run_plugins_hook.move_fail",
    "translation": "Fout bij het verplaatsen van het bestand."
  },
  {
    "id": "api.templates.email_us_anytime_at",
    "translation": "Stuur ons een mailtje via "
  },
  {
    "id": "api.templates.copyright",
    "translation": "© 2021 Mattermost, Inc. 530 Lytton Avenue, Second Floor, Palo Alto, CA, 94301"
  },
  {
    "id": "api.templates.at_limit_title",
    "translation": "Je het de grens van het aantal gebruikers in de gratis versie bereikt. "
  },
  {
    "id": "api.templates.at_limit_subject",
    "translation": "Mattermost Cloud gebruikerslimiet bereikt"
  },
  {
    "id": "api.templates.at_limit_info2",
    "translation": "Maar je kan gebruikers ook uitschakelen in de Beheerdersconsole en zo plaatsen openen voor meer gebruikers of onder de gratis gebruikerslimiet blijven."
  },
  {
    "id": "api.templates.at_limit_info1",
    "translation": "Het lijkt dat je nu 10 of meer gebruikers hebt in je werkomgeving — Dat is fantastisch! Als je meer teamleden wil uitnodigen, overweeg dan een upgrade naar Mattermost Cloud Professional."
  },
  {
    "id": "app.user.verify_email.app_error",
    "translation": "Het verificatie e-mail adres kan niet bijgewerkt worden."
  },
  {
    "id": "app.user.update_update.app_error",
    "translation": "Kon de datum van de laatste aanpassing van de gebruiker niet bijwerken."
  },
  {
    "id": "app.user.update_failed_pwd_attempts.app_error",
    "translation": "Fout bij het bijwerken van failed_attempts."
  },
  {
    "id": "app.user.update_auth_data.email_exists.app_error",
    "translation": "Niet mogelijk om account om te schakelen naar {{.Service}}. Een ander account maakt gebruik van het emailadres {{.Email}}."
  },
  {
    "id": "app.user.update_auth_data.app_error",
    "translation": "Kan de authenticatiegegevens niet ophalen."
  },
  {
    "id": "app.user.update_active_for_multiple_users.updating.app_error",
    "translation": "Gasten kunnen niet worden gedeactiveerd."
  },
  {
    "id": "app.user.update.finding.app_error",
    "translation": "Er is een fout opgetreden bij het opzoeken van het account."
  },
  {
    "id": "app.user.update.find.app_error",
    "translation": "We kunnen geen account vinden om bij te werken."
  },
  {
    "id": "app.user.search.app_error",
    "translation": "Kon geen gebruiker vinden die overeenstemt met de zoekparameters."
  },
  {
    "id": "app.user.save.username_exists.app_error",
    "translation": "Een account met deze gebruikersnaam bestaat al."
  },
  {
    "id": "app.user.save.existing.app_error",
    "translation": "Bijwerken moet aangeroepen worden voor bestaande gebruikers."
  },
  {
    "id": "app.user.save.email_exists.app_error",
    "translation": "Een account met dat e-mail adres bestaat al."
  },
  {
    "id": "app.user.save.app_error",
    "translation": "Fout bij het bewaren van het account."
  },
  {
    "id": "app.user.promote_guest.user_update.app_error",
    "translation": "Fout bij het bijwerken van de gebruiker."
  },
  {
    "id": "app.user.permanent_delete.app_error",
    "translation": "Kan het bestaande account niet verwijderen."
  },
  {
    "id": "app.user.missing_account.const",
    "translation": "Kan de gebruiker niet vinden."
  },
  {
    "id": "app.user.get_users_batch_for_indexing.get_users.app_error",
    "translation": "De gebruikersbatch voor indexering kan niet worden opgehaald."
  },
  {
    "id": "app.user.get_unread_count.app_error",
    "translation": "Het aantal ongelezen berichten voor de gebruiker kan niet worden geteld."
  },
  {
    "id": "app.user.get_total_users_count.app_error",
    "translation": "We konden de gebruikers niet tellen."
  },
  {
    "id": "app.user.get_recently_active_users.app_error",
    "translation": "Er is een probleem opgetreden tijdens het opzoeken van recent actieve gebruikers."
  },
  {
    "id": "app.user.get_profiles.app_error",
    "translation": "Er is een probleem opgetreden tijdens het opzoeken van de gebruikersprofielen."
  },
  {
    "id": "app.user.get_profile_by_group_channel_ids_for_user.app_error",
    "translation": "Er is een probleem opgetreden tijdens het opzoeken van de gebruikersprofielen."
  },
  {
    "id": "app.user.get_new_users.app_error",
    "translation": "Er is een fout opgetreden bij het zoeken naar nieuwe gebruikers."
  },
  {
    "id": "app.user.get_known_users.get_users.app_error",
    "translation": "De gekende gebruikers kunnen niet worden opgehaald uit de database."
  },
  {
    "id": "app.user.get_by_username.app_error",
    "translation": "We kunnen geen bestaand account vinden met de gebruikersnaam voor dit team. Het kan zijn dat een uitnodiging voor het team nodig is om lid te worden."
  },
  {
    "id": "app.user.get_by_auth.other.app_error",
    "translation": "Er is een probleem opgetreden om een account te vinden op basis van authenticatie type."
  },
  {
    "id": "app.user.get_by_auth.missing_account.app_error",
    "translation": "We kunnen geen bestaand account vinden die inloggen bij dit team toe staat. Het kan zijn dat een uitnodiging voor het team nodig is om lid te worden."
  },
  {
    "id": "app.user.get.app_error",
    "translation": "Er is een fout opgestreden bij het opzoeken van het account."
  },
  {
    "id": "app.user.demote_user_to_guest.user_update.app_error",
    "translation": "Fout bij het bijwerken van de gebruiker."
  },
  {
    "id": "app.user.clear_all_custom_role_assignments.select.app_error",
    "translation": "Fout bij het ophalen van de gebruikers."
  },
  {
    "id": "app.user.analytics_get_inactive_users_count.app_error",
    "translation": "De inactieve gebruikers kunnen niet geteld worden."
  },
  {
    "id": "app.user.analytics_daily_active_users.app_error",
    "translation": "Fout bij het ophalen van de actieve gebruikers gedurende de opgegeven periode."
  },
  {
    "id": "api.templates.upgrade_mattermost_cloud",
    "translation": "Upgraden"
  },
  {
    "id": "api.templates.over_limit_title",
    "translation": "Je werkplek overschrijdt de gratis gebruikerslimiet"
  },
  {
    "id": "api.templates.over_limit_subject",
    "translation": "Mattermost Cloud werkplek Gebruikerslimiet overschreden"
  },
  {
    "id": "api.templates.over_limit_info2",
    "translation": "Maar je kan gebruikers ook uitschakelen in de Beheerdersconsole en zo plaatsen openen voor meer gebruikers of onder de gratis gebruikerslimiet blijven."
  },
  {
    "id": "api.templates.over_limit_info1",
    "translation": "Je hebt meer dan 10 gebruikers in je werkplek en dat is overschrijdt de limiet binnen de gratis versie van Mattermost Cloud Professional. Om onderbrekingen te vermijden in je Mattermost werkplek, kan je upgraden."
  },
  {
    "id": "api.templates.over_limit_suspended_contact_support",
    "translation": "Neem contact met de helpdesk"
  },
  {
    "id": "model.config.is_valid.collapsed_threads.app_error",
    "translation": "Ingeklapte draadjesinstelling moet ofwel uitgeschakeld zijn, default_on of default_off"
  },
  {
    "id": "app.user.update_threads_read_for_user.app_error",
    "translation": "Niet in staat om alle draadjes van deze gebruiker bij te werken als gelezen"
  },
  {
    "id": "app.user.update_thread_read_for_user.app_error",
    "translation": "Niet in staat om de leesstatus voor het draadje bij te werken"
  },
  {
    "id": "app.user.update_thread_follow_for_user.app_error",
    "translation": "Niet in staat om de volgende status voor de draadje bij te werken"
  },
  {
    "id": "app.user.get_threads_for_user.app_error",
    "translation": "Niet in staat om draadjes van gebruiker op te halen"
  },
  {
    "id": "app.update_error",
    "translation": "fout bij bijwerken"
  },
  {
    "id": "app.select_error",
    "translation": "fout bij selecteren"
  },
  {
    "id": "app.insert_error",
    "translation": "invoerfout"
  },
  {
    "id": "app.group.uniqueness_error",
    "translation": "groepslid bestaat reeds"
  },
  {
    "id": "app.group.permanent_delete_members_by_user.app_error",
    "translation": "Het groepslid kan niet worden verwijderd met gebruikersid \"{{.UserId}}\"."
  },
  {
    "id": "app.group.no_rows",
    "translation": "geen overeenkomende groep gevonden"
  },
  {
    "id": "app.group.id.app_error",
    "translation": "ongeldige eigenschap voor ID voor groep."
  },
  {
    "id": "app.group.group_syncable_already_deleted",
    "translation": "group syncable was reeds verwijderd"
  },
  {
    "id": "api.templates.payment_failed.title",
    "translation": "Mislukte betaling"
  },
  {
    "id": "api.templates.payment_failed.subject",
    "translation": "Actie vereist: Betaling mislukt voor Mattermost Cloud"
  },
  {
    "id": "api.templates.payment_failed.info3",
    "translation": "Om een ononderbroken abonnement op Mattermost Cloud te garanderen, kan je contact opnemen met jouw financiële instelling om het onderliggende probleem op te lossen of jouw betalingsinformatie bijwerken. Zodra de betalingsinformatie is bijgewerkt, zal Mattermost proberen een eventueel openstaand saldo te vereffenen."
  },
  {
    "id": "api.templates.payment_failed.info2",
    "translation": "Zij gaven de volgende reden:"
  },
  {
    "id": "api.templates.payment_failed.info1",
    "translation": "Jouw financiële instelling weigerde een betaling van uw {{.CardBrand}} ****{{.LastFour}} geassocieerd met uw Mattermost Cloud werkruimte."
  },
  {
    "id": "api.templates.over_limit_suspended_title",
    "translation": "Mattermost Cloud Workspace opgeschort"
  },
  {
    "id": "api.templates.over_limit_suspended_subject",
    "translation": "Jouw Mattermost Cloud abonnement is opgeschort"
  },
  {
    "id": "api.templates.over_limit_suspended_info2",
    "translation": "Neem contact met ons op om jouw werkruimte opnieuw te activeren."
  },
  {
    "id": "api.templates.over_limit_suspended_info1",
    "translation": "Jouw Mattermost-werkruimte is opgeschort. Alle inhoud en gegevens binnen jouw werkruimte worden binnen 1-3 maanden verwijderd."
  },
  {
    "id": "api.templates.over_limit_fix_now",
    "translation": "Los het nu op"
  },
  {
    "id": "api.templates.over_limit_90_days_title",
    "translation": "De opschorting van jouw Mattermost Cloud werkruimte is gepland voor morgen"
  },
  {
    "id": "api.templates.over_limit_90_days_subject",
    "translation": "Jouw Mattermost Cloud abonnement zal binnenkort worden opgeschort"
  },
  {
    "id": "api.templates.over_limit_90_days_info4",
    "translation": "Zodra jouw werkruimte is geschorst, worden alle inhoud en gegevens binnen jouw werkruimte binnen 1-3 maanden verwijderd."
  },
  {
    "id": "api.templates.over_limit_90_days_info3",
    "translation": "Zodra jouw werkruimte is geschorst, kan niet meer inloggen op jouw account of de betalingsgegevens bijwerken. Je moet contact opnemen met onze helpdesk om jouw service opnieuw te activeren."
  },
  {
    "id": "api.templates.over_limit_90_days_info2",
    "translation": "Om opschorting te voorkomen, voeg jouw betalingsgegevens toe"
  },
  {
    "id": "api.templates.over_limit_90_days_info1",
    "translation": "Dit is een laatste herinnering dat we geen betaling hebben ontvangen voor uw Mattermost Cloud werkruimte, die tegen {{ .OverLimitDate }} betaald moest zijn . Morgen schorsen we jouw dienst."
  },
  {
    "id": "api.templates.over_limit_7_days_title",
    "translation": "Geen betalingsmethode in jouw account"
  },
  {
    "id": "api.templates.over_limit_7_days_subject",
    "translation": "Achterstallige betaling voor jouw Mattermost Cloud abonnement"
  },
  {
    "id": "api.templates.over_limit_7_days_info1",
    "translation": "Mattermost kon jouw meest recente automatische betaling niet verwerken. Om jouw dienst actief te houden, dien je zo snel mogelijk betalingsgegevens toe te voegen of uw dienst kan worden opgeschort."
  },
  {
    "id": "api.templates.over_limit_30_days_title",
    "translation": "Mattermost Cloud Werkplaats opschorting"
  },
  {
    "id": "api.templates.over_limit_30_days_subject",
    "translation": " Handel nu om jouw Mattermost Cloud-abonnement te behouden"
  },
  {
    "id": "api.templates.over_limit_30_days_info2_item3",
    "translation": "Je verliest de toegang tot jouw berichtgeschiedenis"
  },
  {
    "id": "api.templates.over_limit_30_days_info2_item2",
    "translation": "Je kan de betalingsgegevens niet bijwerken zonder contact op te nemen met onze helpdesk"
  },
  {
    "id": "api.templates.over_limit_30_days_info2_item1",
    "translation": "Je kunt niet inloggen op je werkplek"
  },
  {
    "id": "api.templates.over_limit_30_days_info2",
    "translation": "Als er geen actie wordt ondernomen, wordt jouw werkplek opgeschort"
  },
  {
    "id": "api.templates.over_limit_30_days_info1",
    "translation": "Er is nog tijd om jouw Mattermost Cloud workspace actief te houden door problemen met jouw betaalmethode op te lossen. Om opschorting te voorkomen kan je jouw betaalmethode bijwerken."
  },
  {
    "id": "api.templates.over_limit_14_days_title",
    "translation": "Betaling niet ontvangen"
  },
  {
    "id": "api.templates.over_limit_14_days_subject",
    "translation": "Achterstallige betaling voor jouw Mattermost Cloud abonnement"
  },
  {
    "id": "api.templates.over_limit_14_days_info1",
    "translation": "Gewoon een herinnering dat we geen betaling hebben ontvangen voor jouw Mattermost abonnement dat gefactureerd is op {{ .OverLimitDate }}.  We zullen binnenkort beginnen met een proces om jouuw dienst op te schorten als de betaling niet is ontvangen."
  },
  {
    "id": "api.roles.patch_roles.not_allowed_permission.error",
    "translation": "Een of meer van de volgende rechten die je probeert toe te voegen of te verwijderen zijn niet toegestaan"
  },
  {
    "id": "api.templates.payment_failed_no_card.button",
    "translation": "Betaal nu"
  },
  {
    "id": "api.system.update_viewed_notices.failed",
    "translation": "Het bijwerken van bekeken berichten is mislukt"
  },
  {
    "id": "api.config.patch_config.restricted_merge.app_error",
    "translation": "Fout bij het samenvoegen van de opgegeven configuratie."
  },
  {
    "id": "api.config.get_config.restricted_merge.app_error",
    "translation": "Fout bij het samenvoegen van de opgegeven configuratie."
  },
  {
    "id": "model.config.is_valid.import.retention_days_too_low.app_error",
    "translation": "Ongeldige waarde voor RetentionDays. Waarde is te laag."
  },
  {
    "id": "model.config.is_valid.import.directory.app_error",
    "translation": "Ongeldige waarde voor map."
  },
  {
    "id": "import_process.worker.do_job.open_file",
    "translation": "Fout bij het importeren: kan het bestand niet openen."
  },
  {
    "id": "import_process.worker.do_job.missing_jsonl",
    "translation": "Fout bij het importeren: JSONL bestand ontbreekt."
  },
  {
    "id": "import_process.worker.do_job.missing_file",
    "translation": "Fout bij het importeren: import_file parameter ontbreekt."
  },
  {
    "id": "import_process.worker.do_job.file_exists",
    "translation": "Fout bij het importeren: bestand bestaat niet."
  },
  {
    "id": "app.upload.upload_data.move_file.app_error",
    "translation": "Fout bij het verplaatsen van het geüploade bestand."
  },
  {
    "id": "app.import.marshal.app_error",
    "translation": "Kan het antwoord niet verwerken."
  },
  {
    "id": "app.channel.save_member.exists.app_error",
    "translation": "Er bestaat al een kanaallid met dat id."
  },
  {
    "id": "api.user.update_user_roles.license.app_error",
    "translation": "Aangepaste rechtenschema's worden niet ondersteund door je huidige licentie"
  },
  {
    "id": "api.templates.payment_failed_no_card.title",
    "translation": "Je Mattermost Cloud factuur moet worden betaald"
  },
  {
    "id": "api.templates.payment_failed_no_card.subject",
    "translation": "Achterstallige betaling voor jouw Mattermost Cloud abonnement"
  },
  {
    "id": "api.templates.payment_failed_no_card.info3",
    "translation": "Om je factuur te bekijken en een betalingswijze toe te voegen, selecteer Nu betalen."
  },
  {
    "id": "api.templates.payment_failed_no_card.info1",
    "translation": "Jouw Mattermost Cloud factuur voor de meest recente factuurperiode is verwerkt. Wij hebben jouw betalingsgegevens echter niet in ons bestand."
  },
  {
    "id": "app.license.generate_renewal_token.no_license",
    "translation": "Geen licentie aanwezig"
  },
  {
    "id": "app.license.generate_renewal_token.bad_license",
    "translation": "Dit type van licentie ondersteunt niet het aanmaken van een vernieuwingstoken"
  },
  {
    "id": "app.license.generate_renewal_token.app_error",
    "translation": "Fout bij het aanmaken van een nieuw vernieuwingstoken."
  },
  {
    "id": "api.license.request_renewal_link.app_error",
    "translation": "Fout bij het ophalen van de link om de licentie te vernieuwen"
  },
  {
    "id": "ent.compliance.csv.write_file.appError",
    "translation": "Kan het csv-bestand niet schrijven."
  },
  {
    "id": "ent.actiance.export.write_file.appError",
    "translation": "Kan het exportbestand niet schrijven."
  },
  {
    "id": "api.file.write_file.app_error",
    "translation": "Kan het bestand niet schrijven."
  },
  {
    "id": "api.file.test_connection.app_error",
    "translation": "Geen toegang tot de bestandsopslag."
  },
  {
    "id": "api.file.remove_file.app_error",
    "translation": "Kan het bestand niet verwijderen."
  },
  {
    "id": "api.file.remove_directory.app_error",
    "translation": "Kan de directory niet verwijderen."
  },
  {
    "id": "api.file.read_file.app_error",
    "translation": "Kan het bestand niet lezen."
  },
  {
    "id": "api.file.move_file.app_error",
    "translation": "Kan het bestand niet verplaatsen."
  },
  {
    "id": "api.file.list_directory.app_error",
    "translation": "Kan de mappen niet oplijsten."
  },
  {
    "id": "api.file.file_size.app_error",
    "translation": "De bestandsinformatie kan niet worden opgehaald."
  },
  {
    "id": "api.file.file_reader.app_error",
    "translation": "Niet in staat om een bestandslezer te krijgen."
  },
  {
    "id": "api.file.file_exists.app_error",
    "translation": "Kon niet nagaan of het bestand bestaat."
  },
  {
    "id": "api.file.append_file.app_error",
    "translation": "Kan geen gegevens aan het bestand toevoegen."
  },
  {
    "id": "ent.compliance.global_relay.write_file.appError",
    "translation": "Kan het bestand voor globalrelay niet schrijven."
  },
  {
    "id": "api.user.get_authorization_code.endpoint.app_error",
    "translation": "Fout bij het ophalen van het endpoint van het Discovery Document."
  },
  {
    "id": "bleveengine.delete_files_batch.error",
    "translation": "Verwijderen van de bestanden is mislukt."
  },
  {
    "id": "bleveengine.delete_file.error",
    "translation": "Verwijderen van het bestand is mislukt."
  },
  {
    "id": "bleveengine.create_file_index.error",
    "translation": "Fout bij het maken van de bleve-bestandenindex."
  },
  {
    "id": "bleveengine.indexer.do_job.bulk_index_files.batch_error",
    "translation": "Fout bij het indexeren van de batch met bestanden."
  },
  {
    "id": "bleveengine.index_file.error",
    "translation": "Het bestand kon niet worden geïndexeerd."
  },
  {
    "id": "bleveengine.delete_user_files.error",
    "translation": "Verwijderen van de bestanden van de gebruiker is mislukt."
  },
  {
    "id": "bleveengine.delete_post_files.error",
    "translation": "Fout bij het verwijderen van de bestanden van het bericht."
  },
  {
    "id": "ent.elasticsearch.delete_post_files.error",
    "translation": "Fout bij het verwijderen van de bestanden van het bericht"
  },
  {
    "id": "ent.elasticsearch.delete_file.error",
    "translation": "Verwijderen van het bestand is mislukt"
  },
  {
    "id": "ent.elasticsearch.create_template_file_info_if_not_exists.template_create_failed",
    "translation": "Elasticsearch-sjabloon voor berichten aanmaken is mislukt"
  },
  {
    "id": "bleveengine.stop_file_index.error",
    "translation": "Fout bij het sluiten van bestanden index."
  },
  {
    "id": "bleveengine.search_files.error",
    "translation": "Het zoeken naar bestanden is niet voltooid."
  },
  {
    "id": "api.job.unable_to_download_job.incorrect_job_type",
    "translation": "Het type opdracht dat je probeert te downloaden wordt op dit moment niet ondersteund"
  },
  {
    "id": "ent.elasticsearch.index_file.error",
    "translation": "Fout bij indexeren van het bestand"
  },
  {
    "id": "ent.elasticsearch.delete_user_files.error",
    "translation": "Fout bij het verwijderen van de bestanden van de gebruiker"
  },
  {
    "id": "error",
    "translation": "Fout"
  },
  {
    "id": "model.reaction.is_valid.update_at.app_error",
    "translation": "Het veld 'bijgewerkt op' moet een geldige tijd zijn."
  },
  {
    "id": "ent.elasticsearch.search_files.unmarshall_file_failed",
    "translation": "Fout bij decoderen van zoekresultaten"
  },
  {
    "id": "ent.elasticsearch.search_files.search_failed",
    "translation": "Zoeken is mislukt"
  },
  {
    "id": "ent.elasticsearch.search_files.disabled",
    "translation": "Elastichsearch naar bestanden is op deze server uitgeschakeld"
  },
  {
    "id": "api.oauth.redirecting_back",
    "translation": "We sturen je terug naar de app."
  },
  {
    "id": "api.oauth.close_browser",
    "translation": "Je kan dit browsertabblad nu sluiten."
  },
  {
    "id": "api.oauth.auth_complete",
    "translation": "Authenticatie compleet"
  },
  {
    "id": "api.invalid_redirect_url",
    "translation": "Ongeldige omleidingsurl werd voorzien"
  },
  {
    "id": "api.invalid_custom_url_scheme",
    "translation": "Ongeldig aangepaste url schema is verstrekt"
  },
  {
    "id": "api.config.update_config.not_allowed_security.app_error",
    "translation": "Het veranderen van {{.Name}} is niet toegestaan om veiligheidsredenen."
  },
  {
    "id": "api.back_to_app",
    "translation": "Terug naar {{.siteName}}"
  },
  {
    "id": "api.user.update_user_auth.invalid_request",
    "translation": "Het verzoek ontbreekt ofwel AuthData ofwel AuthService parameter."
  },
  {
    "id": "api.file.file_mod_time.app_error",
    "translation": "Fout bij het ophalen van de laatste wijzigingstijd voor het bestand."
  },
  {
    "id": "model.config.is_valid.sql_conn_max_idle_time_milliseconds.app_error",
    "translation": "Ongeldige maximale levensduur voor verbinding voor SQL-instellingen. Moet een niet-negatief getal zijn."
  },
  {
    "id": "app.user.get_threads_for_user.not_found",
    "translation": "Gebruikersdraadje bestaat niet of wordt niet gevolgd"
  },
  {
    "id": "api.getThreadsForUser.bad_params",
    "translation": "Voor en Na parameters voor getThreadsForUser sluiten elkaar uit"
  },
  {
    "id": "api.unable_to_read_file_from_backend",
    "translation": "Fout bij het lezen van het bestand vanuit backend"
  },
  {
    "id": "api.unable_to_create_zip_file",
    "translation": "Fout bij het maken van het zip-bestand."
  },
  {
    "id": "api.no_license",
    "translation": "E10 of E20 licentie vereist om dit eindpunt te gebruiken."
  },
  {
    "id": "app.export.export_attachment.copy_file.error",
    "translation": "Bestand niet gekopieerd tijdens export."
  },
  {
    "id": "api.export.export_not_found.app_error",
    "translation": "Kan exportbestand niet vinden."
  },
  {
    "id": "model.config.is_valid.export.retention_days_too_low.app_error",
    "translation": "Ongeldige waarde voor RetentionDays. Waarde moet groter zijn dan 0"
  },
  {
    "id": "model.config.is_valid.export.directory.app_error",
    "translation": "De waarde voor Directory mag niet leeg zijn."
  },
  {
    "id": "ent.message_export.global_relay_export.deliver.unable_to_connect_smtp_server.app_error",
    "translation": "Kan geen verbinding maken met de smtp server"
  },
  {
    "id": "app.import.attachment.read_file_data.error",
    "translation": "Fout bij het lezen van de bestandsbijlage tijdens het importeren."
  },
  {
    "id": "app.export.zip_create.error",
    "translation": "Kan bestand niet toevoegen aan zip-archief tijdens export."
  },
  {
    "id": "app.export.marshal.app_error",
    "translation": "Kan het antwoord niet verwerken."
  },
  {
    "id": "app.export.export_attachment.zip_create_header.error",
    "translation": "Kon geen zip-header aanmaken tijdens export."
  },
  {
    "id": "app.export.export_attachment.mkdirall.error",
    "translation": "Kan geen map aanmaken tijdens export."
  },
  {
    "id": "app.export.export_attachment.create_file.error",
    "translation": "Kan geen bestand aanmaken tijdens export."
  },
  {
    "id": "app.user.send_emails.app_error",
    "translation": "Geen enkele e-mail werd succesvol verzonden"
  },
  {
    "id": "api.templates.upgrade_request_title",
    "translation": "{{ .UserName }} wil leden uitnodigen voor jouw werkruimte"
  },
  {
    "id": "api.templates.upgrade_request_subject",
    "translation": "Mattermost gebruiker verzoekt upgrade van jouw werkruimte"
  },
  {
    "id": "api.templates.upgrade_request_info4",
    "translation": "Omdat jouw werkruimte de gebruikerslimiet heeft bereikt voor de gratis versie van Mattermost cloud, kunnen er geen uitnodigingen worden verstuurd. Upgrade nu om meer gebruikers toe te laten tot jouw werkruimte."
  },
  {
    "id": "api.templates.at_limit_info5",
    "translation": "Maar je kan gebruikers ook uitschakelen in de Systeem Console en zo plaatsen openen voor meer gebruikers of onder de gratis gebruikerslimiet blijven."
  },
  {
    "id": "mfa.deactivate.app_error",
    "translation": "De MFA-actief status kan niet worden bijgewerkt voor de gebruiker."
  },
  {
    "id": "mfa.activate.app_error",
    "translation": "De MFA-actief status kan niet worden bijgewerkt voor de gebruiker."
  },
  {
    "id": "bleveengine.purge_file_index.error",
    "translation": "Fout bij het opschonen van kanaalindexen."
  },
  {
    "id": "app.post.get_files_batch_for_indexing.get.app_error",
    "translation": "De berichtenbatch voor indexering kan niet worden opgehaald."
  },
  {
    "id": "api.custom_status.recent_custom_statuses.delete.app_error",
    "translation": "Het is niet gelukt om de recente status te verwijderen. Probeer de status eerst toe te voegen of neem contact op met jouw systeembeheerder voor meer informatie."
  },
  {
    "id": "api.custom_status.disabled",
    "translation": "De aangepaste statusfunctie is uitgeschakeld. Neem contact op met jouw systeembeheerder voor meer informatie."
  },
  {
    "id": "api.command_custom_status.success",
    "translation": "Jouw status is ingesteld op \"{{.EmojiName}} {{.StatusMessage}}\". Je kan je status wijzigen via de status popover in de kanaalzijbalk header."
  },
  {
    "id": "api.command_custom_status.name",
    "translation": "status"
  },
  {
    "id": "api.command_custom_status.hint",
    "translation": "[:emoji_name:] [status_message] of wissen"
  },
  {
    "id": "api.command_custom_status.desc",
    "translation": "Jouw status instellen of wissen"
  },
  {
    "id": "api.command_custom_status.clear.success",
    "translation": "Jouw status is gewist."
  },
  {
    "id": "api.command_custom_status.clear.app_error",
    "translation": "Fout bij het wissen van de status."
  },
  {
    "id": "api.command_custom_status.app_error",
    "translation": "Fout bij het instellen van de status."
  },
  {
    "id": "api.templates.upgrade_request_title2",
    "translation": "Nieuwe gebruikers kunnen geen lid worden van jouw werkruimte"
  },
  {
    "id": "api.templates.upgrade_request_info4_2",
    "translation": "Iemand heeft onlangs geprobeerd om deel te nemen aan jouw werkruimte, maar kon dit niet omdat jouw werkruimte de gebruikerslimiet heeft bereikt voor de gratis versie van Mattermost cloud. Upgrade nu om meer gebruikers toe te laten tot jouw werkruimte."
  },
  {
    "id": "ent.elasticsearch.post.get_files_batch_for_indexing.error",
    "translation": "Fout bij het ophalen van de bestandenbatch voor indexering."
  },
  {
    "id": "api.templates.welcome_body.subTitle2",
    "translation": "Klik hieronder om jouw e-mailadres te verifiëren."
  },
  {
    "id": "store.sql_file_info.search.disabled",
    "translation": "Zoeken is uitgeschakeld op deze server. Neem contact op met je systeembeheerder."
  },
  {
    "id": "api.templates.welcome_body.subTitle1",
    "translation": "Bedankt om lid te worden "
  },
  {
    "id": "api.templates.welcome_body.serverURL",
    "translation": "{{ .ServerURL }}."
  },
  {
    "id": "api.templates.welcome_body.info1",
    "translation": "Als het niet jij niet was, mag je deze e-mail gerust negeren."
  },
  {
    "id": "api.templates.welcome_body.app_download_title",
    "translation": "Download de desktop- of mobiele apps"
  },
  {
    "id": "api.templates.welcome_body.app_download_button",
    "translation": "Downloaden"
  },
  {
    "id": "api.templates.verify_body.subTitle2",
    "translation": "Klik hieronder om jouw e-mailadres te verifiëren."
  },
  {
    "id": "api.templates.verify_body.subTitle1",
    "translation": "Bedankt om lid te worden "
  },
  {
    "id": "api.templates.verify_body.serverURL",
    "translation": "{{ .ServerURL }}."
  },
  {
    "id": "api.templates.verify_body.info1",
    "translation": "Als het niet jij niet was, mag je deze e-mail gerust negeren."
  },
  {
    "id": "api.templates.questions_footer.title",
    "translation": "Vragen?"
  },
  {
    "id": "api.templates.questions_footer.info",
    "translation": "Stuur ons een e-mail op "
  },
  {
    "id": "api.templates.email_footer_v2",
    "translation": "© 2021 Mattermost, Inc. 530 Lytton Avenue, Second Floor, Palo Alto, CA, 94301"
  },
  {
    "id": "api.post.search_files.invalid_body.app_error",
    "translation": "Fout bij het verwerken van request body."
  },
  {
    "id": "ent.cloud.subscription.error",
    "translation": "Fout bij het ophalen van cloud abonnement"
  },
  {
    "id": "api.team.cloud.subscription.error",
    "translation": "Fout bij het ophalen van cloud abonnement"
  },
  {
    "id": "api.cloud.get_subscription.error",
    "translation": "Fout bij het ophalen van cloud abonnement."
  },
  {
    "id": "api.cloud.get_admins_emails.error",
    "translation": "Fout bij het ophalen van de e-mail van de systeembeheerder."
  },
  {
    "id": "api.templates.reset_body.subTitle",
    "translation": "Klik op de knop hieronder om jouw wachtwoord te resetten. Als u dit niet heeft aangevraagd, kan je deze e-mail gerust negeren."
  },
  {
    "id": "api.templates.reset_body.info",
    "translation": "De link om het wachtwoord te resetten vervalt over 24 uur."
  },
  {
    "id": "api.templates.invite_body_guest.subTitle",
    "translation": "Je bent uitgenodigd als gast om samen te werken met het team"
  },
  {
    "id": "api.templates.invite_body_footer.title",
    "translation": "Wat is Mattermost?"
  },
  {
    "id": "api.templates.invite_body_footer.learn_more",
    "translation": "Meer info"
  },
  {
    "id": "api.templates.invite_body_footer.info",
    "translation": "Mattermost is een flexibel, open source messaging platform dat veilige teamsamenwerking mogelijk maakt."
  },
  {
    "id": "api.templates.invite_body.subTitle",
    "translation": "Begin samen te werken met jouw team op Mattermost"
  },
  {
    "id": "api.team.invite_guests_to_channels.invalid_body.app_error",
    "translation": "Ongeldige of ontbrekende request body."
  },
  {
    "id": "api.user.send_cloud_welcome_email.error",
    "translation": "Kan geen welkomstmail naar de cloud sturen"
  },
  {
    "id": "api.templates.cloud_welcome_email.title",
    "translation": "Jouw 14-daagse proef van de {{.WorkSpace}} werkruimte is klaar voor gebruik!"
  },
  {
    "id": "api.templates.cloud_welcome_email.subtitle_info",
    "translation": "Neem de volgende stappen om jouw teams samen te stellen en het meeste uit jouw werkruimte te halen."
  },
  {
    "id": "api.templates.cloud_welcome_email.subtitle",
    "translation": "Richt jouw werkruimte in"
  },
  {
    "id": "api.templates.cloud_welcome_email.subject",
    "translation": "Gefeliciteerd!"
  },
  {
    "id": "api.templates.cloud_welcome_email.start_questions",
    "translation": "Vragen over hoe te beginnen? E-mail ons op"
  },
  {
    "id": "api.templates.cloud_welcome_email.signin_sub_info2",
    "translation": "voor de beste ervaring op PC, Mac, iOS en Android."
  },
  {
    "id": "api.templates.cloud_welcome_email.signin_sub_info",
    "translation": "Meld je aan op jouw werkruimte op onze"
  },
  {
    "id": "api.templates.cloud_welcome_email.mm_apps",
    "translation": "Mobiele en desktop apps"
  },
  {
    "id": "api.templates.cloud_welcome_email.invite_sub_info",
    "translation": "Deel deze link om jouw leden uit te nodigen om lid te worden van {{.WorkSpace}}:"
  },
  {
    "id": "api.templates.cloud_welcome_email.invite_info",
    "translation": "Nodig mensen uit op je werkplek"
  },
  {
    "id": "api.templates.cloud_welcome_email.info2",
    "translation": "Zorg ervoor dat je jouw link opslaat of bewaard als bladwijzer voor toekomstig gebruik."
  },
  {
    "id": "api.templates.cloud_welcome_email.info",
    "translation": "Bedankt voor het maken van "
  },
  {
    "id": "api.templates.cloud_welcome_email.download_mm_info",
    "translation": "Download de Mattermost-app"
  },
  {
    "id": "api.templates.cloud_welcome_email.button",
    "translation": "Mattermost openen"
  },
  {
    "id": "api.templates.cloud_welcome_email.app_market_place",
    "translation": "app marktplaats."
  },
  {
    "id": "api.templates.cloud_welcome_email.add_apps_sub_info",
    "translation": "Stroomlijn jE werk met tools als Github, Google Agenda en Chrome. Ontdek alle integraties die we hebben op onze"
  },
  {
    "id": "api.templates.cloud_welcome_email.add_apps_info",
    "translation": "Apps toevoegen aan jouw werkruimte"
  },
  {
    "id": "api.cloud.cws_webhook_event_missing_error",
    "translation": "Webhook gebeurtenis werd niet behandeld. Ofwel ontbreekt het, ofwel is het niet geldig."
  },
  {
    "id": "api.user.upload_profile_user.login_provider_attribute_set.app_error",
    "translation": "De profielfoto moet worden ingesteld via de aanmeldingsprovider van de gebruiker."
  },
  {
    "id": "api.user.update_user.login_provider_attribute_set.app_error",
    "translation": "Het veld \"{{.Field}}\" moet worden ingesteld via de aanmeldingsprovider van de gebruiker."
  },
  {
    "id": "api.user.patch_user.login_provider_attribute_set.app_error",
    "translation": "Het veld \"{{.Field}}\" moet worden ingesteld via de aanmeldingsprovider van de gebruiker."
  },
  {
    "id": "model.user.is_valid.marshal.app_error",
    "translation": "Mislukt om veld naar JSON te coderen"
  },
  {
    "id": "app.import.generate_password.app_error",
    "translation": "Fout bij het genereren van het wachtwoord."
  },
  {
    "id": "api.error_set_first_admin_visit_marketplace_status",
    "translation": "Fout bij het opslaan van de eerste-admin-bezoek-marktplaats-status in de winkel."
  },
  {
    "id": "api.error_get_first_admin_visit_marketplace_status",
    "translation": "Fout bij het ophalen van de eerste adminbezoek-marktplaats-status van de winkel."
  },
  {
    "id": "api.channel.patch_channel_moderations.cache_invalidation.error",
    "translation": "Fout bij het ongeldig maken van de cache"
  },
  {
    "id": "api.command_remote.add_remote.error",
    "translation": "Kon beveiligde verbinding niet toevoegen: {{.Error}}"
  },
  {
    "id": "api.command_remote.accept_invitation.error",
    "translation": "Kon de uitnodiging niet accepteren: {{.Error}}"
  },
  {
    "id": "api.command_remote.accept_invitation",
    "translation": "Uitnodiging aanvaard en bevestigd.\nSiteURL: {{.SiteURL}}"
  },
  {
    "id": "api.command_remote.accept.help",
    "translation": "Accepteer een uitnodiging van een externe Mattermost server"
  },
  {
    "id": "api.command_remote.invitation.hint",
    "translation": "De gecodeerde uitnodiging van een beveiligde verbinding"
  },
  {
    "id": "api.command_remote.invitation.help",
    "translation": "Uitnodiging van beveiligde verbinding"
  },
  {
    "id": "api.context.remote_id_mismatch.app_error",
    "translation": "beveiligde verbinding-id verschilt."
  },
  {
    "id": "api.context.remote_id_invalid.app_error",
    "translation": "Kan beveiligde verbinding-id {{.RemoteId}} niet vinden."
  },
  {
    "id": "api.context.json_encoding.app_error",
    "translation": "Fout bij het coderen van JSON."
  },
  {
    "id": "api.context.invitation_expired.error",
    "translation": "Uitnodiging is verlopen."
  },
  {
    "id": "api.command_share.unshare_channel.help",
    "translation": "Maakt het delen van het huidige kanaal ongedaan"
  },
  {
    "id": "api.command_share.unknown_action",
    "translation": "Onbekende actie `{{.Action}}`. Beschikbare acties: {{.Actions}}"
  },
  {
    "id": "api.command_share.uninvite_remote_id.help",
    "translation": "ID van beveiligde verbinding om uitnodiging ongedaan te maken."
  },
  {
    "id": "api.command_share.uninvite_remote.help",
    "translation": "Verwijdert de uitnodiging van een beveiligde verbinding uit dit gedeelde kanaal"
  },
  {
    "id": "api.command_share.shared_channel_unshare.error",
    "translation": "Kan het delen van dit kanaal niet ongdaan maken {{.Error}}."
  },
  {
    "id": "api.command_share.shared_channel_unavailable",
    "translation": "Dit kanaal wordt niet langer gedeeld."
  },
  {
    "id": "api.command_share.share_read_only.hint",
    "translation": "[readonly] - 'Y' of 'N'.  Standaard is 'N'"
  },
  {
    "id": "api.command_share.share_read_only.help",
    "translation": "Kanaal zal worden gedeeld in alleen-lezen modus"
  },
  {
    "id": "api.command_share.share_channel.error",
    "translation": "Kan dit kanaal niet delen: {{.Error}}"
  },
  {
    "id": "api.command_share.service_disabled",
    "translation": "Gedeelde Kanalen Service is uitgeschakeld."
  },
  {
    "id": "api.command_share.remote_uninvited",
    "translation": "Beveiligde verbinding `{{.RemoteId}}` niet langer uitgenodigd."
  },
  {
    "id": "api.command_share.remote_table_header",
    "translation": "Beveiligde verbinding | SiteURL |Alleen lezen | Uitnodiging aanvaard | Online | Laatste sync |"
  },
  {
    "id": "api.command_share.remote_not_valid",
    "translation": "Moet een geldige beveiligde verbindingsID specificeren om het uitnodigen ongedaan te maken"
  },
  {
    "id": "api.command_share.remote_id_invalid.error",
    "translation": "Beveiligde verbinding-ID is ongeldig: {{.Error}}"
  },
  {
    "id": "api.command_share.remote_id.help",
    "translation": "ID van een bestaande beveiligde verbinding. Zie `secure-connection` commando om een beveiligde verbinding toe te voegen."
  },
  {
    "id": "api.command_share.remote_already_invited",
    "translation": "De beveiligde verbinding is reeds uitgenodigd."
  },
  {
    "id": "api.command_share.permission_required",
    "translation": "U heeft `{{.Permission}} toestemming nodig om gedeelde kanalen te beheren."
  },
  {
    "id": "api.command_share.not_shared_channel_unshare",
    "translation": "Kan het delen van een kanaal dat niet gedeeld is niet ongedaan maken."
  },
  {
    "id": "api.command_share.no_remote_invited",
    "translation": "Er zijn geen beveiligde verbindingen uitgenodigd voor dit kanaal."
  },
  {
    "id": "api.command_share.name",
    "translation": "gedeeld-kanaal"
  },
  {
    "id": "api.command_share.must_specify_valid_remote",
    "translation": "Moet een geldig beveiligde verbindingsID specificeren om uit te nodigen."
  },
  {
    "id": "api.command_share.missing_action",
    "translation": "Ontbrekende actie. Beschikbare acties: {{.Actions}}"
  },
  {
    "id": "api.command_share.invite_remote.help",
    "translation": "Nodigt een externe Mattermost instantie uit in het huidige gedeelde kanaal"
  },
  {
    "id": "api.command_share.invitation_sent",
    "translation": "Uitnodiging voor gedeeld kanaal is verzonden naar `{{.Name}} {{.SiteURL}}`."
  },
  {
    "id": "api.command_share.invalid_value.error",
    "translation": "Ongeldige waarde voor '{{.Arg}}': {{.Error}}"
  },
  {
    "id": "api.command_remote.hint",
    "translation": "[actie]"
  },
  {
    "id": "api.command_share.hint",
    "translation": "[actie]"
  },
  {
    "id": "api.command_share.fetch_remote_status.error",
    "translation": "Kon de status voor beveiligde verbindingen niet ophalen: {{.Error}}."
  },
  {
    "id": "api.command_share.fetch_remote.error",
    "translation": "Fout bij ophalen beveiligde verbindingen: {{.Error}}"
  },
  {
    "id": "api.command_share.desc",
    "translation": "Deelt het huidige kanaal met een externe Mattermost instantie."
  },
  {
    "id": "api.command_share.could_not_uninvite.error",
    "translation": "Kon `{{.RemoteId}}` uitnodiging niet intrekken: {{.Error}}"
  },
  {
    "id": "api.command_share.check_channel_exist.error",
    "translation": "Fout tijdens het controleren of een gedeeld kanaal bestaat: {{.Error}}"
  },
  {
    "id": "api.command_share.channel_status_id",
    "translation": "Status voor kanaalId `{{.ChannelId}}`"
  },
  {
    "id": "api.command_share.channel_status.help",
    "translation": "Geeft status weer voor dit gedeelde kanaal"
  },
  {
    "id": "api.command_share.channel_shared",
    "translation": "Dit kanaal is nu gedeeld."
  },
  {
    "id": "api.command_share.channel_remote_id_not_exists",
    "translation": "Beveiligde verbinding remote id `{{.RemoteId}}` bestaat niet voor dit kanaal."
  },
  {
    "id": "api.command_share.channel_invite_not_home.error",
    "translation": "Kan beveiligde verbinding niet uitnodigen voor een gedeeld kanaal dat ergens anders vandaan komt."
  },
  {
    "id": "api.command_share.channel_invite.error",
    "translation": "Fout bij het binnenhalen van `{{.Name}}` in dit kanaal: {{.Error}}"
  },
  {
    "id": "api.command_share.available_actions",
    "translation": "Beschikbare acties: {{.Acties}}"
  },
  {
    "id": "api.command_remote.unknown_action",
    "translation": "Onbekende actie `{{.Action}}`"
  },
  {
    "id": "api.command_remote.status.help",
    "translation": "Toont de status voor alle beveiligde verbindingen"
  },
  {
    "id": "api.command_remote.site_url_not_set",
    "translation": "SiteURL niet ingesteld. Stel dit in via de systeemconsole>Omgeving>Webserver."
  },
  {
    "id": "api.command_remote.service_not_enabled",
    "translation": "Beveiligde verbindingsservice niet ingeschakeld."
  },
  {
    "id": "api.command_remote.service_disabled",
    "translation": "Beveiligde verbindingservice is uitgeschakeld."
  },
  {
    "id": "api.command_remote.remove_remote_id.help",
    "translation": "Het Id van de te verwijderen beveiligde verbinding."
  },
  {
    "id": "api.command_remote.remove_remote.error",
    "translation": "Kon beveiligde verbinding niet verwijderen: {{.Error}}"
  },
  {
    "id": "api.command_remote.remove.help",
    "translation": "Verwijdert een beveiligde verbinding"
  },
  {
    "id": "api.command_remote.remotes_not_found",
    "translation": "Geen beveiligde verbindingen gevonden."
  },
  {
    "id": "api.command_remote.remote_table_header",
    "translation": "|Beveiligde verbinding | Weergavenaam |ConnectieID | SiteURL | Uitnodiging aanvaard | Online | Laatste ping  |"
  },
  {
    "id": "api.command_remote.remote_add_remove.help",
    "translation": "Beveiligde verbindingen toevoegen/verwijderen. Beschikbare acties: {{.Acties}}"
  },
  {
    "id": "api.command_remote.permission_required",
    "translation": "Je hebt `{{.Permission}} toestemming nodig om beveiligde verbinding te beheren."
  },
  {
    "id": "api.command_remote.name.hint",
    "translation": "Een unieke naam voor de beveiligde verbinding"
  },
  {
    "id": "api.command_remote.name.help",
    "translation": "Naam beveiligde verbinding"
  },
  {
    "id": "api.command_remote.name",
    "translation": "beveiligde verbinding"
  },
  {
    "id": "api.command_remote.missing_empty",
    "translation": "Ontbrekend of leeg `{{.Arg}}`"
  },
  {
    "id": "api.command_remote.missing_command",
    "translation": "Ontbrekende opdracht. Beschikbare acties: {{.Actions}}"
  },
  {
    "id": "api.command_remote.invite_summary",
    "translation": "Stuur de volgende AES 256-bit versleutelde uitnodiging naar de externe Mattermost systeembeheerder samen met het wachtwoord. De systeembeheerder zal de `{{.Command}}` slashopdracht gebruiken om de uitnodiging te accepteren.\n\n```\n{{.Invitation}}\n```\n\n**Zorg ervoor dat de beveiligde verbinding toegang heeft tot jouw cluster via** {{.SiteURL}}"
  },
  {
    "id": "api.command_remote.invite_password.hint",
    "translation": "Wachtwoord dat wordt gebruikt om de uitnodiging te coderen"
  },
  {
    "id": "api.command_remote.invite_password.help",
    "translation": "Uitnodiging wachtwoord"
  },
  {
    "id": "api.command_remote.invite.help",
    "translation": "Een beveiligde verbinding uitnodigen"
  },
  {
    "id": "api.command_remote.invitation_created",
    "translation": "Uitnodiging aangemaakt."
  },
  {
    "id": "api.command_remote.incorrect_password.error",
    "translation": "Kon de uitnodiging niet decoderen. Onjuist wachtwoord of ongeldige uitnodiging: {{.Error}}"
  },
  {
    "id": "api.command_remote.fetch_status.error",
    "translation": "Kon beveiligde verbindingen niet ophalen: {{.Error}}"
  },
  {
    "id": "api.command_remote.encrypt_invitation.error",
    "translation": "Kon uitnodiging niet coderen: {{.Error}}"
  },
  {
    "id": "api.command_remote.desc",
    "translation": "Nodig beveiligde verbindingen uit voor communicatie tussen Mattermost-servers."
  },
  {
    "id": "api.command_remote.decode_invitation.error",
    "translation": "Kon de uitnodiging niet decoderen: {{.Fout}}"
  },
  {
    "id": "api.command_remote.cluster_removed",
    "translation": "Beveiligde verbinding {{.RemoteId}} {{.Result}}."
  },
  {
    "id": "api.job.retrieve.nopermissions",
    "translation": "De taaktypes van een taak die je probeert op te halen, bevatten geen machtigingen"
  },
  {
    "id": "api.context.remote_id_missing.app_error",
    "translation": "beveiligde verbinding-id ontbreekt."
  },
  {
    "id": "api.remote_cluster.get.app_error",
    "translation": "Er is een fout opgetreden bij het ophalen van een beveiligde verbinding."
  },
  {
    "id": "api.remote_cluster.update.app_error",
    "translation": "We zijn een fout tegengekomen bij het bijwerken van de beveiligde verbinding."
  },
  {
    "id": "sharedchannel.permalink.not_found",
    "translation": "Dit bericht bevat permalinks naar andere kanalen die mogelijk niet zichtbaar zijn voor gebruikers op andere sites."
  },
  {
    "id": "sharedchannel.cannot_deliver_post",
    "translation": "Een of meer berichten konden niet worden afgeleverd op de externe site {{.Remote}} omdat deze offline is. De post(s) zullen worden afgeleverd als de site online is."
  },
  {
    "id": "app.sharedchannel.dm_channel_creation.internal_error",
    "translation": "Er is een fout opgetreden bij het maken van een direct gedeeld kanaal."
  },
  {
    "id": "api.remote_cluster.update_not_unique.app_error",
    "translation": "Beveiligde verbinding met dezelfde url bestaat al."
  },
  {
    "id": "api.remote_cluster.service_not_enabled.app_error",
    "translation": "De externe cluster service is niet ingeschakeld."
  },
  {
    "id": "api.remote_cluster.save_not_unique.app_error",
    "translation": "Er is al een beveiligde verbinding toegevoegd."
  },
  {
    "id": "api.remote_cluster.save.app_error",
    "translation": "Er is een fout opgetreden bij het bewaren van de beveiligde verbinding."
  },
  {
    "id": "api.remote_cluster.invalid_topic.app_error",
    "translation": "Ongeldig onderwerp."
  },
  {
    "id": "api.remote_cluster.invalid_id.app_error",
    "translation": "Ongeldig id."
  },
  {
    "id": "api.remote_cluster.delete.app_error",
    "translation": "Er is een fout opgetreden bij het verwijderen van de beveiligde verbinding."
  },
  {
    "id": "api.job.unable_to_create_job.incorrect_job_type",
    "translation": "Het functietype van de job die je probeert aan te maken is ongeldig"
  },
  {
    "id": "api.file.test_connection_s3_bucket_does_not_exist.app_error",
    "translation": "Zorg ervoor dat jouw Amazon S3 bucket beschikbaar is, en controleer jouw bucketpermissies."
  },
  {
    "id": "api.file.test_connection_s3_auth.app_error",
    "translation": "Kan geen verbinding maken met S3. Controleer je Amazon S3 verbindingsautorisatieparameters en authenticatie-instellingen."
  },
  {
    "id": "api.admin.saml.failure_reset_authdata_to_email.app_error",
    "translation": "Fout bij het resetten van AuthData veld naar e-mail."
  },
  {
    "id": "ent.data_retention.policies.invalid_policy",
    "translation": "Het beleid is ongeldig."
  },
  {
    "id": "ent.data_retention.policies.internal_error",
    "translation": "Er is een fout opgetreden bij het uitvoeren van de gevraagde bewerking."
  },
  {
    "id": "api.templates.cloud_trial_ending_email.title",
    "translation": "Je gratis 14-dagen proefperiode van Mattermost eindigt binnenkort"
  },
  {
    "id": "api.templates.cloud_trial_ending_email.subtitle",
    "translation": "{{.Name}}, je 14-daagse proefperiode van Mattermost Cloud Professional loopt over 3 dagen af, op {{.TrialEnd}}. Voeg a.u.b. je betalingsgegevens toe om ervoor te zorgen dat je team kan blijven genieten van de voordelen van Cloud Professional."
  },
  {
    "id": "api.templates.cloud_trial_ending_email.subject",
    "translation": "Mattermost cloud proefperiode eindigt"
  },
  {
    "id": "api.templates.cloud_trial_ending_email.add_payment_method",
    "translation": "Betalingsmethode toevoegen"
  },
  {
    "id": "api.command_remote.displayname.hint",
    "translation": "Een weergavenaam voor de beveiligde verbinding"
  },
  {
    "id": "api.command_remote.displayname.help",
    "translation": "Beveiligde verbinding weergavenaam"
  },
  {
    "id": "app.user.send_auto_response.app_error",
    "translation": "Kan geen automatisch antwoord van gebruiker sturen."
  },
  {
    "id": "api.templates.cloud_trial_ended_email.title",
    "translation": "Je gratis 14-dagen proefperiode van Mattermost eindigde vandaag"
  },
  {
    "id": "api.templates.cloud_trial_ended_email.subtitle",
    "translation": "{{.Name}}, je 14-daagse gratis proefperiode van Mattermost Cloud Professional eindigde vandaag {{.TodayDate}}. Voeg jouw betalingsgegevens toe om ervoor te zorgen dat jouw team kan blijven genieten van de voordelen van Cloud Professional."
  },
  {
    "id": "api.templates.cloud_trial_ended_email.subject",
    "translation": "Mattermost cloud proefperiode is afgelopen"
  },
  {
    "id": "api.templates.cloud_trial_ended_email.start_subscription",
    "translation": "Start abonnement"
  },
  {
    "id": "api.server.warn_metric.support_email_not_configured.start_trial.notification_body",
    "translation": "Ga naar **Systeem console > Site Configuratie > Customisatie om het [ondersteuningse-mailadres](https://docs.mattermost.com/administration/config-settings.html#support-email) in te stellen als het interne IT helpdesk e-mailadres van je organisatie voor feedback van eindgebruikers, e-mail notificaties en support verzoeken."
  },
  {
    "id": "api.server.warn_metric.support_email_not_configured.notification_title",
    "translation": "Stel je e-mailadres voor ondersteuning in"
  },
  {
    "id": "api.command_channel_purpose.update_channel.max_length",
    "translation": "De ingevoerde tekst overschrijdt de karakterlimiet. Het doel van het kanaal is beperkt tot {{.MaxLength}} tekens."
  },
  {
    "id": "api.command_channel_header.update_channel.max_length",
    "translation": "De ingevoerde tekst overschrijdt de karakterlimiet. De hoofding van het kanaal is gelimiteerd tot {{.MaxLength}} tekens."
  },
  {
    "id": "app.notification.footer.title",
    "translation": "Wil je jouw meldingsinstellingen wijzigen?"
  },
  {
    "id": "app.notification.footer.infoLogin",
    "translation": "Inloggen op Mattermost"
  },
  {
    "id": "app.notification.footer.info",
    "translation": " en ga naar Accountinstellingen > Meldingen"
  },
  {
    "id": "app.notification.body.mention.title",
    "translation": "{{.SenderName}} vernoemde je in een bericht"
  },
  {
    "id": "app.notification.body.mention.subTitle",
    "translation": "Terwijl je weg was, vernoemde {{.SenderName}} je in het {{.ChannelName}} kanaal."
  },
  {
    "id": "app.notification.body.group.title",
    "translation": "{{.SenderName}} stuurde je een nieuw bericht"
  },
  {
    "id": "app.notification.body.group.subTitle",
    "translation": "Terwijl je weg was, heeft {{.SenderName}} een bericht naar jouw groep gestuurd."
  },
  {
    "id": "app.notification.body.dm.title",
    "translation": "{{.SenderName}} stuurde je een nieuw bericht"
  },
  {
    "id": "app.notification.body.dm.time",
    "translation": "{{.Hour}}:{{.Minute}} {{.TimeZone}}"
  },
  {
    "id": "app.notification.body.dm.subTitle",
    "translation": "Terwijl je weg was, heeft {{.SenderName}} je een nieuw direct bericht gestuurd."
  },
  {
    "id": "api.oauth.click_redirect",
    "translation": "Indien je niet automatisch wordt doorverwezen, klik dan op de <a href='{{.Link}}'>link</a>"
  },
  {
    "id": "api.email_batching.send_batched_email_notification.title",
    "translation": {
      "one": "{{ .SenderName }} stuurde je een nieuw bericht",
      "other": "{{ .SenderName }} and {{.Count}} anderen stuurde je een nieuw bericht"
    }
  },
  {
    "id": "api.email_batching.send_batched_email_notification.time",
    "translation": "{{.Hour}}:{{.Minute}} {{.TimeZone}}"
  },
  {
    "id": "api.email_batching.send_batched_email_notification.subTitle",
    "translation": "Zie hieronder voor een overzicht van je nieuwe berichten."
  },
  {
    "id": "api.email_batching.send_batched_email_notification.messageButton",
    "translation": "Bekijk dit bericht"
  },
  {
    "id": "api.email_batching.send_batched_email_notification.button",
    "translation": "Mattermost openen"
  },
  {
    "id": "app.team.get_common_team_ids_for_users.app_error",
    "translation": "Kan de gemeenschappelijke team ID's niet verkrijgen."
  },
  {
    "id": "api.channel.create_channel.direct_channel.team_restricted_error",
    "translation": "Tussen deze gebruikers kan geen direct kanaal worden gecreëerd omdat zij geen gemeenschappelijk team hebben."
  },
  {
    "id": "api.config.update_config.diff.app_error",
    "translation": "Fout bij het vergelijken van de configuraties"
  },
  {
    "id": "api.config.patch_config.diff.app_error",
    "translation": "Fout bij het vergelijken van de configuraties"
  },
  {
    "id": "app.valid_password_generic.app_error",
    "translation": "Ongeldig wachtwoord"
  },
  {
    "id": "brand.save_brand_image.check_image_limits.app_error",
    "translation": "Controle afbeelding gaf een fout. Resolutie is te hoog."
  },
  {
    "id": "api.user.upload_profile_user.check_image_limits.app_error",
    "translation": "Controle afbeelding gaf een fout. Resolutie is te hoog."
  },
  {
    "id": "api.team.set_team_icon.check_image_limits.app_error",
    "translation": "Controle afbeelding gaf een fout. Resolutie is te hoog."
  },
  {
    "id": "api.user.update_active.cloud_at_or_over_limit_check_overcapacity",
    "translation": "Het is niet mogelijk om meer gebruikers te activeren omdat het cloud account de maximum capaciteit bereikt heeft."
  },
  {
    "id": "api.user.update_active.cloud_at_limit_check_error",
    "translation": "Kan het aantal gebruikers in jouw Mattermost cloud instance niet controleren."
  },
  {
    "id": "app.system.system_bot.bot_displayname",
    "translation": "Systeem"
  },
  {
    "id": "app.bot.get_warn_metrics_bot.empty_admin_list.app_error",
    "translation": "Lijst van beheerders is leeg."
  },
  {
    "id": "app.bot.get_system_bot.empty_admin_list.app_error",
    "translation": "Lijst van beheerders is leeg."
  },
  {
    "id": "app.user.get_thread_membership_for_user.not_found",
    "translation": "Lidmaatschap gebruiker van draadje bestaat niet"
  },
  {
    "id": "app.user.get_thread_membership_for_user.app_error",
    "translation": "Kan lidmaatschap van gebruiker voor draadje niet verkrijgen"
  },
  {
    "id": "api.license.request-trial.can-start-trial.not-allowed",
    "translation": "Deze proeflicentiesleutel voor Mattermost Enterprise Edition is verlopen en is niet langer geldig. Als je jouw proefperiode wil verlengen, neem dan [contact op met ons verkoopteam](https://mattermost.com/contact-us/)."
  },
  {
    "id": "api.license.request-trial.can-start-trial.error",
    "translation": "Kon niet controleren of een proefperiode gestart kan worden"
  },
  {
    "id": "ent.data_retention.run_failed.error",
    "translation": "Dataretentietaak mislukt."
  },
  {
    "id": "api.templates.license_up_for_renewal_title",
    "translation": "Jouw Mattermost abonnement is aan vernieuwing toe"
  },
  {
    "id": "api.templates.license_up_for_renewal_subtitle_two",
    "translation": "Log in op jouw klantenaccount om te verlengen"
  },
  {
    "id": "api.templates.license_up_for_renewal_subtitle",
    "translation": "{{.UserName}}, jouw abonnement is ingesteld om te verlopen in {{.Days}} dagen. We hopen dat je de flexibele, veilige teamsamenwerking ervaart die Mattermost mogelijk maakt. Verleng snel jouw Mattermost abonnement om er zeker van te zijn dat jouw team kan blijven profiteren van deze voordelen."
  },
  {
    "id": "api.templates.license_up_for_renewal_subject",
    "translation": "Je licentie is aan vernieuwing toe"
  },
  {
    "id": "api.templates.license_up_for_renewal_renew_now",
    "translation": "Vernieuw nu"
  },
  {
    "id": "api.server.license_up_for_renewal.error_sending_email",
    "translation": "Het is niet gelukt om de e-mails over de te vernieuwen licenties te verzenden"
  },
  {
    "id": "api.server.license_up_for_renewal.error_generating_link",
    "translation": "Het is niet gelukt om de link voor licentieverlenging te genereren"
  },
  {
    "id": "api.user.invalidate_verify_email_tokens_parse.error",
    "translation": "Kan token niet verwerken bij het ongeldig maken van e-mailverificatietokens"
  },
  {
    "id": "api.user.invalidate_verify_email_tokens_delete.error",
    "translation": "Fout bij het verwijderen van token als de e-mailverificatietokens ongeldig worden gemaakt"
  },
  {
    "id": "api.user.invalidate_verify_email_tokens.error",
    "translation": "Kan tokens niet op type ophalen wanneer e-mailverificatietokens ongeldig worden gemaakt"
  },
  {
    "id": "api.license.upgrade_needed.app_error",
    "translation": "Voor deze functie is een upgrade naar Enterprise Editie vereist."
  },
  {
    "id": "extract_content.worker.do_job.file_info",
    "translation": "Mislukt om bestandsinformatie te krijgen voor inhoudsextractie."
  },
  {
    "id": "extrac_content.worker.do_job.invalid_input.to",
    "translation": "Ongeldige invoerwaarde 'to'"
  },
  {
    "id": "extrac_content.worker.do_job.invalid_input.from",
    "translation": "Ongeldige invoerwaarde 'From'"
<<<<<<< HEAD
=======
  },
  {
    "id": "app.user.store_is_empty.app_error",
    "translation": "Fout bij het controleren of de 'user store' leeg is."
  },
  {
    "id": "api.post.send_notification_and_forget.push_comment_on_crt_thread",
    "translation": " commentaar gegeven op een draadje dat je volgt."
  },
  {
    "id": "model.config.is_valid.collapsed_threads.autofollow.app_error",
    "translation": "ThreadAutoFollow moet waar zijn om CollapsedThreads in te schakelen"
  },
  {
    "id": "app.notification.body.thread.title",
    "translation": "{{.SenderName}} antwoordde op een draadje"
  },
  {
    "id": "api.push_notification.title.collapsed_threads",
    "translation": "Reageer op draadje"
  },
  {
    "id": "api.config.reload_config.app_error",
    "translation": "Fout bij het herladen van de configuratie."
  },
  {
    "id": "app.post.marshal.app_error",
    "translation": "Fout bij marshallen van bericht."
  },
  {
    "id": "api.unmarshal_error",
    "translation": "Fout bij unmarshaling."
  },
  {
    "id": "app.notification.body.thread_gm.subTitle",
    "translation": "Terwijl je weg was, heeft {{.SenderName}} een bericht beantwoord in jouw groep."
  },
  {
    "id": "api.push_notification.title.collapsed_threads_dm",
    "translation": "Antwoord in privé-bericht"
  },
  {
    "id": "app.notification.body.thread_dm.subTitle",
    "translation": "Terwijl je weg was, heeft {{.Afzendernaam}} op een draadje in je privé-berichten geantwoord."
  },
  {
    "id": "app.notification.body.thread_channel_full.subTitle",
    "translation": "Terwijl je weg was, heeft {{.SenderName}} geantwoord op een draadje dat je volgt in {{.ChannelName}}."
  },
  {
    "id": "app.notification.body.thread_channel.subTitle",
    "translation": "Terwijl je weg was, heeft {{.SenderName}} geantwoord op een draadje dat je volgt."
  },
  {
    "id": "api.post.send_notification_and_forget.push_comment_on_crt_thread_dm",
    "translation": " antwoordde op een draadje."
  },
  {
    "id": "app.import.bulk_import.process_attachments.error",
    "translation": "Fout bij het verwerken van in bulk importeren van bijlagen."
  },
  {
    "id": "model.session.is_valid.create_at.app_error",
    "translation": "Ongeldig CreateAt veld voor sessie."
  },
  {
    "id": "model.channel_member.is_valid.roles_limit.app_error",
    "translation": "Ongeldige kanaallidrol langer dan {{.Limit}} karakters."
  },
  {
    "id": "model.user.is_valid.roles_limit.app_error",
    "translation": "Ongeldige gebruikersrollen langer dan {{.Limit}} tekens."
  },
  {
    "id": "model.team_member.is_valid.roles_limit.app_error",
    "translation": "Ongeldig teamlid rollen langer dan {{.Limit}} tekens."
  },
  {
    "id": "model.session.is_valid.user_id.app_error",
    "translation": "Ongeldig veld UserId voor sessie."
  },
  {
    "id": "model.session.is_valid.roles_limit.app_error",
    "translation": "Ongeldige sessierollen langer dan {{.Limit}} tekens."
  },
  {
    "id": "model.session.is_valid.id.app_error",
    "translation": "Ongeldig Id-veld voor sessie."
  },
  {
    "id": "api.user.create_user.bad_token_email_data.app_error",
    "translation": "Het e-mailadres in het token komt niet overeen met dat in de gebruikersgegevens."
>>>>>>> 3595a229
  }
]<|MERGE_RESOLUTION|>--- conflicted
+++ resolved
@@ -9165,8 +9165,6 @@
   {
     "id": "extrac_content.worker.do_job.invalid_input.from",
     "translation": "Ongeldige invoerwaarde 'From'"
-<<<<<<< HEAD
-=======
   },
   {
     "id": "app.user.store_is_empty.app_error",
@@ -9259,6 +9257,5 @@
   {
     "id": "api.user.create_user.bad_token_email_data.app_error",
     "translation": "Het e-mailadres in het token komt niet overeen met dat in de gebruikersgegevens."
->>>>>>> 3595a229
   }
 ]