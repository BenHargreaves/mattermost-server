// Copyright (c) 2015-present Mattermost, Inc. All Rights Reserved.
// See LICENSE.txt for license information.

package config

import (
	"fmt"
	"strconv"
	"strings"

	"github.com/mattermost/mattermost-server/v6/model"
)

// GenerateClientConfig renders the given configuration for a client.
func GenerateClientConfig(c *model.Config, telemetryID string, license *model.License) map[string]string {
	props := GenerateLimitedClientConfig(c, telemetryID, license)

	props["EnableCustomUserStatuses"] = strconv.FormatBool(*c.TeamSettings.EnableCustomUserStatuses)
	props["EnableUserDeactivation"] = strconv.FormatBool(*c.TeamSettings.EnableUserDeactivation)
	props["RestrictDirectMessage"] = *c.TeamSettings.RestrictDirectMessage
	props["TeammateNameDisplay"] = *c.TeamSettings.TeammateNameDisplay
	props["LockTeammateNameDisplay"] = strconv.FormatBool(*c.TeamSettings.LockTeammateNameDisplay)
	props["ExperimentalPrimaryTeam"] = *c.TeamSettings.ExperimentalPrimaryTeam
	props["ExperimentalViewArchivedChannels"] = strconv.FormatBool(*c.TeamSettings.ExperimentalViewArchivedChannels)

	props["EnableBotAccountCreation"] = strconv.FormatBool(*c.ServiceSettings.EnableBotAccountCreation)
	props["EnableOAuthServiceProvider"] = strconv.FormatBool(*c.ServiceSettings.EnableOAuthServiceProvider)
	props["GoogleDeveloperKey"] = *c.ServiceSettings.GoogleDeveloperKey
	props["EnableIncomingWebhooks"] = strconv.FormatBool(*c.ServiceSettings.EnableIncomingWebhooks)
	props["EnableOutgoingWebhooks"] = strconv.FormatBool(*c.ServiceSettings.EnableOutgoingWebhooks)
	props["EnableCommands"] = strconv.FormatBool(*c.ServiceSettings.EnableCommands)
	props["EnablePostUsernameOverride"] = strconv.FormatBool(*c.ServiceSettings.EnablePostUsernameOverride)
	props["EnablePostIconOverride"] = strconv.FormatBool(*c.ServiceSettings.EnablePostIconOverride)
	props["EnableUserAccessTokens"] = strconv.FormatBool(*c.ServiceSettings.EnableUserAccessTokens)
	props["EnableLinkPreviews"] = strconv.FormatBool(*c.ServiceSettings.EnableLinkPreviews)
	props["EnablePermalinkPreviews"] = strconv.FormatBool(*c.ServiceSettings.EnablePermalinkPreviews)
	props["EnableTesting"] = strconv.FormatBool(*c.ServiceSettings.EnableTesting)
	props["EnableDeveloper"] = strconv.FormatBool(*c.ServiceSettings.EnableDeveloper)
	props["PostEditTimeLimit"] = fmt.Sprintf("%v", *c.ServiceSettings.PostEditTimeLimit)
	props["MinimumHashtagLength"] = fmt.Sprintf("%v", *c.ServiceSettings.MinimumHashtagLength)
	props["EnablePreviewFeatures"] = strconv.FormatBool(*c.ServiceSettings.EnablePreviewFeatures)
	props["EnableTutorial"] = strconv.FormatBool(*c.ServiceSettings.EnableTutorial)
	props["EnableOnboardingFlow"] = strconv.FormatBool(*c.ServiceSettings.EnableOnboardingFlow)
	props["ExperimentalEnableDefaultChannelLeaveJoinMessages"] = strconv.FormatBool(*c.ServiceSettings.ExperimentalEnableDefaultChannelLeaveJoinMessages)
	props["ExperimentalGroupUnreadChannels"] = *c.ServiceSettings.ExperimentalGroupUnreadChannels
	props["EnableSVGs"] = strconv.FormatBool(*c.ServiceSettings.EnableSVGs)
	props["EnableMarketplace"] = strconv.FormatBool(*c.PluginSettings.EnableMarketplace)
	props["EnableLatex"] = strconv.FormatBool(*c.ServiceSettings.EnableLatex)
	props["EnableInlineLatex"] = strconv.FormatBool(*c.ServiceSettings.EnableInlineLatex)
	props["ExtendSessionLengthWithActivity"] = strconv.FormatBool(*c.ServiceSettings.ExtendSessionLengthWithActivity)
	props["ManagedResourcePaths"] = *c.ServiceSettings.ManagedResourcePaths

	// This setting is only temporary, so keep using the old setting name for the mobile and web apps
	props["ExperimentalEnablePostMetadata"] = "true"
	props["ExperimentalEnableClickToReply"] = strconv.FormatBool(*c.ExperimentalSettings.EnableClickToReply)

	props["ExperimentalCloudUserLimit"] = strconv.FormatInt(*c.ExperimentalSettings.CloudUserLimit, 10)
	props["ExperimentalCloudBilling"] = strconv.FormatBool(*c.ExperimentalSettings.CloudBilling)

	props["ExperimentalEnableAutomaticReplies"] = strconv.FormatBool(*c.TeamSettings.ExperimentalEnableAutomaticReplies)
	props["ExperimentalTimezone"] = strconv.FormatBool(*c.DisplaySettings.ExperimentalTimezone)

	props["SendEmailNotifications"] = strconv.FormatBool(*c.EmailSettings.SendEmailNotifications)
	props["SendPushNotifications"] = strconv.FormatBool(*c.EmailSettings.SendPushNotifications)
	props["RequireEmailVerification"] = strconv.FormatBool(*c.EmailSettings.RequireEmailVerification)
	props["EnableEmailBatching"] = strconv.FormatBool(*c.EmailSettings.EnableEmailBatching)
	props["EnablePreviewModeBanner"] = strconv.FormatBool(*c.EmailSettings.EnablePreviewModeBanner)
	props["EmailNotificationContentsType"] = *c.EmailSettings.EmailNotificationContentsType

	props["ShowEmailAddress"] = strconv.FormatBool(*c.PrivacySettings.ShowEmailAddress)
	props["ShowFullName"] = strconv.FormatBool(*c.PrivacySettings.ShowFullName)

	props["EnableFileAttachments"] = strconv.FormatBool(*c.FileSettings.EnableFileAttachments)
	props["EnablePublicLink"] = strconv.FormatBool(*c.FileSettings.EnablePublicLink)

	props["AvailableLocales"] = *c.LocalizationSettings.AvailableLocales
	props["SQLDriverName"] = *c.SqlSettings.DriverName

	props["EnableEmojiPicker"] = strconv.FormatBool(*c.ServiceSettings.EnableEmojiPicker)
	props["EnableGifPicker"] = strconv.FormatBool(*c.ServiceSettings.EnableGifPicker)
	props["GfycatApiKey"] = *c.ServiceSettings.GfycatAPIKey
	props["GfycatApiSecret"] = *c.ServiceSettings.GfycatAPISecret
	props["MaxFileSize"] = strconv.FormatInt(*c.FileSettings.MaxFileSize, 10)

	props["MaxNotificationsPerChannel"] = strconv.FormatInt(*c.TeamSettings.MaxNotificationsPerChannel, 10)
	props["EnableConfirmNotificationsToChannel"] = strconv.FormatBool(*c.TeamSettings.EnableConfirmNotificationsToChannel)
	props["TimeBetweenUserTypingUpdatesMilliseconds"] = strconv.FormatInt(*c.ServiceSettings.TimeBetweenUserTypingUpdatesMilliseconds, 10)
	props["EnableUserTypingMessages"] = strconv.FormatBool(*c.ServiceSettings.EnableUserTypingMessages)
	props["EnableChannelViewedMessages"] = strconv.FormatBool(*c.ServiceSettings.EnableChannelViewedMessages)

	props["RunJobs"] = strconv.FormatBool(*c.JobSettings.RunJobs)

	props["EnableEmailInvitations"] = strconv.FormatBool(*c.ServiceSettings.EnableEmailInvitations)

	props["CloudUserLimit"] = strconv.FormatInt(*c.ExperimentalSettings.CloudUserLimit, 10)

	props["EnableReliableWebSockets"] = strconv.FormatBool(*c.ServiceSettings.EnableReliableWebSockets)

	// Set default values for all options that require a license.
	props["ExperimentalEnableAuthenticationTransfer"] = "true"
	props["LdapNicknameAttributeSet"] = "false"
	props["LdapFirstNameAttributeSet"] = "false"
	props["LdapLastNameAttributeSet"] = "false"
	props["LdapPictureAttributeSet"] = "false"
	props["LdapPositionAttributeSet"] = "false"
	props["EnableCompliance"] = "false"
	props["EnableMobileFileDownload"] = "true"
	props["EnableMobileFileUpload"] = "true"
	props["SamlFirstNameAttributeSet"] = "false"
	props["SamlLastNameAttributeSet"] = "false"
	props["SamlNicknameAttributeSet"] = "false"
	props["SamlPositionAttributeSet"] = "false"
	props["EnableCluster"] = "false"
	props["EnableMetrics"] = "false"
	props["EnableBanner"] = "false"
	props["BannerText"] = ""
	props["BannerColor"] = ""
	props["BannerTextColor"] = ""
	props["AllowBannerDismissal"] = "false"
	props["EnableThemeSelection"] = "true"
	props["DefaultTheme"] = ""
	props["AllowCustomThemes"] = "true"
	props["AllowedThemes"] = ""
	props["DataRetentionEnableMessageDeletion"] = "false"
	props["DataRetentionMessageRetentionDays"] = "0"
	props["DataRetentionEnableFileDeletion"] = "false"
	props["DataRetentionFileRetentionDays"] = "0"
	props["CWSURL"] = ""

	props["CustomUrlSchemes"] = strings.Join(c.DisplaySettings.CustomURLSchemes, ",")
	props["IsDefaultMarketplace"] = strconv.FormatBool(*c.PluginSettings.MarketplaceURL == model.PluginSettingsDefaultMarketplaceURL)
	props["ExperimentalSharedChannels"] = "false"
	props["CollapsedThreads"] = *c.ServiceSettings.CollapsedThreads

	if license != nil {
		props["ExperimentalEnableAuthenticationTransfer"] = strconv.FormatBool(*c.ServiceSettings.ExperimentalEnableAuthenticationTransfer)

		if *license.Features.LDAP {
			props["LdapNicknameAttributeSet"] = strconv.FormatBool(*c.LdapSettings.NicknameAttribute != "")
			props["LdapFirstNameAttributeSet"] = strconv.FormatBool(*c.LdapSettings.FirstNameAttribute != "")
			props["LdapLastNameAttributeSet"] = strconv.FormatBool(*c.LdapSettings.LastNameAttribute != "")
			props["LdapPictureAttributeSet"] = strconv.FormatBool(*c.LdapSettings.PictureAttribute != "")
			props["LdapPositionAttributeSet"] = strconv.FormatBool(*c.LdapSettings.PositionAttribute != "")
		}

		if *license.Features.Compliance {
			props["EnableCompliance"] = strconv.FormatBool(*c.ComplianceSettings.Enable)
			props["EnableMobileFileDownload"] = strconv.FormatBool(*c.FileSettings.EnableMobileDownload)
			props["EnableMobileFileUpload"] = strconv.FormatBool(*c.FileSettings.EnableMobileUpload)
		}

		if *license.Features.SAML {
			props["SamlFirstNameAttributeSet"] = strconv.FormatBool(*c.SamlSettings.FirstNameAttribute != "")
			props["SamlLastNameAttributeSet"] = strconv.FormatBool(*c.SamlSettings.LastNameAttribute != "")
			props["SamlNicknameAttributeSet"] = strconv.FormatBool(*c.SamlSettings.NicknameAttribute != "")
			props["SamlPositionAttributeSet"] = strconv.FormatBool(*c.SamlSettings.PositionAttribute != "")
		}

		if *license.Features.FutureFeatures {
			props["ExperimentalClientSideCertEnable"] = strconv.FormatBool(*c.ExperimentalSettings.ClientSideCertEnable)
			props["ExperimentalClientSideCertCheck"] = *c.ExperimentalSettings.ClientSideCertCheck
		}

		if *license.Features.Cluster {
			props["EnableCluster"] = strconv.FormatBool(*c.ClusterSettings.Enable)
		}

		if *license.Features.Cluster {
			props["EnableMetrics"] = strconv.FormatBool(*c.MetricsSettings.Enable)
		}

		if *license.Features.Announcement {
			props["EnableBanner"] = strconv.FormatBool(*c.AnnouncementSettings.EnableBanner)
			props["BannerText"] = *c.AnnouncementSettings.BannerText
			props["BannerColor"] = *c.AnnouncementSettings.BannerColor
			props["BannerTextColor"] = *c.AnnouncementSettings.BannerTextColor
			props["AllowBannerDismissal"] = strconv.FormatBool(*c.AnnouncementSettings.AllowBannerDismissal)
		}

		if *license.Features.ThemeManagement {
			props["EnableThemeSelection"] = strconv.FormatBool(*c.ThemeSettings.EnableThemeSelection)
			props["DefaultTheme"] = *c.ThemeSettings.DefaultTheme
			props["AllowCustomThemes"] = strconv.FormatBool(*c.ThemeSettings.AllowCustomThemes)
			props["AllowedThemes"] = strings.Join(c.ThemeSettings.AllowedThemes, ",")
		}

		if *license.Features.DataRetention {
			props["DataRetentionEnableMessageDeletion"] = strconv.FormatBool(*c.DataRetentionSettings.EnableMessageDeletion)
			props["DataRetentionMessageRetentionDays"] = strconv.FormatInt(int64(*c.DataRetentionSettings.MessageRetentionDays), 10)
			props["DataRetentionEnableFileDeletion"] = strconv.FormatBool(*c.DataRetentionSettings.EnableFileDeletion)
			props["DataRetentionFileRetentionDays"] = strconv.FormatInt(int64(*c.DataRetentionSettings.FileRetentionDays), 10)
		}

		if *license.Features.Cloud {
<<<<<<< HEAD
			props["CWSUrl"] = *c.CloudSettings.CWSURL
=======
			props["CWSURL"] = *c.CloudSettings.CWSURL
>>>>>>> 929caaff
		}

		if *license.Features.SharedChannels {
			props["ExperimentalSharedChannels"] = strconv.FormatBool(*c.ExperimentalSettings.EnableSharedChannels)
			props["ExperimentalRemoteClusterService"] = strconv.FormatBool(c.FeatureFlags.EnableRemoteClusterService && *c.ExperimentalSettings.EnableRemoteClusterService)
		}
	}

	return props
}

// GenerateLimitedClientConfig renders the given configuration for an untrusted client.
func GenerateLimitedClientConfig(c *model.Config, telemetryID string, license *model.License) map[string]string {
	props := make(map[string]string)

	props["Version"] = model.CurrentVersion
	props["BuildNumber"] = model.BuildNumber
	props["BuildDate"] = model.BuildDate
	props["BuildHash"] = model.BuildHash
	props["BuildHashEnterprise"] = model.BuildHashEnterprise
	props["BuildEnterpriseReady"] = model.BuildEnterpriseReady

	props["EnableBotAccountCreation"] = strconv.FormatBool(*c.ServiceSettings.EnableBotAccountCreation)
	props["EnableFile"] = strconv.FormatBool(*c.LogSettings.EnableFile)
	props["FileLevel"] = *c.LogSettings.FileLevel

	props["SiteURL"] = strings.TrimRight(*c.ServiceSettings.SiteURL, "/")
	props["SiteName"] = *c.TeamSettings.SiteName
	props["WebsocketURL"] = strings.TrimRight(*c.ServiceSettings.WebsocketURL, "/")
	props["WebsocketPort"] = fmt.Sprintf("%v", *c.ServiceSettings.WebsocketPort)
	props["WebsocketSecurePort"] = fmt.Sprintf("%v", *c.ServiceSettings.WebsocketSecurePort)
	props["EnableUserCreation"] = strconv.FormatBool(*c.TeamSettings.EnableUserCreation)
	props["EnableOpenServer"] = strconv.FormatBool(*c.TeamSettings.EnableOpenServer)

	props["AndroidLatestVersion"] = c.ClientRequirements.AndroidLatestVersion
	props["AndroidMinVersion"] = c.ClientRequirements.AndroidMinVersion
	props["IosLatestVersion"] = c.ClientRequirements.IosLatestVersion
	props["IosMinVersion"] = c.ClientRequirements.IosMinVersion

	props["EnableDiagnostics"] = strconv.FormatBool(*c.LogSettings.EnableDiagnostics)

	props["EnableSignUpWithEmail"] = strconv.FormatBool(*c.EmailSettings.EnableSignUpWithEmail)
	props["EnableSignInWithEmail"] = strconv.FormatBool(*c.EmailSettings.EnableSignInWithEmail)
	props["EnableSignInWithUsername"] = strconv.FormatBool(*c.EmailSettings.EnableSignInWithUsername)

	props["EmailLoginButtonColor"] = *c.EmailSettings.LoginButtonColor
	props["EmailLoginButtonBorderColor"] = *c.EmailSettings.LoginButtonBorderColor
	props["EmailLoginButtonTextColor"] = *c.EmailSettings.LoginButtonTextColor

	props["EnableSignUpWithGitLab"] = strconv.FormatBool(*c.GitLabSettings.Enable)
	props["GitLabButtonColor"] = *c.GitLabSettings.ButtonColor
	props["GitLabButtonText"] = *c.GitLabSettings.ButtonText

	props["TermsOfServiceLink"] = *c.SupportSettings.TermsOfServiceLink
	props["PrivacyPolicyLink"] = *c.SupportSettings.PrivacyPolicyLink
	props["AboutLink"] = *c.SupportSettings.AboutLink
	props["HelpLink"] = *c.SupportSettings.HelpLink
	props["ReportAProblemLink"] = *c.SupportSettings.ReportAProblemLink
	props["SupportEmail"] = *c.SupportSettings.SupportEmail
	props["EnableAskCommunityLink"] = strconv.FormatBool(*c.SupportSettings.EnableAskCommunityLink)

	props["DefaultClientLocale"] = *c.LocalizationSettings.DefaultClientLocale

	props["EnableCustomEmoji"] = strconv.FormatBool(*c.ServiceSettings.EnableCustomEmoji)
	props["AppDownloadLink"] = *c.NativeAppSettings.AppDownloadLink
	props["AndroidAppDownloadLink"] = *c.NativeAppSettings.AndroidAppDownloadLink
	props["IosAppDownloadLink"] = *c.NativeAppSettings.IosAppDownloadLink

	props["DiagnosticId"] = telemetryID
	props["TelemetryId"] = telemetryID
	props["DiagnosticsEnabled"] = strconv.FormatBool(*c.LogSettings.EnableDiagnostics)

	props["HasImageProxy"] = strconv.FormatBool(*c.ImageProxySettings.Enable)

	props["PluginsEnabled"] = strconv.FormatBool(*c.PluginSettings.Enable)

	props["PasswordMinimumLength"] = fmt.Sprintf("%v", *c.PasswordSettings.MinimumLength)
	props["PasswordRequireLowercase"] = strconv.FormatBool(*c.PasswordSettings.Lowercase)
	props["PasswordRequireUppercase"] = strconv.FormatBool(*c.PasswordSettings.Uppercase)
	props["PasswordRequireNumber"] = strconv.FormatBool(*c.PasswordSettings.Number)
	props["PasswordRequireSymbol"] = strconv.FormatBool(*c.PasswordSettings.Symbol)

	// Set default values for all options that require a license.
	props["EnableCustomBrand"] = "false"
	props["CustomBrandText"] = ""
	props["CustomDescriptionText"] = ""
	props["EnableLdap"] = "false"
	props["LdapLoginFieldName"] = ""
	props["LdapLoginButtonColor"] = ""
	props["LdapLoginButtonBorderColor"] = ""
	props["LdapLoginButtonTextColor"] = ""
	props["EnableSaml"] = "false"
	props["SamlLoginButtonText"] = ""
	props["SamlLoginButtonColor"] = ""
	props["SamlLoginButtonBorderColor"] = ""
	props["SamlLoginButtonTextColor"] = ""
	props["EnableSignUpWithGoogle"] = "false"
	props["EnableSignUpWithOffice365"] = "false"
	props["EnableSignUpWithOpenId"] = "false"
	props["OpenIdButtonText"] = ""
	props["OpenIdButtonColor"] = ""
	props["CWSURL"] = ""
	props["EnableCustomBrand"] = strconv.FormatBool(*c.TeamSettings.EnableCustomBrand)
	props["CustomBrandText"] = *c.TeamSettings.CustomBrandText
	props["CustomDescriptionText"] = *c.TeamSettings.CustomDescriptionText
	props["EnableMultifactorAuthentication"] = strconv.FormatBool(*c.ServiceSettings.EnableMultifactorAuthentication)
	props["EnforceMultifactorAuthentication"] = "false"
	props["EnableGuestAccounts"] = strconv.FormatBool(*c.GuestAccountsSettings.Enable)
	props["GuestAccountsEnforceMultifactorAuthentication"] = strconv.FormatBool(*c.GuestAccountsSettings.EnforceMultifactorAuthentication)

	if license != nil {
		if *license.Features.LDAP {
			props["EnableLdap"] = strconv.FormatBool(*c.LdapSettings.Enable)
			props["LdapLoginFieldName"] = *c.LdapSettings.LoginFieldName
			props["LdapLoginButtonColor"] = *c.LdapSettings.LoginButtonColor
			props["LdapLoginButtonBorderColor"] = *c.LdapSettings.LoginButtonBorderColor
			props["LdapLoginButtonTextColor"] = *c.LdapSettings.LoginButtonTextColor
		}

		if *license.Features.SAML {
			props["EnableSaml"] = strconv.FormatBool(*c.SamlSettings.Enable)
			props["SamlLoginButtonText"] = *c.SamlSettings.LoginButtonText
			props["SamlLoginButtonColor"] = *c.SamlSettings.LoginButtonColor
			props["SamlLoginButtonBorderColor"] = *c.SamlSettings.LoginButtonBorderColor
			props["SamlLoginButtonTextColor"] = *c.SamlSettings.LoginButtonTextColor
		}

		if *license.Features.GoogleOAuth {
			props["EnableSignUpWithGoogle"] = strconv.FormatBool(*c.GoogleSettings.Enable)
		}

		if *license.Features.Office365OAuth {
			props["EnableSignUpWithOffice365"] = strconv.FormatBool(*c.Office365Settings.Enable)
		}

		if *license.Features.OpenId {
			props["EnableSignUpWithOpenId"] = strconv.FormatBool(*c.OpenIdSettings.Enable)
			props["OpenIdButtonColor"] = *c.OpenIdSettings.ButtonColor
			props["OpenIdButtonText"] = *c.OpenIdSettings.ButtonText
		}

		if *license.Features.CustomTermsOfService {
			props["EnableCustomTermsOfService"] = strconv.FormatBool(*c.SupportSettings.CustomTermsOfServiceEnabled)
			props["CustomTermsOfServiceReAcceptancePeriod"] = strconv.FormatInt(int64(*c.SupportSettings.CustomTermsOfServiceReAcceptancePeriod), 10)
		}

		if *license.Features.MFA {
			props["EnforceMultifactorAuthentication"] = strconv.FormatBool(*c.ServiceSettings.EnforceMultifactorAuthentication)
		}
	}

	for key, value := range c.FeatureFlags.ToMap() {
		props["FeatureFlag"+key] = value
	}

	return props
}<|MERGE_RESOLUTION|>--- conflicted
+++ resolved
@@ -192,11 +192,7 @@
 		}
 
 		if *license.Features.Cloud {
-<<<<<<< HEAD
-			props["CWSUrl"] = *c.CloudSettings.CWSURL
-=======
 			props["CWSURL"] = *c.CloudSettings.CWSURL
->>>>>>> 929caaff
 		}
 
 		if *license.Features.SharedChannels {
